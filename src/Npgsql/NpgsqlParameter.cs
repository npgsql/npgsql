using System;
using System.ComponentModel;
using System.Data;
using System.Data.Common;
using System.Diagnostics.CodeAnalysis;
using System.Threading;
using System.Threading.Tasks;
using Npgsql.Internal;
using Npgsql.Internal.TypeHandling;
using Npgsql.PostgresTypes;
using Npgsql.TypeMapping;
using Npgsql.Util;
using NpgsqlTypes;
using static Npgsql.Util.Statics;

namespace Npgsql;

///<summary>
/// This class represents a parameter to a command that will be sent to server
///</summary>
public class NpgsqlParameter : DbParameter, IDbDataParameter, ICloneable
{
    #region Fields and Properties

    private protected byte _precision;
    private protected byte _scale;
    private protected int _size;

    // ReSharper disable InconsistentNaming
    private protected NpgsqlDbType? _npgsqlDbType;
    private protected string? _dataTypeName;
    // ReSharper restore InconsistentNaming

    private protected  string _name = string.Empty;
    private protected  object? _value;
    private protected  string _sourceColumn;

    internal string TrimmedName { get; private protected set; } = PositionalName;
    internal const string PositionalName = ""; 
        
    /// <summary>
    /// Can be used to communicate a value from the validation phase to the writing phase.
    /// To be used by type handlers only.
    /// </summary>
    public object? ConvertedValue { get; set; }

    internal NpgsqlLengthCache? LengthCache { get; set; }

    internal NpgsqlTypeHandler? Handler { get; set; }

<<<<<<< HEAD
        internal FormatCode FormatCode { get; private set; }
        
        internal NpgsqlCommand? Command { get; set; }
=======
    internal FormatCode FormatCode { get; private set; }
>>>>>>> e1fb3df4

    #endregion

    #region Constructors

    /// <summary>
    /// Initializes a new instance of the <see cref="NpgsqlParameter"/> class.
    /// </summary>
    public NpgsqlParameter()
    {
        _sourceColumn = string.Empty;
        Direction = ParameterDirection.Input;
        SourceVersion = DataRowVersion.Current;
    }

    /// <summary>
    /// Initializes a new instance of the <see cref="NpgsqlParameter"/> class with the parameter name and a value.
    /// </summary>
    /// <param name="parameterName">The name of the parameter to map.</param>
    /// <param name="value">The value of the <see cref="NpgsqlParameter"/>.</param>
    /// <remarks>
    /// <p>
    /// When you specify an <see cref="object"/> in the value parameter, the <see cref="System.Data.DbType"/> is
    /// inferred from the CLR type.
    /// </p>
    /// <p>
    /// When using this constructor, you must be aware of a possible misuse of the constructor which takes a <see cref="DbType"/>
    /// parameter. This happens when calling this constructor passing an int 0 and the compiler thinks you are passing a value of
    /// <see cref="DbType"/>. Use <see cref="Convert.ToInt32(object)"/> for example to have compiler calling the correct constructor.
    /// </p>
    /// </remarks>
    public NpgsqlParameter(string? parameterName, object? value)
        : this()
    {
        ParameterName = parameterName;
        // ReSharper disable once VirtualMemberCallInConstructor
        Value = value;
    }

    /// <summary>
    /// Initializes a new instance of the <see cref="NpgsqlParameter"/> class with the parameter name and the data type.
    /// </summary>
    /// <param name="parameterName">The name of the parameter to map.</param>
    /// <param name="parameterType">One of the <see cref="NpgsqlTypes.NpgsqlDbType"/> values.</param>
    public NpgsqlParameter(string? parameterName, NpgsqlDbType parameterType)
        : this(parameterName, parameterType, 0, string.Empty)
    {
    }

    /// <summary>
    /// Initializes a new instance of the <see cref="NpgsqlParameter"/>.
    /// </summary>
    /// <param name="parameterName">The name of the parameter to map.</param>
    /// <param name="parameterType">One of the <see cref="System.Data.DbType"/> values.</param>
    public NpgsqlParameter(string? parameterName, DbType parameterType)
        : this(parameterName, parameterType, 0, string.Empty)
    {
    }

    /// <summary>
    /// Initializes a new instance of the <see cref="NpgsqlParameter"/>.
    /// </summary>
    /// <param name="parameterName">The name of the parameter to map.</param>
    /// <param name="parameterType">One of the <see cref="NpgsqlTypes.NpgsqlDbType"/> values.</param>
    /// <param name="size">The length of the parameter.</param>
    public NpgsqlParameter(string? parameterName, NpgsqlDbType parameterType, int size)
        : this(parameterName, parameterType, size, string.Empty)
    {
    }

    /// <summary>
    /// Initializes a new instance of the <see cref="NpgsqlParameter"/>.
    /// </summary>
    /// <param name="parameterName">The name of the parameter to map.</param>
    /// <param name="parameterType">One of the <see cref="System.Data.DbType"/> values.</param>
    /// <param name="size">The length of the parameter.</param>
    public NpgsqlParameter(string? parameterName, DbType parameterType, int size)
        : this(parameterName, parameterType, size, string.Empty)
    {
    }

    /// <summary>
    /// Initializes a new instance of the <see cref="NpgsqlParameter"/>
    /// </summary>
    /// <param name="parameterName">The name of the parameter to map.</param>
    /// <param name="parameterType">One of the <see cref="NpgsqlTypes.NpgsqlDbType"/> values.</param>
    /// <param name="size">The length of the parameter.</param>
    /// <param name="sourceColumn">The name of the source column.</param>
    public NpgsqlParameter(string? parameterName, NpgsqlDbType parameterType, int size, string? sourceColumn)
    {
        ParameterName = parameterName;
        NpgsqlDbType = parameterType;
        _size = size;
        _sourceColumn = sourceColumn ?? string.Empty;
        Direction = ParameterDirection.Input;
        SourceVersion = DataRowVersion.Current;
    }

    /// <summary>
    /// Initializes a new instance of the <see cref="NpgsqlParameter"/>.
    /// </summary>
    /// <param name="parameterName">The name of the parameter to map.</param>
    /// <param name="parameterType">One of the <see cref="System.Data.DbType"/> values.</param>
    /// <param name="size">The length of the parameter.</param>
    /// <param name="sourceColumn">The name of the source column.</param>
    public NpgsqlParameter(string? parameterName, DbType parameterType, int size, string? sourceColumn)
    {
        ParameterName = parameterName;
        DbType = parameterType;
        _size = size;
        _sourceColumn = sourceColumn ?? string.Empty;
        Direction = ParameterDirection.Input;
        SourceVersion = DataRowVersion.Current;
    }

    /// <summary>
    /// Initializes a new instance of the <see cref="NpgsqlParameter"/>.
    /// </summary>
    /// <param name="parameterName">The name of the parameter to map.</param>
    /// <param name="parameterType">One of the <see cref="NpgsqlTypes.NpgsqlDbType"/> values.</param>
    /// <param name="size">The length of the parameter.</param>
    /// <param name="sourceColumn">The name of the source column.</param>
    /// <param name="direction">One of the <see cref="System.Data.ParameterDirection"/> values.</param>
    /// <param name="isNullable">
    /// <see langword="true"/> if the value of the field can be <see langword="null"/>, otherwise <see langword="false"/>.
    /// </param>
    /// <param name="precision">
    /// The total number of digits to the left and right of the decimal point to which <see cref="Value"/> is resolved.
    /// </param>
    /// <param name="scale">The total number of decimal places to which <see cref="Value"/> is resolved.</param>
    /// <param name="sourceVersion">One of the <see cref="System.Data.DataRowVersion"/> values.</param>
    /// <param name="value">An <see cref="object"/> that is the value of the <see cref="NpgsqlParameter"/>.</param>
    public NpgsqlParameter(string parameterName, NpgsqlDbType parameterType, int size, string? sourceColumn,
        ParameterDirection direction, bool isNullable, byte precision, byte scale,
        DataRowVersion sourceVersion, object value)
    {
        ParameterName = parameterName;
        Size = size;
        _sourceColumn = sourceColumn ?? string.Empty;
        Direction = direction;
        IsNullable = isNullable;
        Precision = precision;
        Scale = scale;
        SourceVersion = sourceVersion;
        // ReSharper disable once VirtualMemberCallInConstructor
        Value = value;

        NpgsqlDbType = parameterType;
    }

    /// <summary>
    /// Initializes a new instance of the <see cref="NpgsqlParameter"/>.
    /// </summary>
    /// <param name="parameterName">The name of the parameter to map.</param>
    /// <param name="parameterType">One of the <see cref="System.Data.DbType"/> values.</param>
    /// <param name="size">The length of the parameter.</param>
    /// <param name="sourceColumn">The name of the source column.</param>
    /// <param name="direction">One of the <see cref="System.Data.ParameterDirection"/> values.</param>
    /// <param name="isNullable">
    /// <see langword="true"/> if the value of the field can be <see langword="null"/>, otherwise <see langword="false"/>.
    /// </param>
    /// <param name="precision">
    /// The total number of digits to the left and right of the decimal point to which <see cref="Value"/> is resolved.
    /// </param>
    /// <param name="scale">The total number of decimal places to which <see cref="Value"/> is resolved.</param>
    /// <param name="sourceVersion">One of the <see cref="System.Data.DataRowVersion"/> values.</param>
    /// <param name="value">An <see cref="object"/> that is the value of the <see cref="NpgsqlParameter"/>.</param>
    public NpgsqlParameter(string parameterName, DbType parameterType, int size, string? sourceColumn,
        ParameterDirection direction, bool isNullable, byte precision, byte scale,
        DataRowVersion sourceVersion, object value)
    {
        ParameterName = parameterName;
        Size = size;
        _sourceColumn = sourceColumn ?? string.Empty;
        Direction = direction;
        IsNullable = isNullable;
        Precision = precision;
        Scale = scale;
        SourceVersion = sourceVersion;
        // ReSharper disable once VirtualMemberCallInConstructor
        Value = value;
        DbType = parameterType;
    }
    #endregion

    #region Name

    /// <summary>
    /// Gets or sets The name of the <see cref="NpgsqlParameter"/>.
    /// </summary>
    /// <value>The name of the <see cref="NpgsqlParameter"/>.
    /// The default is an empty string.</value>
    [AllowNull, DefaultValue("")]
    public sealed override string ParameterName
    {
        get => _name;
        set
        {
<<<<<<< HEAD
            get => _name;
            set
            {
                var oldName = _name;
                var oldTrimmedName = TrimmedName;
                // ReSharper disable once ConditionIsAlwaysTrueOrFalse
                if (value == null)
                    _name = TrimmedName = string.Empty;
                else if (value.Length > 0 && (value[0] == ':' || value[0] == '@'))
                    TrimmedName = (_name = value).Substring(1);
                else
                    _name = TrimmedName = value;

                Collection?.ChangeParameterName(this, oldName, oldTrimmedName);
                Command?.ResetExplicitPreparation();
            }
=======
            if (Collection is not null)
                Collection.ChangeParameterName(this, value);
            else 
                ChangeParameterName(value);
>>>>>>> e1fb3df4
        }
    }

    internal void ChangeParameterName(string? value)
    {
        if (value == null)
            _name = TrimmedName = PositionalName;
        else if (value.Length > 0 && (value[0] == ':' || value[0] == '@'))
            TrimmedName = (_name = value).Substring(1);
        else
            _name = TrimmedName = value;
    }

    internal bool IsPositional => ParameterName.Length == 0;

    #endregion Name

<<<<<<< HEAD
        /// <inheritdoc />
        [TypeConverter(typeof(StringConverter)), Category("Data")]
        public override object? Value
        {
            get => _value;
            set
            {
                if (_value == null || value == null || _value.GetType() != value.GetType())
                    Handler = null;
                _value = value;
                ConvertedValue = null;
                Command?.ResetExplicitPreparation();
            }
        }
=======
    #region Value
>>>>>>> e1fb3df4

    /// <inheritdoc />
    [TypeConverter(typeof(StringConverter)), Category("Data")]
    public override object? Value
    {
        get => _value;
        set
        {
            if (_value == null || value == null || _value.GetType() != value.GetType())
                Handler = null;
            _value = value;
            ConvertedValue = null;
        }
    }

    /// <summary>
    /// Gets or sets the value of the parameter.
    /// </summary>
    /// <value>
    /// An <see cref="object" /> that is the value of the parameter.
    /// The default value is <see langword="null" />.
    /// </value>
    [Category("Data")]
    [TypeConverter(typeof(StringConverter))]
    public object? NpgsqlValue
    {
        get => Value;
        set => Value = value;
    }

    #endregion Value

    #region Type

    /// <summary>
    /// Gets or sets the <see cref="System.Data.DbType"/> of the parameter.
    /// </summary>
    /// <value>One of the <see cref="System.Data.DbType"/> values. The default is <see cref="object"/>.</value>
    [DefaultValue(DbType.Object)]
    [Category("Data"), RefreshProperties(RefreshProperties.All)]
    public sealed override DbType DbType
    {
        get
        {
            if (_npgsqlDbType.HasValue)
                return GlobalTypeMapper.NpgsqlDbTypeToDbType(_npgsqlDbType.Value);

            if (_dataTypeName is not null)
                return GlobalTypeMapper.NpgsqlDbTypeToDbType(GlobalTypeMapper.DataTypeNameToNpgsqlDbType(_dataTypeName));

            if (Value is not null) // Infer from value but don't cache
            {
<<<<<<< HEAD
                Handler = null;
                _npgsqlDbType = value == DbType.Object
                    ? null
                    : GlobalTypeMapper.DbTypeToNpgsqlDbType(value)
                      ?? throw new NotSupportedException($"The parameter type DbType.{value} isn't supported by PostgreSQL or Npgsql");
                Command?.ResetExplicitPreparation();
=======
                return GlobalTypeMapper.Instance.TryResolveMappingByValue(Value, out var mapping)
                    ? mapping.DbType
                    : DbType.Object;
>>>>>>> e1fb3df4
            }

            return DbType.Object;
        }
        set
        {
            Handler = null;
            _npgsqlDbType = value == DbType.Object
                ? null
                : GlobalTypeMapper.DbTypeToNpgsqlDbType(value)
                  ?? throw new NotSupportedException($"The parameter type DbType.{value} isn't supported by PostgreSQL or Npgsql");
        }
    }

    /// <summary>
    /// Gets or sets the <see cref="NpgsqlTypes.NpgsqlDbType"/> of the parameter.
    /// </summary>
    /// <value>One of the <see cref="NpgsqlTypes.NpgsqlDbType"/> values. The default is <see cref="NpgsqlTypes.NpgsqlDbType"/>.</value>
    [DefaultValue(NpgsqlDbType.Unknown)]
    [Category("Data"), RefreshProperties(RefreshProperties.All)]
    [DbProviderSpecificTypeProperty(true)]
    public NpgsqlDbType NpgsqlDbType
    {
        [RequiresUnreferencedCodeAttribute("The NpgsqlDbType getter isn't trimming-safe")]
        get
        {
            if (_npgsqlDbType.HasValue)
                return _npgsqlDbType.Value;

            if (_dataTypeName is not null)
                return GlobalTypeMapper.DataTypeNameToNpgsqlDbType(_dataTypeName);

            if (Value is not null) // Infer from value
            {
<<<<<<< HEAD
                if (value == NpgsqlDbType.Array)
                    throw new ArgumentOutOfRangeException(nameof(value), "Cannot set NpgsqlDbType to just Array, Binary-Or with the element type (e.g. Array of Box is NpgsqlDbType.Array | NpgsqlDbType.Box).");
                if (value == NpgsqlDbType.Range)
                    throw new ArgumentOutOfRangeException(nameof(value), "Cannot set NpgsqlDbType to just Range, Binary-Or with the element type (e.g. Range of integer is NpgsqlDbType.Range | NpgsqlDbType.Integer)");

                Handler = null;
                _npgsqlDbType = value;
                Command?.ResetExplicitPreparation();
=======
                return GlobalTypeMapper.Instance.TryResolveMappingByValue(Value, out var mapping)
                    ? mapping.NpgsqlDbType ?? NpgsqlDbType.Unknown
                    : throw new NotSupportedException("Can't infer NpgsqlDbType for type " + Value.GetType());
>>>>>>> e1fb3df4
            }

            return NpgsqlDbType.Unknown;
        }
        set
        {
            if (value == NpgsqlDbType.Array)
                throw new ArgumentOutOfRangeException(nameof(value), "Cannot set NpgsqlDbType to just Array, Binary-Or with the element type (e.g. Array of Box is NpgsqlDbType.Array | NpgsqlDbType.Box).");
            if (value == NpgsqlDbType.Range)
                throw new ArgumentOutOfRangeException(nameof(value), "Cannot set NpgsqlDbType to just Range, Binary-Or with the element type (e.g. Range of integer is NpgsqlDbType.Range | NpgsqlDbType.Integer)");

            Handler = null;
            _npgsqlDbType = value;
        }
    }

    /// <summary>
    /// Used to specify which PostgreSQL type will be sent to the database for this parameter.
    /// </summary>
    public string? DataTypeName
    {
        get
        {
            if (_dataTypeName != null)
                return _dataTypeName;

            if (_npgsqlDbType.HasValue)
                return GlobalTypeMapper.NpgsqlDbTypeToDataTypeName(_npgsqlDbType.Value);

            if (Value != null) // Infer from value
            {
<<<<<<< HEAD
                _dataTypeName = value;
                Handler = null;
                Command?.ResetExplicitPreparation();
=======
                return GlobalTypeMapper.Instance.TryResolveMappingByValue(Value, out var mapping)
                    ? mapping.DataTypeName
                    : null;
>>>>>>> e1fb3df4
            }

            return null;
        }
        set
        {
            _dataTypeName = value;
            Handler = null;
        }
    }

    #endregion Type

    #region Other Properties

    /// <inheritdoc />
    public sealed override bool IsNullable { get; set; }

    /// <inheritdoc />
    [DefaultValue(ParameterDirection.Input)]
    [Category("Data")]
    public sealed override ParameterDirection Direction { get; set; }

#pragma warning disable CS0109
    /// <summary>
    /// Gets or sets the maximum number of digits used to represent the <see cref="Value"/> property.
    /// </summary>
    /// <value>
    /// The maximum number of digits used to represent the <see cref="Value"/> property.
    /// The default value is 0, which indicates that the data provider sets the precision for <see cref="Value"/>.</value>
    [DefaultValue((byte)0)]
    [Category("Data")]
    public new byte Precision
    {
        get => _precision;
        set
        {
<<<<<<< HEAD
            get => _precision;
            set
            {
                _precision = value;
                Handler = null;
                Command?.ResetExplicitPreparation();
            }
=======
            _precision = value;
            Handler = null;
>>>>>>> e1fb3df4
        }
    }

    /// <summary>
    /// Gets or sets the number of decimal places to which <see cref="Value"/> is resolved.
    /// </summary>
    /// <value>The number of decimal places to which <see cref="Value"/> is resolved. The default is 0.</value>
    [DefaultValue((byte)0)]
    [Category("Data")]
    public new byte Scale
    {
        get => _scale;
        set
        {
<<<<<<< HEAD
            get => _scale;
            set
            {
                _scale = value;
                Handler = null;
                Command?.ResetExplicitPreparation();
            }
=======
            _scale = value;
            Handler = null;
>>>>>>> e1fb3df4
        }
    }
#pragma warning restore CS0109

    /// <inheritdoc />
    [DefaultValue(0)]
    [Category("Data")]
    public sealed override int Size
    {
        get => _size;
        set
        {
            if (value < -1)
                throw new ArgumentException($"Invalid parameter Size value '{value}'. The value must be greater than or equal to 0.");

<<<<<<< HEAD
                _size = value;
                Handler = null;
                Command?.ResetExplicitPreparation();
            }
=======
            _size = value;
            Handler = null;
>>>>>>> e1fb3df4
        }
    }

<<<<<<< HEAD
        /// <inheritdoc />
        [AllowNull, DefaultValue("")]
        [Category("Data")]
        public sealed override string SourceColumn
        {
            get => _sourceColumn;
            set
            {
                _sourceColumn = value ?? string.Empty;
                Command?.ResetExplicitPreparation();
            }
        }
=======
    /// <inheritdoc />
    [AllowNull, DefaultValue("")]
    [Category("Data")]
    public sealed override string SourceColumn
    {
        get => _sourceColumn;
        set => _sourceColumn = value ?? string.Empty;
    }
>>>>>>> e1fb3df4

    /// <inheritdoc />
    [Category("Data"), DefaultValue(DataRowVersion.Current)]
    public sealed override DataRowVersion SourceVersion { get; set; }

    /// <inheritdoc />
    public sealed override bool SourceColumnNullMapping { get; set; }

#pragma warning disable CA2227
    /// <summary>
    /// The collection to which this parameter belongs, if any.
    /// </summary>
    public NpgsqlParameterCollection? Collection { get; set; }
#pragma warning restore CA2227

    /// <summary>
    /// The PostgreSQL data type, such as int4 or text, as discovered from pg_type.
    /// This property is automatically set if parameters have been derived via
    /// <see cref="NpgsqlCommandBuilder.DeriveParameters"/> and can be used to
    /// acquire additional information about the parameters' data type.
    /// </summary>
    public PostgresType? PostgresType { get; internal set; }

    #endregion Other Properties

    #region Internals

    internal virtual void ResolveHandler(ConnectorTypeMapper typeMapper)
    {
        if (Handler is not null)
            return;

        if (_npgsqlDbType.HasValue)
            Handler = typeMapper.ResolveByNpgsqlDbType(_npgsqlDbType.Value);
        else if (_dataTypeName is not null)
            Handler = typeMapper.ResolveByDataTypeName(_dataTypeName);
        else if (_value is not null)
            Handler = typeMapper.ResolveByValue(_value);
        else
            throw new InvalidOperationException($"Parameter '{ParameterName}' must have its value set");
    }

    internal void Bind(ConnectorTypeMapper typeMapper)
    {
        ResolveHandler(typeMapper);
        FormatCode = Handler!.PreferTextWrite ? FormatCode.Text : FormatCode.Binary;
    }

    internal virtual int ValidateAndGetLength()
    {
        if (_value is DBNull)
            return 0;
        if (_value == null)
            throw new InvalidCastException($"Parameter {ParameterName} must be set");

        var lengthCache = LengthCache;
        var len = Handler!.ValidateObjectAndGetLength(_value, ref lengthCache, this);
        LengthCache = lengthCache;
        return len;
    }

    internal virtual Task WriteWithLength(NpgsqlWriteBuffer buf, bool async, CancellationToken cancellationToken = default)
        => Handler!.WriteObjectWithLength(_value!, buf, LengthCache, this, async, cancellationToken);

    /// <inheritdoc />
    public override void ResetDbType()
    {
        _npgsqlDbType = null;
        _dataTypeName = null;
        Handler = null;
    }

    internal bool IsInputDirection => Direction == ParameterDirection.InputOutput || Direction == ParameterDirection.Input;

    internal bool IsOutputDirection => Direction == ParameterDirection.InputOutput || Direction == ParameterDirection.Output;

    #endregion

    #region Clone

    /// <summary>
    /// Creates a new <see cref="NpgsqlParameter"/> that is a copy of the current instance.
    /// </summary>
    /// <returns>A new <see cref="NpgsqlParameter"/> that is a copy of this instance.</returns>
    public NpgsqlParameter Clone() => CloneCore();

    private protected virtual NpgsqlParameter CloneCore() =>
        // use fields instead of properties
        // to avoid auto-initializing something like type_info
        new()
        {
            _precision = _precision,
            _scale = _scale,
            _size = _size,
            _npgsqlDbType = _npgsqlDbType,
            _dataTypeName = _dataTypeName,
            Direction = Direction,
            IsNullable = IsNullable,
            _name = _name,
            TrimmedName = TrimmedName,
            SourceColumn = SourceColumn,
            SourceVersion = SourceVersion,
            _value = _value,
            SourceColumnNullMapping = SourceColumnNullMapping,
        };

    object ICloneable.Clone() => Clone();

    #endregion
}<|MERGE_RESOLUTION|>--- conflicted
+++ resolved
@@ -48,13 +48,9 @@
 
     internal NpgsqlTypeHandler? Handler { get; set; }
 
-<<<<<<< HEAD
-        internal FormatCode FormatCode { get; private set; }
-        
-        internal NpgsqlCommand? Command { get; set; }
-=======
     internal FormatCode FormatCode { get; private set; }
->>>>>>> e1fb3df4
+
+    internal NpgsqlCommand? Command { get; set; }
 
     #endregion
 
@@ -253,29 +249,12 @@
         get => _name;
         set
         {
-<<<<<<< HEAD
-            get => _name;
-            set
-            {
-                var oldName = _name;
-                var oldTrimmedName = TrimmedName;
-                // ReSharper disable once ConditionIsAlwaysTrueOrFalse
-                if (value == null)
-                    _name = TrimmedName = string.Empty;
-                else if (value.Length > 0 && (value[0] == ':' || value[0] == '@'))
-                    TrimmedName = (_name = value).Substring(1);
-                else
-                    _name = TrimmedName = value;
-
-                Collection?.ChangeParameterName(this, oldName, oldTrimmedName);
-                Command?.ResetExplicitPreparation();
-            }
-=======
             if (Collection is not null)
                 Collection.ChangeParameterName(this, value);
             else 
                 ChangeParameterName(value);
->>>>>>> e1fb3df4
+            
+            Command?.ResetExplicitPreparation();
         }
     }
 
@@ -293,24 +272,7 @@
 
     #endregion Name
 
-<<<<<<< HEAD
-        /// <inheritdoc />
-        [TypeConverter(typeof(StringConverter)), Category("Data")]
-        public override object? Value
-        {
-            get => _value;
-            set
-            {
-                if (_value == null || value == null || _value.GetType() != value.GetType())
-                    Handler = null;
-                _value = value;
-                ConvertedValue = null;
-                Command?.ResetExplicitPreparation();
-            }
-        }
-=======
     #region Value
->>>>>>> e1fb3df4
 
     /// <inheritdoc />
     [TypeConverter(typeof(StringConverter)), Category("Data")]
@@ -323,6 +285,7 @@
                 Handler = null;
             _value = value;
             ConvertedValue = null;
+            Command?.ResetExplicitPreparation();
         }
     }
 
@@ -363,18 +326,9 @@
 
             if (Value is not null) // Infer from value but don't cache
             {
-<<<<<<< HEAD
-                Handler = null;
-                _npgsqlDbType = value == DbType.Object
-                    ? null
-                    : GlobalTypeMapper.DbTypeToNpgsqlDbType(value)
-                      ?? throw new NotSupportedException($"The parameter type DbType.{value} isn't supported by PostgreSQL or Npgsql");
-                Command?.ResetExplicitPreparation();
-=======
                 return GlobalTypeMapper.Instance.TryResolveMappingByValue(Value, out var mapping)
                     ? mapping.DbType
                     : DbType.Object;
->>>>>>> e1fb3df4
             }
 
             return DbType.Object;
@@ -386,6 +340,7 @@
                 ? null
                 : GlobalTypeMapper.DbTypeToNpgsqlDbType(value)
                   ?? throw new NotSupportedException($"The parameter type DbType.{value} isn't supported by PostgreSQL or Npgsql");
+            Command?.ResetExplicitPreparation();
         }
     }
 
@@ -409,20 +364,9 @@
 
             if (Value is not null) // Infer from value
             {
-<<<<<<< HEAD
-                if (value == NpgsqlDbType.Array)
-                    throw new ArgumentOutOfRangeException(nameof(value), "Cannot set NpgsqlDbType to just Array, Binary-Or with the element type (e.g. Array of Box is NpgsqlDbType.Array | NpgsqlDbType.Box).");
-                if (value == NpgsqlDbType.Range)
-                    throw new ArgumentOutOfRangeException(nameof(value), "Cannot set NpgsqlDbType to just Range, Binary-Or with the element type (e.g. Range of integer is NpgsqlDbType.Range | NpgsqlDbType.Integer)");
-
-                Handler = null;
-                _npgsqlDbType = value;
-                Command?.ResetExplicitPreparation();
-=======
                 return GlobalTypeMapper.Instance.TryResolveMappingByValue(Value, out var mapping)
                     ? mapping.NpgsqlDbType ?? NpgsqlDbType.Unknown
                     : throw new NotSupportedException("Can't infer NpgsqlDbType for type " + Value.GetType());
->>>>>>> e1fb3df4
             }
 
             return NpgsqlDbType.Unknown;
@@ -436,6 +380,7 @@
 
             Handler = null;
             _npgsqlDbType = value;
+            Command?.ResetExplicitPreparation();
         }
     }
 
@@ -454,15 +399,9 @@
 
             if (Value != null) // Infer from value
             {
-<<<<<<< HEAD
-                _dataTypeName = value;
-                Handler = null;
-                Command?.ResetExplicitPreparation();
-=======
                 return GlobalTypeMapper.Instance.TryResolveMappingByValue(Value, out var mapping)
                     ? mapping.DataTypeName
                     : null;
->>>>>>> e1fb3df4
             }
 
             return null;
@@ -471,6 +410,7 @@
         {
             _dataTypeName = value;
             Handler = null;
+            Command?.ResetExplicitPreparation();
         }
     }
 
@@ -500,18 +440,9 @@
         get => _precision;
         set
         {
-<<<<<<< HEAD
-            get => _precision;
-            set
-            {
-                _precision = value;
-                Handler = null;
-                Command?.ResetExplicitPreparation();
-            }
-=======
             _precision = value;
             Handler = null;
->>>>>>> e1fb3df4
+            Command?.ResetExplicitPreparation();
         }
     }
 
@@ -526,18 +457,9 @@
         get => _scale;
         set
         {
-<<<<<<< HEAD
-            get => _scale;
-            set
-            {
-                _scale = value;
-                Handler = null;
-                Command?.ResetExplicitPreparation();
-            }
-=======
             _scale = value;
             Handler = null;
->>>>>>> e1fb3df4
+            Command?.ResetExplicitPreparation();
         }
     }
 #pragma warning restore CS0109
@@ -553,41 +475,24 @@
             if (value < -1)
                 throw new ArgumentException($"Invalid parameter Size value '{value}'. The value must be greater than or equal to 0.");
 
-<<<<<<< HEAD
-                _size = value;
-                Handler = null;
-                Command?.ResetExplicitPreparation();
-            }
-=======
             _size = value;
             Handler = null;
->>>>>>> e1fb3df4
-        }
-    }
-
-<<<<<<< HEAD
-        /// <inheritdoc />
-        [AllowNull, DefaultValue("")]
-        [Category("Data")]
-        public sealed override string SourceColumn
-        {
-            get => _sourceColumn;
-            set
-            {
-                _sourceColumn = value ?? string.Empty;
-                Command?.ResetExplicitPreparation();
-            }
-        }
-=======
+            Command?.ResetExplicitPreparation();
+        }
+    }
+
     /// <inheritdoc />
     [AllowNull, DefaultValue("")]
     [Category("Data")]
     public sealed override string SourceColumn
     {
         get => _sourceColumn;
-        set => _sourceColumn = value ?? string.Empty;
-    }
->>>>>>> e1fb3df4
+        set
+        {
+            _sourceColumn = value ?? string.Empty;
+            Command?.ResetExplicitPreparation();
+        }
+    }
 
     /// <inheritdoc />
     [Category("Data"), DefaultValue(DataRowVersion.Current)]
