--- conflicted
+++ resolved
@@ -232,13 +232,8 @@
 
                 Log.Trace("Opening connection...");
 
-<<<<<<< HEAD
                 if (_pool == null || Settings.Enlist || !_pool.TryAllocateFast(this, out Connector))
-                    return OpenLong(async, cancellationToken);
-=======
-            if (_pool == null || Settings.Enlist || !_pool.TryAllocateFast(this, out Connector))
-                return OpenLong();
->>>>>>> 83347e88
+                    return OpenLong();
 
                 _userFacingConnectionString = _pool.UserFacingConnectionString;
 
@@ -250,7 +245,6 @@
                 if (mapper.ChangeCounter != TypeMapping.GlobalTypeMapper.Instance.ChangeCounter)
                     mapper.Reset();
 
-<<<<<<< HEAD
                 Debug.Assert(Connector.Connection != null, "Open done but connector not set on Connection");
                 Log.Debug("Connection opened", Connector.Id);
                 OnStateChange(new StateChangeEventArgs(ConnectionState.Closed, ConnectionState.Open));
@@ -268,24 +262,10 @@
                     NpgsqlDiagnosticListener.WriteConnectionOpenError(operationId, this, e);
                 }
                 else
-                { 
+                {
                     NpgsqlDiagnosticListener.WriteConnectionOpenAfter(operationId, this);
                 }
             }
-           
-        }
-
-        async Task OpenLong(bool async, CancellationToken cancellationToken)
-        {
-            CheckConnectionClosed();
-
-            Log.Trace("Opening connection...");
-=======
-            Debug.Assert(Connector.Connection != null, "Open done but connector not set on Connection");
-            Log.Debug("Connection opened", Connector.Id);
-            OnStateChange(new StateChangeEventArgs(ConnectionState.Closed, ConnectionState.Open));
-            return PGUtil.CompletedTask;
->>>>>>> 83347e88
 
             async Task OpenLong()
             {
@@ -340,12 +320,12 @@
                                     Connector = await _pool.AllocateLong(this, timeout, async, cancellationToken);
                             }
                         }
-                        else  // No enlist
+                        else // No enlist
                             Connector = await _pool.AllocateLong(this, timeout, async, cancellationToken);
 
                         // Since this pooled connector was opened, global mappings may have
                         // changed. Bring this up to date if needed.
-                        mapper = Connector.TypeMapper;
+                        var mapper = Connector.TypeMapper;
                         if (mapper.ChangeCounter != TypeMapping.GlobalTypeMapper.Instance.ChangeCounter)
                             mapper.Reset();
                     }
@@ -359,6 +339,7 @@
                     Connector = null;
                     throw;
                 }
+
                 Debug.Assert(Connector.Connection != null, "Open done but connector not set on Connection");
                 Log.Debug("Connection opened", Connector.Id);
                 OnStateChange(ClosedToOpenEventArgs);
