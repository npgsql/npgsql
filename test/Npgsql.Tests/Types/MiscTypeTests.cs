--- conflicted
+++ resolved
@@ -456,27 +456,6 @@
             }
         }
 
-<<<<<<< HEAD
-        [Test]
-        public void Tid()
-        {
-            var expected = new NpgsqlTid(3, 5);
-            using (var conn = OpenConnection())
-            using (var cmd = conn.CreateCommand())
-            {
-                cmd.CommandText = "SELECT '(1234,40000)'::tid, @p::tid";
-                cmd.Parameters.AddWithValue("p", NpgsqlDbType.Tid, expected);
-                using (var reader = cmd.ExecuteReader())
-                {
-                    reader.Read();
-                    Assert.AreEqual(1234, reader.GetFieldValue<NpgsqlTid>(0).BlockNumber);
-                    Assert.AreEqual(40000, reader.GetFieldValue<NpgsqlTid>(0).OffsetNumber);
-                    Assert.AreEqual(expected.BlockNumber, reader.GetFieldValue<NpgsqlTid>(1).BlockNumber);
-                    Assert.AreEqual(expected.OffsetNumber, reader.GetFieldValue<NpgsqlTid>(1).OffsetNumber);
-                }
-            }
-        }
-
         [Test]
         public void Lsn()
         {
@@ -519,8 +498,6 @@
             Assert.That(NpgsqlLsn.Parse(parsed.ToString()), Is.EqualTo(parsed));
         }
 
-=======
->>>>>>> 764439d6
         [Test, IssueLink("https://github.com/npgsql/npgsql/issues/1138")]
         public void Void()
         {
