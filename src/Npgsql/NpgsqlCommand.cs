#region License
// The PostgreSQL License
//
// Copyright (C) 2018 The Npgsql Development Team
//
// Permission to use, copy, modify, and distribute this software and its
// documentation for any purpose, without fee, and without a written
// agreement is hereby granted, provided that the above copyright notice
// and this paragraph and the following two paragraphs appear in all copies.
//
// IN NO EVENT SHALL THE NPGSQL DEVELOPMENT TEAM BE LIABLE TO ANY PARTY
// FOR DIRECT, INDIRECT, SPECIAL, INCIDENTAL, OR CONSEQUENTIAL DAMAGES,
// INCLUDING LOST PROFITS, ARISING OUT OF THE USE OF THIS SOFTWARE AND ITS
// DOCUMENTATION, EVEN IF THE NPGSQL DEVELOPMENT TEAM HAS BEEN ADVISED OF
// THE POSSIBILITY OF SUCH DAMAGE.
//
// THE NPGSQL DEVELOPMENT TEAM SPECIFICALLY DISCLAIMS ANY WARRANTIES,
// INCLUDING, BUT NOT LIMITED TO, THE IMPLIED WARRANTIES OF MERCHANTABILITY
// AND FITNESS FOR A PARTICULAR PURPOSE. THE SOFTWARE PROVIDED HEREUNDER IS
// ON AN "AS IS" BASIS, AND THE NPGSQL DEVELOPMENT TEAM HAS NO OBLIGATIONS
// TO PROVIDE MAINTENANCE, SUPPORT, UPDATES, ENHANCEMENTS, OR MODIFICATIONS.
#endregion

using System;
using System.Collections.Generic;
using System.ComponentModel;
using System.Data;
using System.Data.Common;
using System.Diagnostics;
using System.Linq;
using System.Runtime.CompilerServices;
using System.Text;
using System.Threading;
using System.Threading.Tasks;
using System.Globalization;
using System.Net.Sockets;
using JetBrains.Annotations;
using Npgsql.BackendMessages;
using Npgsql.FrontendMessages;
using Npgsql.Logging;
using NpgsqlTypes;
using static Npgsql.Statics;

namespace Npgsql
{
    /// <summary>
    /// Represents a SQL statement or function (stored procedure) to execute
    /// against a PostgreSQL database. This class cannot be inherited.
    /// </summary>
    // ReSharper disable once RedundantNameQualifier
    [System.ComponentModel.DesignerCategory("")]
    public sealed class NpgsqlCommand : DbCommand, ICloneable
    {
        #region Fields

        [CanBeNull]
        NpgsqlConnection _connection;

        /// <summary>
        /// If this command is (explicitly) prepared, references the connector on which the preparation happened.
        /// Used to detect when the connector was changed (i.e. connection open/close), meaning that the command
        /// is no longer prepared.
        /// </summary>
        [CanBeNull]
        NpgsqlConnector _connectorPreparedOn;

        NpgsqlTransaction _transaction;
        string _commandText;
        int? _timeout;
        readonly NpgsqlParameterCollection _parameters;

        readonly List<NpgsqlStatement> _statements;

        /// <summary>
        /// Returns details about each statement that this command has executed.
        /// Is only populated when an Execute* method is called.
        /// </summary>
        public IReadOnlyList<NpgsqlStatement> Statements => _statements.AsReadOnly();

        UpdateRowSource _updateRowSource = UpdateRowSource.Both;

        bool IsExplicitlyPrepared => _connectorPreparedOn != null;

        static readonly SingleThreadSynchronizationContext SingleThreadSynchronizationContext = new SingleThreadSynchronizationContext("NpgsqlRemainingAsyncSendWorker");

        static readonly NpgsqlLogger Log = NpgsqlLogManager.GetCurrentClassLogger();

        #endregion Fields

        #region Constants

        internal const int DefaultTimeout = 30;

        #endregion

        #region Constructors

        /// <summary>
        /// Initializes a new instance of the <see cref="NpgsqlCommand">NpgsqlCommand</see> class.
        /// </summary>
        public NpgsqlCommand() : this(string.Empty, null, null) {}

        /// <summary>
        /// Initializes a new instance of the <see cref="NpgsqlCommand">NpgsqlCommand</see> class with the text of the query.
        /// </summary>
        /// <param name="cmdText">The text of the query.</param>
        // ReSharper disable once IntroduceOptionalParameters.Global
        public NpgsqlCommand(string cmdText) : this(cmdText, null, null) {}

        /// <summary>
        /// Initializes a new instance of the <see cref="NpgsqlCommand">NpgsqlCommand</see> class with the text of the query and a <see cref="NpgsqlConnection">NpgsqlConnection</see>.
        /// </summary>
        /// <param name="cmdText">The text of the query.</param>
        /// <param name="connection">A <see cref="NpgsqlConnection">NpgsqlConnection</see> that represents the connection to a PostgreSQL server.</param>
        // ReSharper disable once IntroduceOptionalParameters.Global
        public NpgsqlCommand(string cmdText, NpgsqlConnection connection) : this(cmdText, connection, null) {}

        /// <summary>
        /// Initializes a new instance of the <see cref="NpgsqlCommand">NpgsqlCommand</see> class with the text of the query, a <see cref="NpgsqlConnection">NpgsqlConnection</see>, and the <see cref="NpgsqlTransaction">NpgsqlTransaction</see>.
        /// </summary>
        /// <param name="cmdText">The text of the query.</param>
        /// <param name="connection">A <see cref="NpgsqlConnection">NpgsqlConnection</see> that represents the connection to a PostgreSQL server.</param>
        /// <param name="transaction">The <see cref="NpgsqlTransaction">NpgsqlTransaction</see> in which the <see cref="NpgsqlCommand">NpgsqlCommand</see> executes.</param>
        public NpgsqlCommand(string cmdText, [CanBeNull] NpgsqlConnection connection, [CanBeNull] NpgsqlTransaction transaction)
        {
            GC.SuppressFinalize(this);
            _statements = new List<NpgsqlStatement>(1);
            _parameters = new NpgsqlParameterCollection();
            _commandText = cmdText;
            Connection = connection;
            Transaction = transaction;
            CommandType = CommandType.Text;
        }

        #endregion Constructors

        #region Public properties

        /// <summary>
        /// Gets or sets the SQL statement or function (stored procedure) to execute at the data source.
        /// </summary>
        /// <value>The Transact-SQL statement or stored procedure to execute. The default is an empty string.</value>
        [DefaultValue("")]
        [Category("Data")]
        public override string CommandText
        {
            get => _commandText;
            set
            {
                if (value == null)
                    throw new ArgumentNullException(nameof(value));

                _commandText = value;
                ResetExplicitPreparation();
                // TODO: Technically should do this also if the parameter list (or type) changes
            }
        }

        /// <summary>
        /// Gets or sets the wait time before terminating the attempt  to execute a command and generating an error.
        /// </summary>
        /// <value>The time (in seconds) to wait for the command to execute. The default value is 30 seconds.</value>
        [DefaultValue(DefaultTimeout)]
        public override int CommandTimeout
        {
            get => _timeout ?? (_connection?.CommandTimeout ?? DefaultTimeout);
            set
            {
                if (value < 0) {
                    throw new ArgumentOutOfRangeException(nameof(value), value, "CommandTimeout can't be less than zero.");
                }

                _timeout = value;
            }
        }

        /// <summary>
        /// Gets or sets a value indicating how the
        /// <see cref="NpgsqlCommand.CommandText">CommandText</see> property is to be interpreted.
        /// </summary>
        /// <value>One of the <see cref="System.Data.CommandType">CommandType</see> values. The default is <see cref="System.Data.CommandType">CommandType.Text</see>.</value>
        [DefaultValue(CommandType.Text)]
        [Category("Data")]
        public override CommandType CommandType { get; set; }

        /// <summary>
        /// DB connection.
        /// </summary>
        protected override DbConnection DbConnection
        {
            get => Connection;
            set => Connection = (NpgsqlConnection)value;
        }

        /// <summary>
        /// Gets or sets the <see cref="NpgsqlConnection">NpgsqlConnection</see>
        /// used by this instance of the <see cref="NpgsqlCommand">NpgsqlCommand</see>.
        /// </summary>
        /// <value>The connection to a data source. The default value is a null reference.</value>
        [DefaultValue(null)]
        [Category("Behavior")]
        [CanBeNull]
        public new NpgsqlConnection Connection
        {
            get => _connection;
            set
            {
                if (_connection == value)
                {
                    return;
                }

                //if (this._transaction != null && this._transaction.Connection == null)
                //  this._transaction = null;

                // All this checking needs revising. It should be simpler.
                // This this.Connector != null check was added to remove the nullreferenceexception in case
                // of the previous connection has been closed which makes Connector null and so the last check would fail.
                // See bug 1000581 for more details.
                if (_transaction != null && _connection != null && _connection.Connector != null && _connection.Connector.InTransaction)
                    throw new InvalidOperationException("The Connection property can't be changed with an uncommited transaction.");

                _connection = value;
                Transaction = null;
            }
        }

        /// <summary>
        /// Design time visible.
        /// </summary>
        public override bool DesignTimeVisible { get; set; }

        /// <summary>
        /// Gets or sets how command results are applied to the DataRow when used by the
        /// DbDataAdapter.Update(DataSet) method.
        /// </summary>
        /// <value>One of the <see cref="System.Data.UpdateRowSource">UpdateRowSource</see> values.</value>
        [Category("Behavior"), DefaultValue(UpdateRowSource.Both)]
        public override UpdateRowSource UpdatedRowSource
        {
            get { return _updateRowSource; }
            set
            {
                switch (value)
                {
                    // validate value (required based on base type contract)
                    case UpdateRowSource.None:
                    case UpdateRowSource.OutputParameters:
                    case UpdateRowSource.FirstReturnedRecord:
                    case UpdateRowSource.Both:
                        _updateRowSource = value;
                        break;
                    default:
                        throw new ArgumentOutOfRangeException();
                }
            }
        }

        /// <summary>
        /// Returns whether this query will execute as a prepared (compiled) query.
        /// </summary>
        public bool IsPrepared =>
            _connectorPreparedOn == Connection?.Connector &&
            _statements.Any() && _statements.All(s => s.PreparedStatement?.IsPrepared == true);

        #endregion Public properties

        #region Known/unknown Result Types Management

        /// <summary>
        /// Marks all of the query's result columns as either known or unknown.
        /// Unknown results column are requested them from PostgreSQL in text format, and Npgsql makes no
        /// attempt to parse them. They will be accessible as strings only.
        /// </summary>
        public bool AllResultTypesAreUnknown
        {
            get => _allResultTypesAreUnknown;
            set
            {
                // TODO: Check that this isn't modified after calling prepare
                _unknownResultTypeList = null;
                _allResultTypesAreUnknown = value;
            }
        }

        bool _allResultTypesAreUnknown;

        /// <summary>
        /// Marks the query's result columns as known or unknown, on a column-by-column basis.
        /// Unknown results column are requested them from PostgreSQL in text format, and Npgsql makes no
        /// attempt to parse them. They will be accessible as strings only.
        /// </summary>
        /// <remarks>
        /// If the query includes several queries (e.g. SELECT 1; SELECT 2), this will only apply to the first
        /// one. The rest of the queries will be fetched and parsed as usual.
        ///
        /// The array size must correspond exactly to the number of result columns the query returns, or an
        /// error will be raised.
        /// </remarks>
        public bool[] UnknownResultTypeList
        {
            get => _unknownResultTypeList;
            set
            {
                // TODO: Check that this isn't modified after calling prepare
                _allResultTypesAreUnknown = false;
                _unknownResultTypeList = value;
            }
        }

        bool[] _unknownResultTypeList;

        #endregion

        #region Result Types Management

        /// <summary>
        /// Marks result types to be used when using GetValue on a data reader, on a column-by-column basis.
        /// Used for Entity Framework 5-6 compability.
        /// Only primitive numerical types and DateTimeOffset are supported.
        /// Set the whole array or just a value to null to use default type.
        /// </summary>
        internal Type[] ObjectResultTypes { get; set; }

        #endregion

        #region State management

        int _state;

        /// <summary>
        /// Gets the current state of the connector
        /// </summary>
        internal CommandState State
        {
            private get { return (CommandState)_state; }
            set
            {
                var newState = (int)value;
                if (newState == _state)
                    return;
                Interlocked.Exchange(ref _state, newState);
            }
        }

        void ResetExplicitPreparation() => _connectorPreparedOn = null;

        #endregion State management

        #region Parameters

        /// <summary>
        /// Creates a new instance of an <see cref="System.Data.Common.DbParameter">DbParameter</see> object.
        /// </summary>
        /// <returns>An <see cref="System.Data.Common.DbParameter">DbParameter</see> object.</returns>
        protected override DbParameter CreateDbParameter()
        {
            return CreateParameter();
        }

        /// <summary>
        /// Creates a new instance of a <see cref="NpgsqlParameter">NpgsqlParameter</see> object.
        /// </summary>
        /// <returns>A <see cref="NpgsqlParameter">NpgsqlParameter</see> object.</returns>
        public new NpgsqlParameter CreateParameter()
        {
            return new NpgsqlParameter();
        }

        /// <summary>
        /// DB parameter collection.
        /// </summary>
        protected override DbParameterCollection DbParameterCollection => Parameters;

        /// <summary>
        /// Gets the <see cref="NpgsqlParameterCollection">NpgsqlParameterCollection</see>.
        /// </summary>
        /// <value>The parameters of the SQL statement or function (stored procedure). The default is an empty collection.</value>
        public new NpgsqlParameterCollection Parameters => _parameters;

        #endregion

        #region DeriveParameters

        const string DeriveParametersForFunctionQuery = @"
SELECT
CASE
	WHEN pg_proc.proargnames IS NULL THEN array_cat(array_fill(''::name,ARRAY[pg_proc.pronargs]),array_agg(pg_attribute.attname ORDER BY pg_attribute.attnum))
	ELSE pg_proc.proargnames
END AS proargnames,
pg_proc.proargtypes,
CASE
	WHEN pg_proc.proallargtypes IS NULL AND (array_agg(pg_attribute.atttypid))[1] IS NOT NULL THEN array_cat(string_to_array(pg_proc.proargtypes::text,' ')::oid[],array_agg(pg_attribute.atttypid ORDER BY pg_attribute.attnum))
	ELSE pg_proc.proallargtypes
END AS proallargtypes,
CASE
	WHEN pg_proc.proargmodes IS NULL AND (array_agg(pg_attribute.atttypid))[1] IS NOT NULL THEN array_cat(array_fill('i'::""char"",ARRAY[pg_proc.pronargs]),array_fill('o'::""char"",ARRAY[array_length(array_agg(pg_attribute.atttypid), 1)]))
    ELSE pg_proc.proargmodes
END AS proargmodes
FROM pg_proc
LEFT JOIN pg_type ON pg_proc.prorettype = pg_type.oid
LEFT JOIN pg_attribute ON pg_type.typrelid = pg_attribute.attrelid AND pg_attribute.attnum >= 1 AND NOT pg_attribute.attisdropped
WHERE pg_proc.oid = :proname::regproc
GROUP BY pg_proc.proargnames, pg_proc.proargtypes, pg_proc.proallargtypes, pg_proc.proargmodes, pg_proc.pronargs;
";

        internal void DeriveParameters()
        {
            if (Statements.Where(s => s?.PreparedStatement.IsExplicit == true).Any())
                throw new NpgsqlException("Deriving parameters isn't supported for commands that are already prepared.");

            // Here we unprepare statements that possibly are autoprepared
            Unprepare();

            Parameters.Clear();

            if (CommandType == CommandType.StoredProcedure)
                DeriveParametersForFunction();
            else if (CommandType == CommandType.Text)
                DeriveParametersForQuery();
        }

        void DeriveParametersForFunction()
        {
            using (var c = new NpgsqlCommand(DeriveParametersForFunctionQuery, Connection))
            {
                c.Parameters.Add(new NpgsqlParameter("proname", NpgsqlDbType.Text));
                c.Parameters[0].Value = CommandText;

                string[] names = null;
                uint[] types = null;
                char[] modes = null;

                using (var rdr = c.ExecuteReader(CommandBehavior.SingleRow | CommandBehavior.SingleResult))
                {
                    if (rdr.Read())
                    {
                        if (!rdr.IsDBNull(0))
                            names = rdr.GetValue(0) as string[];
                        if (!rdr.IsDBNull(2))
                            types = rdr.GetValue(2) as uint[];
                        if (!rdr.IsDBNull(3))
                            modes = rdr.GetValue(3) as char[];
                        if (types == null)
                        {
                            if (rdr.IsDBNull(1) || rdr.GetFieldValue<uint[]>(1).Length == 0)
                                return;  // Parameterless function
                            types = rdr.GetFieldValue<uint[]>(1);
                        }
                    }
                    else
                        throw new InvalidOperationException($"{CommandText} does not exist in pg_proc");
                }

                for (var i = 0; i < types.Length; i++)
                {
                    var param = new NpgsqlParameter();

                    (var npgsqlDbType, var postgresType) =
                        c.Connection.Connector.TypeMapper.GetTypeInfoByOid(types[i]);

                    param.DataTypeName = postgresType.DisplayName;
                    param.PostgresType = postgresType;
                    if (npgsqlDbType.HasValue)
                        param.NpgsqlDbType = npgsqlDbType.Value;

                    if (names != null && i < names.Length)
                        param.ParameterName = names[i];
                    else
                        param.ParameterName = "parameter" + (i + 1);

                    if (modes == null) // All params are IN, or server < 8.1.0 (and only IN is supported)
                        param.Direction = ParameterDirection.Input;
                    else
                    {
                        switch (modes[i])
                        {
                            case 'i':
                                param.Direction = ParameterDirection.Input;
                                break;
                            case 'o':
                            case 't':
                                param.Direction = ParameterDirection.Output;
                                break;
                            case 'b':
                                param.Direction = ParameterDirection.InputOutput;
                                break;
                            case 'v':
                                throw new NotImplementedException("Cannot derive function parameter of type VARIADIC");
                            default:
                                throw new ArgumentOutOfRangeException("proargmode", modes[i],
                                    "Unknown code in proargmodes while deriving: " + modes[i]);
                        }
                    }

                    Parameters.Add(param);
                }
            }
        }

        void DeriveParametersForQuery()
        {
            var connector = CheckReadyAndGetConnector();
            using (connector.StartUserAction())
            {
                Log.Debug($"Deriving Parameters for query: {CommandText}", connector.Id);
                ProcessRawQuery(true);

                var sendTask = SendDeriveParameters(false);

                foreach (var statement in _statements)
                {
                    Expect<ParseCompleteMessage>(connector.ReadMessage());
                    var paramTypeOIDs = Expect<ParameterDescriptionMessage>(connector.ReadMessage()).TypeOIDs;

                    if (statement.InputParameters.Count != paramTypeOIDs.Count)
                    {
                        connector.SkipUntil(BackendMessageCode.ReadyForQuery);
                        Parameters.Clear();
                        throw new NpgsqlException("There was a mismatch in the number of derived parameters between the Npgsql SQL parser and the PostgreSQL parser. Please report this as bug to the Npgsql developers (https://github.com/npgsql/npgsql/issues).");
                    }

                    for (var i = 0; i < paramTypeOIDs.Count; i++)
                    {
                        try
                        {
                            var param = statement.InputParameters[i];
                            var paramOid = paramTypeOIDs[i];

                            (var npgsqlDbType, var postgresType) = connector.TypeMapper.GetTypeInfoByOid(paramOid);

                            if (param.NpgsqlDbType != NpgsqlDbType.Unknown && param.NpgsqlDbType != npgsqlDbType)
                                throw new NpgsqlException("The backend parser inferred different types for parameters with the same name. Please try explicit casting within your SQL statement or batch or use different placeholder names.");

                            param.DataTypeName = postgresType.DisplayName;
                            param.PostgresType = postgresType;
                            if (npgsqlDbType.HasValue)
                                param.NpgsqlDbType = npgsqlDbType.Value;
                        }
                        catch
                        {
                            connector.SkipUntil(BackendMessageCode.ReadyForQuery);
                            Parameters.Clear();
                            throw;
                        }
                    }

                    var msg = connector.ReadMessage();
                    switch (msg.Code)
                    {
                        case BackendMessageCode.RowDescription:
                        case BackendMessageCode.NoData:
                            break;
                        default:
                            throw connector.UnexpectedMessageReceived(msg.Code);
                    }
                }

                Expect<ReadyForQueryMessage>(connector.ReadMessage());
                sendTask.GetAwaiter().GetResult();
            }
        }

        #endregion

        #region Prepare

        /// <summary>
        /// Creates a server-side prepared statement on the PostgreSQL server.
        /// This will make repeated future executions of this command much faster.
        /// </summary>
        public override void Prepare() => Prepare(false).GetAwaiter().GetResult();

        /// <summary>
        /// Creates a server-side prepared statement on the PostgreSQL server.
        /// This will make repeated future executions of this command much faster.
        /// </summary>
        public Task PrepareAsync() => PrepareAsync(CancellationToken.None);

        /// <summary>
        /// Creates a server-side prepared statement on the PostgreSQL server.
        /// This will make repeated future executions of this command much faster.
        /// </summary>
#pragma warning disable CA1801 // Review unused parameters
        public Task PrepareAsync(CancellationToken cancellationToken)
#pragma warning restore CA1801 // Review unused parameters
        {
            cancellationToken.ThrowIfCancellationRequested();
            using (NoSynchronizationContextScope.Enter())
                return Prepare(true);
        }

        Task Prepare(bool async)
        {
            var connector = CheckReadyAndGetConnector();
            for (var i = 0; i < Parameters.Count; i++)
                Parameters[i].Bind(connector.TypeMapper);

            ProcessRawQuery();
            Log.Debug($"Preparing: {CommandText}", connector.Id);

            var needToPrepare = false;
            foreach (var statement in _statements)
            {
                if (statement.IsPrepared)
                    continue;
                statement.PreparedStatement = connector.PreparedStatementManager.GetOrAddExplicit(statement);
                if (statement.PreparedStatement?.State == PreparedState.NotPrepared)
                {
                    statement.PreparedStatement.State = PreparedState.ToBePrepared;
                    needToPrepare = true;
                }
            }

            _connectorPreparedOn = connector;

            // It's possible the command was already prepared, or that presistent prepared statements were found for
            // all statements. Nothing to do here, move along.
            return needToPrepare
                ? PrepareLong()
                : PGUtil.CompletedTask;

            async Task PrepareLong()
            {
                using (connector.StartUserAction())
                {
                    var sendTask = SendPrepare(async);

                    // Loop over statements, skipping those that are already prepared (because they were persisted)
                    var isFirst = true;
                    foreach (var statement in _statements.Where(s =>
                        s.PreparedStatement?.State == PreparedState.BeingPrepared))
                    {
                        var pStatement = statement.PreparedStatement;
                        Debug.Assert(pStatement != null);
                        Debug.Assert(pStatement.Description == null);
                        if (pStatement.StatementBeingReplaced != null)
                        {
                            Expect<CloseCompletedMessage>(await connector.ReadMessage(async));
                            pStatement.StatementBeingReplaced.CompleteUnprepare();
                            pStatement.StatementBeingReplaced = null;
                        }

                        Expect<ParseCompleteMessage>(await connector.ReadMessage(async));
                        Expect<ParameterDescriptionMessage>(await connector.ReadMessage(async));
                        var msg = await connector.ReadMessage(async);
                        switch (msg.Code)
                        {
                        case BackendMessageCode.RowDescription:
                            var description = (RowDescriptionMessage)msg;
                            FixupRowDescription(description, isFirst);
                            statement.Description = description;
                            break;
                        case BackendMessageCode.NoData:
                            statement.Description = null;
                            break;
                        default:
                            throw connector.UnexpectedMessageReceived(msg.Code);
                        }
                        pStatement.CompletePrepare();
                        isFirst = false;
                    }

                    Expect<ReadyForQueryMessage>(await connector.ReadMessage(async));

                    if (async)
                        await sendTask;
                    else
                        sendTask.GetAwaiter().GetResult();
                }
            }
        }

        /// <summary>
        /// Unprepares a command, closing server-side statements associated with it.
        /// Note that this only affects commands explicitly prepared with <see cref="Prepare()"/>, not
        /// automatically prepared statements.
        /// </summary>
        public void Unprepare()
        {
            if (_statements.All(s => !s.IsPrepared))
                return;

            var connector = CheckReadyAndGetConnector();
            Log.Debug("Closing command's prepared statements", connector.Id);
            using (connector.StartUserAction())
            {
                var sendTask = SendClose(false);
                foreach (var statement in _statements.Where(s => s.PreparedStatement?.State == PreparedState.BeingUnprepared))
                {
                    Expect<CloseCompletedMessage>(connector.ReadMessage());
                    Debug.Assert(statement.PreparedStatement != null);
                    statement.PreparedStatement.CompleteUnprepare();
                    statement.PreparedStatement = null;
                }
                Expect<ReadyForQueryMessage>(connector.ReadMessage());
                sendTask.GetAwaiter().GetResult();
            }
        }

        #endregion Prepare

        #region Query analysis

        void ProcessRawQuery(bool deriveParameters = false)
        {
            NpgsqlStatement statement;
            switch (CommandType) {
            case CommandType.Text:
                Debug.Assert(_connection?.Connector != null);
                var connector = _connection.Connector;
                connector.SqlParser.ParseRawQuery(CommandText, connector.UseConformantStrings, _parameters, _statements, deriveParameters);
                if (_statements.Count > 1 && _parameters.HasOutputParameters)
                    throw new NotSupportedException("Commands with multiple queries cannot have out parameters");
                break;

            case CommandType.TableDirect:
                if (_statements.Count == 0)
                    statement = new NpgsqlStatement();
                else
                {
                    statement = _statements[0];
                    statement.Reset();
                    _statements.Clear();
                }
                _statements.Add(statement);
                statement.SQL = "SELECT * FROM " + CommandText;
                break;

            case CommandType.StoredProcedure:
                var inputList = _parameters.Where(p => p.IsInputDirection).ToList();
                var numInput = inputList.Count;
                var sb = new StringBuilder();
                sb.Append("SELECT * FROM ");
                sb.Append(CommandText);
                sb.Append('(');
                var hasWrittenFirst = false;
                for (var i = 1; i <= numInput; i++) {
                    var param = inputList[i - 1];
                    if (param.TrimmedName == "")
                    {
                        if (hasWrittenFirst)
                            sb.Append(',');
                        sb.Append('$');
                        sb.Append(i);
                        hasWrittenFirst = true;
                    }
                }
                for (var i = 1; i <= numInput; i++)
                {
                    var param = inputList[i - 1];
                    if (param.TrimmedName != "")
                    {
                        if (hasWrittenFirst)
                            sb.Append(',');
                        sb.Append('"');
                        sb.Append(param.TrimmedName.Replace("\"", "\"\""));
                        sb.Append("\" := ");
                        sb.Append('$');
                        sb.Append(i);
                        hasWrittenFirst = true;
                    }
                }
                sb.Append(')');

                if (_statements.Count == 0)
                    statement = new NpgsqlStatement();
                else
                {
                    statement = _statements[0];
                    statement.Reset();
                    _statements.Clear();
                }
                statement.SQL = sb.ToString();
                statement.InputParameters.AddRange(inputList);
                _statements.Add(statement);
                break;
            default:
                throw new InvalidOperationException($"Internal Npgsql bug: unexpected value {CommandType} of enum {nameof(CommandType)}. Please file a bug.");
            }

            foreach (var s in _statements)
                if (s.InputParameters.Count > 65535)
                    throw new Exception("A statement cannot have more than 65535 parameters");
        }

        #endregion

        #region Execute

        void ValidateParameters()
        {
            for (var i = 0; i < Parameters.Count; i++)
            {
                var p = Parameters[i];
                if (!p.IsInputDirection)
                    continue;
                p.Bind(Connection.Connector.TypeMapper);
                p.LengthCache?.Clear();
                p.ValidateAndGetLength();
            }
        }

<<<<<<< HEAD
        async ValueTask<NpgsqlDataReader> Execute(CommandBehavior behavior, bool async, CancellationToken cancellationToken)
        {
            ValidateParameters();

            var connector = Connection.Connector;
            Debug.Assert(connector != null);

            if (IsExplicitlyPrepared)
            {
                Debug.Assert(_connectorPreparedOn != null);
                if (_connectorPreparedOn != Connection.Connector)
                {
                    // The command was prepared, but since then the connector has changed. Detach all prepared statements.
                    foreach (var s in _statements)
                        s.PreparedStatement = null;
                    ResetExplicitPreparation();
                    ProcessRawQuery();
                }
            }
            else
            {
                ProcessRawQuery();
            }

            State = CommandState.InProgress;
            try
            {
                if (Log.IsEnabled(NpgsqlLogLevel.Debug))
                    LogCommand();
                Task sendTask;

                // If a cancellation is in progress, wait for it to "complete" before proceeding (#615)
                lock (connector.CancelLock) { }

                connector.UserTimeout = CommandTimeout * 1000;

                if (connector.Settings.ReplicationMode != ReplicationMode.None)
                {
                    sendTask = SendReplication(async, cancellationToken);
                }
                else if ((behavior & CommandBehavior.SchemaOnly) == 0)
                {
                    if (connector.Settings.MaxAutoPrepare > 0)
                    {
                        foreach (var statement in _statements)
                        {
                            // If this statement isn't prepared, see if it gets implicitly prepared.
                            // Note that this may return null (not enough usages for automatic preparation).
                            if (!statement.IsPrepared)
                                statement.PreparedStatement =
                                    connector.PreparedStatementManager.TryGetAutoPrepared(statement);
                            if (statement.PreparedStatement != null)
                                statement.PreparedStatement.LastUsed = DateTime.UtcNow;
                        }
                        _connectorPreparedOn = connector;
                    }

                    // We do not wait for the entire send to complete before proceeding to reading -
                    // the sending continues in parallel with the user's reading. Waiting for the
                    // entire send to complete would trigger a deadlock for multistatement commands,
                    // where PostgreSQL sends large results for the first statement, while we're sending large
                    // parameter data for the second. See #641.
                    // Instead, all sends for non-first statements and for non-first buffers are performed
                    // asynchronously (even if the user requested sync), in a special synchronization context
                    // to prevents a dependency on the thread pool (which would also trigger deadlocks).
                    // The WriteBuffer notifies this command when the first buffer flush occurs, so that the
                    // send functions can switch to the special async mode when needed.
                    sendTask = SendExecute(async, cancellationToken);
                }
                else
                {
                    sendTask = SendExecuteSchemaOnly(async, cancellationToken);
                }

                // The following is a hack. It raises an exception if one was thrown in the first phases
                // of the send (i.e. in parts of the send that executed synchronously). Exceptions may
                // still happen later and aren't properly handled. See #1323.
                if (sendTask.IsFaulted)
                    sendTask.GetAwaiter().GetResult();

                var reader = new NpgsqlDataReader(this, behavior, _statements, sendTask);
                connector.CurrentReader = reader;
                if (async)
                    await reader.NextResultAsync(cancellationToken);
                else
                    reader.NextResult();
                return reader;
            }
            catch
            {
                State = CommandState.Idle;
                throw;
            }
        }

=======
>>>>>>> 764439d6
        #endregion

        #region Message Creation / Population

        internal bool FlushOccurred { get; set; }

        void BeginSend()
        {
            Debug.Assert(Connection?.Connector != null);
            Connection.Connector.WriteBuffer.CurrentCommand = this;
            FlushOccurred = false;
        }

        void CleanupSend()
        {
            // ReSharper disable once ConditionIsAlwaysTrueOrFalse
            if (SynchronizationContext.Current != null)  // Check first because SetSynchronizationContext allocates
                SynchronizationContext.SetSynchronizationContext(null);
        }

        async Task SendExecute(bool async)
        {
            BeginSend();
            var connector = Connection.Connector;
            Debug.Assert(connector != null);

            var buf = connector.WriteBuffer;
            for (var i = 0; i < _statements.Count; i++)
            {
                async = ForceAsyncIfNecessary(async, i);

                var statement = _statements[i];
                var pStatement = statement.PreparedStatement;

                if (pStatement == null || pStatement.State == PreparedState.ToBePrepared)
                {
                    if (pStatement?.StatementBeingReplaced != null)
                    {
                        // We have a prepared statement that replaces an existing statement - close the latter first.
                        await connector.CloseMessage
                            .Populate(StatementOrPortal.Statement, pStatement.StatementBeingReplaced.Name)
                            .Write(buf, async);
                    }

                    await connector.ParseMessage
                        .Populate(statement.SQL, statement.StatementName, statement.InputParameters, connector.TypeMapper)
                        .Write(buf, async);
                }

                var bind = connector.BindMessage;
                bind.Populate(statement.InputParameters, "", statement.StatementName);
                if (AllResultTypesAreUnknown)
                    bind.AllResultTypesAreUnknown = AllResultTypesAreUnknown;
                else if (i == 0 && UnknownResultTypeList != null)
                    bind.UnknownResultTypeList = UnknownResultTypeList;
                await connector.BindMessage.Write(buf, async);

                if (pStatement == null || pStatement.State == PreparedState.ToBePrepared)
                {
                    await connector.DescribeMessage
                        .Populate(StatementOrPortal.Portal)
                        .Write(buf, async);
                    if (statement.PreparedStatement != null)
                        statement.PreparedStatement.State = PreparedState.BeingPrepared;
                }

                await ExecuteMessage.DefaultExecute.Write(buf, async);
            }
            await SyncMessage.Instance.Write(buf, async);
            await buf.Flush(async);
            CleanupSend();
        }

        async Task SendExecuteSchemaOnly(bool async)
        {
            BeginSend();
            var connector = Connection.Connector;
            Debug.Assert(connector != null);

            var wroteSomething = false;

            var buf = connector.WriteBuffer;
            for (var i = 0; i < _statements.Count; i++)
            {
                async = ForceAsyncIfNecessary(async, i);

                var statement = _statements[i];

                if (statement.PreparedStatement?.State == PreparedState.Prepared)
                    continue;   // Prepared, we already have the RowDescription
                Debug.Assert(statement.PreparedStatement == null);

                await connector.ParseMessage
                    .Populate(statement.SQL, "", statement.InputParameters, connector.TypeMapper)
                    .Write(buf, async);

                await connector.DescribeMessage
                    .Populate(StatementOrPortal.Statement, statement.StatementName)
                    .Write(buf, async);
                wroteSomething = true;
            }

            if (wroteSomething)
            {
                await SyncMessage.Instance.Write(buf, async);
                await buf.Flush(async);
            }
            CleanupSend();
        }

<<<<<<< HEAD
        async Task SendReplication(bool async, CancellationToken cancellationToken)
        {
            if (_statements.Count == 0)
                return;

            if (_statements.Count != 1)
                throw new InvalidOperationException("Multiple statements are not supported in the replication mode.");

            var statement = _statements[0];
            if (statement.InputParameters.Count > 0)
                throw new InvalidOperationException("Input parameters are not supported in the replication mode.");

            BeginSend();

            var connector = Connection?.Connector;
            Debug.Assert(connector != null);

            var buff = connector.WriteBuffer;

            await connector.QueryMessage
                .Populate(statement.SQL)
                .Write(buff, async, cancellationToken);

            await buff.Flush(async, cancellationToken);

            CleanupSend();
        }

        async Task SendPrepare(bool async, CancellationToken cancellationToken)
=======
        async Task SendDeriveParameters(bool async)
>>>>>>> 764439d6
        {
            BeginSend();
            var connector = Connection.Connector;
            Debug.Assert(connector != null);
            var buf = connector.WriteBuffer;
            for (var i = 0; i < _statements.Count; i++)
            {
                async = ForceAsyncIfNecessary(async, i);

                await connector.ParseMessage
                    .Populate(_statements[i].SQL, string.Empty)
                    .Write(buf, async);

                await connector.DescribeMessage
                    .Populate(StatementOrPortal.Statement, string.Empty)
                    .Write(buf, async);
            }
            await SyncMessage.Instance.Write(buf, async);
            await buf.Flush(async);
            CleanupSend();
        }

        async Task SendPrepare(bool async)
        {
            BeginSend();
            var connector = Connection.Connector;
            Debug.Assert(connector != null);
            var buf = connector.WriteBuffer;
            for (var i = 0; i < _statements.Count; i++)
            {
                async = ForceAsyncIfNecessary(async, i);

                var statement = _statements[i];
                var pStatement = statement.PreparedStatement;

                // A statement may be already prepared, already in preparation (i.e. same statement twice
                // in the same command), or we can't prepare (overloaded SQL)
                if (pStatement?.State != PreparedState.ToBePrepared)
                    continue;

                var statementToClose = pStatement?.StatementBeingReplaced;
                if (statementToClose != null)
                {
                    // We have a prepared statement that replaces an existing statement - close the latter first.
                    await connector.CloseMessage
                        .Populate(StatementOrPortal.Statement, statementToClose.Name)
                        .Write(buf, async);
                }

                await connector.ParseMessage
                    .Populate(statement.SQL, pStatement.Name, statement.InputParameters, connector.TypeMapper)
                    .Write(buf, async);

                await connector.DescribeMessage
                    .Populate(StatementOrPortal.Statement, pStatement.Name)
                    .Write(buf, async);

                pStatement.State = PreparedState.BeingPrepared;
            }
            await SyncMessage.Instance.Write(buf, async);
            await buf.Flush(async);
            CleanupSend();
        }

        bool ForceAsyncIfNecessary(bool async, int numberOfStatementInBatch)
        {
            if (!async && FlushOccurred && numberOfStatementInBatch > 0)
            {
                // We're synchronously sending the non-first statement in a batch and a flush
                // has already occured. Switch to async. See long comment in Execute() above.
                async = true;
                SynchronizationContext.SetSynchronizationContext(SingleThreadSynchronizationContext);
            }
            return async;
        }

        async Task SendClose(bool async)
        {
            BeginSend();
            var connector = Connection.Connector;
            Debug.Assert(connector != null);

            var buf = connector.WriteBuffer;
            foreach (var statement in _statements.Where(s => s.IsPrepared))
            {
                if (FlushOccurred)
                {
                    async = true;
                    SynchronizationContext.SetSynchronizationContext(SingleThreadSynchronizationContext);
                }

                await connector.CloseMessage
                    .Populate(StatementOrPortal.Statement, statement.StatementName)
                    .Write(buf, async);
                Debug.Assert(statement.PreparedStatement != null);
                statement.PreparedStatement.State = PreparedState.BeingUnprepared;
            }
            await SyncMessage.Instance.Write(buf, async);
            await buf.Flush(async);
            CleanupSend();
        }

        #endregion

        #region Execute Non Query

        /// <summary>
        /// Executes a SQL statement against the connection and returns the number of rows affected.
        /// </summary>
        /// <returns>The number of rows affected if known; -1 otherwise.</returns>
        public override int ExecuteNonQuery() => ExecuteNonQuery(false, CancellationToken.None).GetAwaiter().GetResult();

        /// <summary>
        /// Asynchronous version of <see cref="ExecuteNonQuery()"/>
        /// </summary>
        /// <param name="cancellationToken">The token to monitor for cancellation requests.</param>
        /// <returns>A task representing the asynchronous operation, with the number of rows affected if known; -1 otherwise.</returns>
        public override Task<int> ExecuteNonQueryAsync(CancellationToken cancellationToken)
        {
            cancellationToken.ThrowIfCancellationRequested();
            using (NoSynchronizationContextScope.Enter())
                return ExecuteNonQuery(true, cancellationToken);
        }

        [MethodImpl(MethodImplOptions.AggressiveInlining)]
        async Task<int> ExecuteNonQuery(bool async, CancellationToken cancellationToken)
        {
            using (var reader = await ExecuteDbDataReader(CommandBehavior.Default, async, cancellationToken))
            {
                while (async ? await reader.NextResultAsync(cancellationToken) : reader.NextResult()) {}
                reader.Close();
                return reader.RecordsAffected;
            }
        }

        #endregion Execute Non Query

        #region Execute Scalar

        /// <summary>
        /// Executes the query, and returns the first column of the first row
        /// in the result set returned by the query. Extra columns or rows are ignored.
        /// </summary>
        /// <returns>The first column of the first row in the result set,
        /// or a null reference if the result set is empty.</returns>
        [CanBeNull]
        public override object ExecuteScalar() => ExecuteScalar(false, CancellationToken.None).GetAwaiter().GetResult();

        /// <summary>
        /// Asynchronous version of <see cref="ExecuteScalar()"/>
        /// </summary>
        /// <param name="cancellationToken">The token to monitor for cancellation requests.</param>
        /// <returns>A task representing the asynchronous operation, with the first column of the
        /// first row in the result set, or a null reference if the result set is empty.</returns>
        [ItemCanBeNull]
        public override Task<object> ExecuteScalarAsync(CancellationToken cancellationToken)
        {
            cancellationToken.ThrowIfCancellationRequested();
            using (NoSynchronizationContextScope.Enter())
                return ExecuteScalar(true, cancellationToken).AsTask();
        }

        [MethodImpl(MethodImplOptions.AggressiveInlining)]
        [ItemCanBeNull]
        async ValueTask<object> ExecuteScalar(bool async, CancellationToken cancellationToken)
        {
            var behavior = CommandBehavior.SingleRow;
            if (!Parameters.HasOutputParameters)
                behavior |= CommandBehavior.SequentialAccess;
            using (var reader = await ExecuteDbDataReader(behavior, async, cancellationToken))
                return reader.Read() && reader.FieldCount != 0 ? reader.GetValue(0) : null;
        }

        #endregion Execute Scalar

        #region Execute Reader

        /// <summary>
        /// Executes the CommandText against the Connection, and returns an DbDataReader.
        /// </summary>
        /// <remarks>
        /// Unlike the ADO.NET method which it replaces, this method returns a Npgsql-specific
        /// DataReader.
        /// </remarks>
        /// <returns>A DbDataReader object.</returns>
        public new NpgsqlDataReader ExecuteReader() => (NpgsqlDataReader) base.ExecuteReader();

        /// <summary>
        /// Executes the CommandText against the Connection, and returns an DbDataReader using one
        /// of the CommandBehavior values.
        /// </summary>
        /// <remarks>
        /// Unlike the ADO.NET method which it replaces, this method returns a Npgsql-specific
        /// DataReader.
        /// </remarks>
        /// <returns>A DbDataReader object.</returns>
        public new NpgsqlDataReader ExecuteReader(CommandBehavior behavior) => (NpgsqlDataReader) base.ExecuteReader(behavior);

        /// <summary>
        /// Executes the command text against the connection.
        /// </summary>
        /// <param name="behavior">An instance of <see cref="CommandBehavior"/>.</param>
        /// <param name="cancellationToken">A task representing the operation.</param>
        /// <returns></returns>
        protected override Task<DbDataReader> ExecuteDbDataReaderAsync(CommandBehavior behavior, CancellationToken cancellationToken)
        {
            cancellationToken.ThrowIfCancellationRequested();
            using (NoSynchronizationContextScope.Enter())
                return ExecuteDbDataReader(behavior, true, cancellationToken).AsTask();
        }

        /// <summary>
        /// Executes the command text against the connection.
        /// </summary>
        [NotNull]
        protected override DbDataReader ExecuteDbDataReader(CommandBehavior behavior) => ExecuteDbDataReader(behavior, false, CancellationToken.None).GetAwaiter().GetResult();

        async ValueTask<DbDataReader> ExecuteDbDataReader(CommandBehavior behavior, bool async, CancellationToken cancellationToken)
        {
            var connector = CheckReadyAndGetConnector();
            connector.StartUserAction(this);
            try
            {
                using (cancellationToken.Register(cmd => ((NpgsqlCommand)cmd).Cancel(), this))
                {
                    ValidateParameters();
                    if ((behavior & CommandBehavior.SequentialAccess) != 0 && Parameters.HasOutputParameters)
                        throw new NotSupportedException("Output parameters aren't supported with SequentialAccess");

                    if (IsExplicitlyPrepared)
                    {
                        Debug.Assert(_connectorPreparedOn != null);
                        if (_connectorPreparedOn != Connection.Connector)
                        {
                            // The command was prepared, but since then the connector has changed. Detach all prepared statements.
                            foreach (var s in _statements)
                                s.PreparedStatement = null;
                            ResetExplicitPreparation();
                            ProcessRawQuery();
                        }
                    }
                    else
                        ProcessRawQuery();

                    State = CommandState.InProgress;

                    if (Log.IsEnabled(NpgsqlLogLevel.Debug))
                        LogCommand();
                    Task sendTask;

                    // If a cancellation is in progress, wait for it to "complete" before proceeding (#615)
                    lock (connector.CancelLock) { }

                    connector.UserTimeout = CommandTimeout * 1000;

                    if ((behavior & CommandBehavior.SchemaOnly) == 0)
                    {
                        if (connector.Settings.MaxAutoPrepare > 0)
                        {
                            foreach (var statement in _statements)
                            {
                                // If this statement isn't prepared, see if it gets implicitly prepared.
                                // Note that this may return null (not enough usages for automatic preparation).
                                if (!statement.IsPrepared)
                                    statement.PreparedStatement =
                                        connector.PreparedStatementManager.TryGetAutoPrepared(statement);
                                if (statement.PreparedStatement != null)
                                    statement.PreparedStatement.LastUsed = DateTime.UtcNow;
                            }
                            _connectorPreparedOn = connector;
                        }

                        // We do not wait for the entire send to complete before proceeding to reading -
                        // the sending continues in parallel with the user's reading. Waiting for the
                        // entire send to complete would trigger a deadlock for multistatement commands,
                        // where PostgreSQL sends large results for the first statement, while we're sending large
                        // parameter data for the second. See #641.
                        // Instead, all sends for non-first statements and for non-first buffers are performed
                        // asynchronously (even if the user requested sync), in a special synchronization context
                        // to prevents a dependency on the thread pool (which would also trigger deadlocks).
                        // The WriteBuffer notifies this command when the first buffer flush occurs, so that the
                        // send functions can switch to the special async mode when needed.
                        sendTask = SendExecute(async);
                    }
                    else
                    {
                        sendTask = SendExecuteSchemaOnly(async);
                    }

                    // The following is a hack. It raises an exception if one was thrown in the first phases
                    // of the send (i.e. in parts of the send that executed synchronously). Exceptions may
                    // still happen later and aren't properly handled. See #1323.
                    if (sendTask.IsFaulted)
                        sendTask.GetAwaiter().GetResult();

                    //var reader = new NpgsqlDataReader(this, behavior, _statements, sendTask);
                    var reader = (behavior & CommandBehavior.SequentialAccess) == 0
                        ? (NpgsqlDataReader)connector.DefaultDataReader
                        : connector.SequentialDataReader;
                    reader.Init(this, behavior, _statements, sendTask);
                    connector.CurrentReader = reader;
                    if (async)
                        await reader.NextResultAsync(cancellationToken);
                    else
                        reader.NextResult();
                    return reader;
                }
            }
            catch
            {
                State = CommandState.Idle;
                Connection.Connector?.EndUserAction();

                // Close connection if requested even when there is an error.
                if ((behavior & CommandBehavior.CloseConnection) == CommandBehavior.CloseConnection)
                    _connection.Close();
                throw;
            }
        }

        #endregion

        #region Transactions

        /// <summary>
        /// DB transaction.
        /// </summary>
        protected override DbTransaction DbTransaction
        {
            get => Transaction;
            set => Transaction = (NpgsqlTransaction) value;
        }

        /// <summary>
        /// Gets or sets the <see cref="NpgsqlTransaction">NpgsqlTransaction</see>
        /// within which the <see cref="NpgsqlCommand">NpgsqlCommand</see> executes.
        /// </summary>
        /// <value>The <see cref="NpgsqlTransaction">NpgsqlTransaction</see>.
        /// The default value is a null reference.</value>
        public new NpgsqlTransaction Transaction
        {
            get
            {
                if (_transaction != null && _transaction.Connection == null)
                {
                    _transaction = null;
                }
                return _transaction;
            }
            set => _transaction = value;
        }

        #endregion Transactions

        #region Cancel

        /// <summary>
        /// Attempts to cancel the execution of a <see cref="NpgsqlCommand">NpgsqlCommand</see>.
        /// </summary>
        /// <remarks>As per the specs, no exception will be thrown by this method in case of failure</remarks>
        public override void Cancel()
        {
            var connector = Connection?.Connector;
            if (connector == null)
                return;

            if (State != CommandState.InProgress)
                return;

            connector.CancelRequest();
        }

        #endregion Cancel

        #region Dispose

        /// <summary>
        /// Releases the resources used by the <see cref="NpgsqlCommand">NpgsqlCommand</see>.
        /// </summary>
        protected override void Dispose(bool disposing)
        {
            if (State == CommandState.Disposed)
                return;
            Transaction = null;
            Connection = null;
            State = CommandState.Disposed;
            base.Dispose(disposing);
        }

        #endregion

        #region Misc

        /// <summary>
        /// Fixes up the text/binary flag on result columns.
        /// Since Prepare() describes a statement rather than a portal, the resulting RowDescription
        /// will have text format on all result columns. Fix that up.
        /// </summary>
        /// <remarks>
        /// Note that UnknownResultTypeList only applies to the first query, while AllResultTypesAreUnknown applies
        /// to all of them.
        /// </remarks>
        internal void FixupRowDescription(RowDescriptionMessage rowDescription, bool isFirst)
        {
            for (var i = 0; i < rowDescription.NumFields; i++)
                rowDescription[i].FormatCode = (UnknownResultTypeList == null || !isFirst ? AllResultTypesAreUnknown : UnknownResultTypeList[i]) ? FormatCode.Text : FormatCode.Binary;
        }

        void LogCommand()
        {
            var sb = new StringBuilder();
            sb.Append("Executing statement(s):");
            foreach (var s in _statements)
                sb.AppendLine().Append("\t").Append(s.SQL);

            if (NpgsqlLogManager.IsParameterLoggingEnabled && Parameters.Any())
            {
                sb.AppendLine().AppendLine("Parameters:");
                for (var i = 0; i < Parameters.Count; i++)
                    sb.Append("\t$").Append(i + 1).Append(": ").Append(Convert.ToString(Parameters[i].Value, CultureInfo.InvariantCulture));
            }

            Log.Debug(sb.ToString(), Connection.Connector.Id);
        }

        /// <summary>
        /// Create a new command based on this one.
        /// </summary>
        /// <returns>A new NpgsqlCommand object.</returns>
        object ICloneable.Clone() => Clone();

        /// <summary>
        /// Create a new command based on this one.
        /// </summary>
        /// <returns>A new NpgsqlCommand object.</returns>
        [PublicAPI]
        public NpgsqlCommand Clone()
        {
            var clone = new NpgsqlCommand(CommandText, Connection, Transaction)
            {
                CommandTimeout = CommandTimeout, CommandType = CommandType, DesignTimeVisible = DesignTimeVisible, _allResultTypesAreUnknown = _allResultTypesAreUnknown, _unknownResultTypeList = _unknownResultTypeList, ObjectResultTypes = ObjectResultTypes
            };
            _parameters.CloneTo(clone._parameters);
            return clone;
        }

        [MethodImpl(MethodImplOptions.AggressiveInlining)]
        NpgsqlConnector CheckReadyAndGetConnector()
        {
            if (State == CommandState.Disposed)
                throw new ObjectDisposedException(GetType().FullName);
            if (Connection == null)
                throw new InvalidOperationException("Connection property has not been initialized.");
            return Connection.CheckReadyAndGetConnector();
        }

        #endregion
    }

    enum CommandState
    {
        Idle,
        InProgress,
        Disposed
    }
}<|MERGE_RESOLUTION|>--- conflicted
+++ resolved
@@ -801,104 +801,6 @@
             }
         }
 
-<<<<<<< HEAD
-        async ValueTask<NpgsqlDataReader> Execute(CommandBehavior behavior, bool async, CancellationToken cancellationToken)
-        {
-            ValidateParameters();
-
-            var connector = Connection.Connector;
-            Debug.Assert(connector != null);
-
-            if (IsExplicitlyPrepared)
-            {
-                Debug.Assert(_connectorPreparedOn != null);
-                if (_connectorPreparedOn != Connection.Connector)
-                {
-                    // The command was prepared, but since then the connector has changed. Detach all prepared statements.
-                    foreach (var s in _statements)
-                        s.PreparedStatement = null;
-                    ResetExplicitPreparation();
-                    ProcessRawQuery();
-                }
-            }
-            else
-            {
-                ProcessRawQuery();
-            }
-
-            State = CommandState.InProgress;
-            try
-            {
-                if (Log.IsEnabled(NpgsqlLogLevel.Debug))
-                    LogCommand();
-                Task sendTask;
-
-                // If a cancellation is in progress, wait for it to "complete" before proceeding (#615)
-                lock (connector.CancelLock) { }
-
-                connector.UserTimeout = CommandTimeout * 1000;
-
-                if (connector.Settings.ReplicationMode != ReplicationMode.None)
-                {
-                    sendTask = SendReplication(async, cancellationToken);
-                }
-                else if ((behavior & CommandBehavior.SchemaOnly) == 0)
-                {
-                    if (connector.Settings.MaxAutoPrepare > 0)
-                    {
-                        foreach (var statement in _statements)
-                        {
-                            // If this statement isn't prepared, see if it gets implicitly prepared.
-                            // Note that this may return null (not enough usages for automatic preparation).
-                            if (!statement.IsPrepared)
-                                statement.PreparedStatement =
-                                    connector.PreparedStatementManager.TryGetAutoPrepared(statement);
-                            if (statement.PreparedStatement != null)
-                                statement.PreparedStatement.LastUsed = DateTime.UtcNow;
-                        }
-                        _connectorPreparedOn = connector;
-                    }
-
-                    // We do not wait for the entire send to complete before proceeding to reading -
-                    // the sending continues in parallel with the user's reading. Waiting for the
-                    // entire send to complete would trigger a deadlock for multistatement commands,
-                    // where PostgreSQL sends large results for the first statement, while we're sending large
-                    // parameter data for the second. See #641.
-                    // Instead, all sends for non-first statements and for non-first buffers are performed
-                    // asynchronously (even if the user requested sync), in a special synchronization context
-                    // to prevents a dependency on the thread pool (which would also trigger deadlocks).
-                    // The WriteBuffer notifies this command when the first buffer flush occurs, so that the
-                    // send functions can switch to the special async mode when needed.
-                    sendTask = SendExecute(async, cancellationToken);
-                }
-                else
-                {
-                    sendTask = SendExecuteSchemaOnly(async, cancellationToken);
-                }
-
-                // The following is a hack. It raises an exception if one was thrown in the first phases
-                // of the send (i.e. in parts of the send that executed synchronously). Exceptions may
-                // still happen later and aren't properly handled. See #1323.
-                if (sendTask.IsFaulted)
-                    sendTask.GetAwaiter().GetResult();
-
-                var reader = new NpgsqlDataReader(this, behavior, _statements, sendTask);
-                connector.CurrentReader = reader;
-                if (async)
-                    await reader.NextResultAsync(cancellationToken);
-                else
-                    reader.NextResult();
-                return reader;
-            }
-            catch
-            {
-                State = CommandState.Idle;
-                throw;
-            }
-        }
-
-=======
->>>>>>> 764439d6
         #endregion
 
         #region Message Creation / Population
@@ -1009,7 +911,6 @@
             CleanupSend();
         }
 
-<<<<<<< HEAD
         async Task SendReplication(bool async, CancellationToken cancellationToken)
         {
             if (_statements.Count == 0)
@@ -1038,10 +939,7 @@
             CleanupSend();
         }
 
-        async Task SendPrepare(bool async, CancellationToken cancellationToken)
-=======
         async Task SendDeriveParameters(bool async)
->>>>>>> 764439d6
         {
             BeginSend();
             var connector = Connection.Connector;
