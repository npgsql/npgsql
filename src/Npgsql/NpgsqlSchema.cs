--- conflicted
+++ resolved
@@ -379,37 +379,34 @@
             }, cancellationToken);
     }
 
-<<<<<<< HEAD
-    [RequiresUnreferencedCode("Members from serialized types or types used in expressions may be trimmed if not referenced directly.")]
-    static async Task<DataTable> GetMaterializedViews(NpgsqlConnection conn, string?[]? restrictions, bool async, CancellationToken cancellationToken = default)
-    {
-        var materializedViews = new DataTable("MaterializedViews") { Locale = CultureInfo.InvariantCulture };
-
-        materializedViews.Columns.AddRange(new[] {
+    static Task<DataTable> GetMaterializedViews(NpgsqlConnection conn, string?[]? restrictions, bool async, CancellationToken cancellationToken = default)
+    {
+        var dataTable = new DataTable("MaterializedViews") { Locale = CultureInfo.InvariantCulture };
+
+        dataTable.Columns.AddRange(new[] {
             new DataColumn("schemaname"), new DataColumn("matviewname"), new DataColumn("matviewowner"),
-            new DataColumn("tablespace"), new DataColumn("hasindexes"), new DataColumn("ispopulated")
+            new DataColumn("tablespace"), new DataColumn("hasindexes", typeof(bool)), new DataColumn("ispopulated", typeof(bool))
         });
 
-        var getMaterializedViews = new StringBuilder();
-        getMaterializedViews.Append(@"SELECT schemaname, matviewname, matviewowner, tablespace, hasindexes, ispopulated FROM pg_catalog.pg_matviews");
-
-        using var command = BuildCommand(conn, getMaterializedViews, restrictions, "schemaname", "matviewname", "matviewowner", "tablespace");
-        using var adapter = new NpgsqlDataAdapter(command);
-        await adapter.Fill(materializedViews, async, cancellationToken).ConfigureAwait(false);
-
-        return materializedViews;
-    }
-
-    [RequiresUnreferencedCode("Members from serialized types or types used in expressions may be trimmed if not referenced directly.")]
-    static async Task<DataTable> GetUsers(NpgsqlConnection conn, string?[]? restrictions, bool async, CancellationToken cancellationToken = default)
-    {
-        var users = new DataTable("Users") { Locale = CultureInfo.InvariantCulture };
-
-        users.Columns.AddRange(new[] { new DataColumn("user_name"), new DataColumn("user_sysid", typeof(uint)) });
-
-        var getUsers = new StringBuilder();
-        getUsers.Append("SELECT usename as user_name, usesysid as user_sysid FROM pg_catalog.pg_user");
-=======
+        var sql = new StringBuilder();
+
+        sql.Append(@"SELECT schemaname, matviewname, matviewowner, tablespace, hasindexes, ispopulated FROM pg_catalog.pg_matviews");
+
+        return ParseResults(
+            async,
+            BuildCommand(conn, sql, restrictions, "schemaname", "matviewname", "matviewowner", "tablespace"),
+            dataTable,
+            (reader, row) =>
+            {
+                row["schemaname"] = GetFieldValueOrDBNull<string>(reader, 0);
+                row["matviewname"] = GetFieldValueOrDBNull<string>(reader, 1);
+                row["matviewowner"] = GetFieldValueOrDBNull<string>(reader, 2);
+                row["tablespace"] = GetFieldValueOrDBNull<string>(reader, 3);
+                row["hasindexes"] = GetFieldValueOrDBNull<bool>(reader, 4);
+                row["ispopulated"] = GetFieldValueOrDBNull<bool>(reader, 5);
+            }, cancellationToken);
+    }
+
     static Task<DataTable> GetUsers(NpgsqlConnection conn, string?[]? restrictions, bool async, CancellationToken cancellationToken = default)
     {
         var dataTable = new DataTable("Users")
@@ -421,9 +418,7 @@
                 new DataColumn("user_sysid", typeof(uint))
             }
         };
-
         var sql = new StringBuilder();
->>>>>>> 33d4960c
 
         sql.Append("SELECT usename, usesysid FROM pg_catalog.pg_user");
 
