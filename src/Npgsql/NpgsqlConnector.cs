#region License
// The PostgreSQL License
//
// Copyright (C) 2016 The Npgsql Development Team
//
// Permission to use, copy, modify, and distribute this software and its
// documentation for any purpose, without fee, and without a written
// agreement is hereby granted, provided that the above copyright notice
// and this paragraph and the following two paragraphs appear in all copies.
//
// IN NO EVENT SHALL THE NPGSQL DEVELOPMENT TEAM BE LIABLE TO ANY PARTY
// FOR DIRECT, INDIRECT, SPECIAL, INCIDENTAL, OR CONSEQUENTIAL DAMAGES,
// INCLUDING LOST PROFITS, ARISING OUT OF THE USE OF THIS SOFTWARE AND ITS
// DOCUMENTATION, EVEN IF THE NPGSQL DEVELOPMENT TEAM HAS BEEN ADVISED OF
// THE POSSIBILITY OF SUCH DAMAGE.
//
// THE NPGSQL DEVELOPMENT TEAM SPECIFICALLY DISCLAIMS ANY WARRANTIES,
// INCLUDING, BUT NOT LIMITED TO, THE IMPLIED WARRANTIES OF MERCHANTABILITY
// AND FITNESS FOR A PARTICULAR PURPOSE. THE SOFTWARE PROVIDED HEREUNDER IS
// ON AN "AS IS" BASIS, AND THE NPGSQL DEVELOPMENT TEAM HAS NO OBLIGATIONS
// TO PROVIDE MAINTENANCE, SUPPORT, UPDATES, ENHANCEMENTS, OR MODIFICATIONS.
#endregion

using System;
using System.Collections.Generic;
using System.Data.Common;
using System.Diagnostics.Contracts;
using System.IO;
using System.Linq;
using System.Net;
using System.Net.Security;
using System.Net.Sockets;
using System.Runtime.CompilerServices;
using System.Security.Authentication;
using System.Security.Cryptography.X509Certificates;
using System.Threading;
using System.Threading.Tasks;
using AsyncRewriter;
using JetBrains.Annotations;
using Npgsql.BackendMessages;
using Npgsql.FrontendMessages;
using Npgsql.Logging;

namespace Npgsql
{
    /// <summary>
    /// Represents a connection to a PostgreSQL backend. Unlike NpgsqlConnection objects, which are
    /// exposed to users, connectors are internal to Npgsql and are recycled by the connection pool.
    /// </summary>
    internal partial class NpgsqlConnector
    {
        #region Fields and Properties

        /// <summary>
        /// The physical connection socket to the backend.
        /// </summary>
        Socket _socket;

        /// <summary>
        /// The physical connection stream to the backend, without anything on top.
        /// </summary>
        NetworkStream _baseStream;

        /// <summary>
        /// The physical connection stream to the backend, layered with an SSL/TLS stream if in secure mode.
        /// </summary>
        internal Stream Stream { get; private set; }

        readonly NpgsqlConnectionStringBuilder _settings;

        /// <summary>
        /// Contains the clear text password which was extracted from the user-provided connection string.
        /// If non-cleartext authentication is requested from the server, this is set to null.
        /// </summary>
        readonly string _password;

        /// <summary>
        /// Buffer used for reading data.
        /// </summary>
        internal ReadBuffer ReadBuffer { get; private set; }

        /// <summary>
        /// Buffer used for writing data.
        /// </summary>
        internal WriteBuffer WriteBuffer { get; private set; }

        /// <summary>
        /// Version of backend server this connector is connected to.
        /// </summary>
        internal Version ServerVersion { get; private set; }

        /// <summary>
        /// The secret key of the backend for this connector, used for query cancellation.
        /// </summary>
        int _backendSecretKey;

        /// <summary>
        /// The process ID of the backend for this connector.
        /// </summary>
        internal int BackendProcessId { get; private set; }

        /// <summary>
        /// A unique ID identifying this connector, used for logging. Currently mapped to BackendProcessId
        /// </summary>
        internal int Id => BackendProcessId;

        internal TypeHandlerRegistry TypeHandlerRegistry { get; set; }

        /// <summary>
        /// The current transaction status for this connector.
        /// </summary>
        internal TransactionStatus TransactionStatus { get; set; }

        /// <summary>
        /// The transaction currently in progress, if any.
        /// </summary>
        /// <remarks>
        /// <para>
        /// Note that this doesn't mean a transaction request has actually been sent to the backend - for
        /// efficiency we defer sending the request to the first query after BeginTransaction is called.
        /// See <see cref="TransactionStatus"/> for the actual transaction status.
        /// </para>
        /// <para>
        /// Also, the user can initiate a transaction in SQL (i.e. BEGIN), in which case there will be no
        /// NpgsqlTransaction instance. As a result, never check <see cref="Transaction"/> to know whether
        /// a transaction is in progress, check <see cref="TransactionStatus"/> instead.
        /// </para>
        /// </remarks>
        internal NpgsqlTransaction Transaction { get; set; }

        /// <summary>
        /// The NpgsqlConnection that (currently) owns this connector. Null if the connector isn't
        /// owned (i.e. idle in the pool)
        /// </summary>
        internal NpgsqlConnection Connection { get; set; }

        /// <summary>
        /// The number of messages that were prepended to the current message chain, but not yet sent.
        /// Note that this only tracks messages which produce a ReadyForQuery message
        /// </summary>
        byte _pendingRfqPrependedMessages;

<<<<<<< HEAD
        /// <summary>
        /// Handles management of prepared statements owned by this connector
        /// </summary>
        internal PreparedStatementCollection PreparedStatements { get; private set; }


=======
>>>>>>> ab294295
        internal NpgsqlDataReader CurrentReader;

        /// <summary>
        /// If the connector is currently in COPY mode, holds a reference to the importer/exporter object.
        /// Otherwise null.
        /// </summary>
        internal ICancelable CurrentCopyOperation;

        /// <summary>
        /// Holds all run-time parameters received from the backend (via ParameterStatus messages)
        /// </summary>
        internal readonly Dictionary<string, string> BackendParams;

#if NET45 || NET451 || DNX451
        SSPIHandler _sspi;
#endif

        /// <summary>
        /// The timeout for reading messages that are part of the user's command
        /// (i.e. which aren't internal prepended commands).
        /// </summary>
        internal int UserTimeout { private get; set; }

        /// <summary>
        /// Contains the current value of the socket's ReceiveTimeout, used to determine whether
        /// we need to change it when commands are received.
        /// </summary>
        int _currentTimeout;

        /// <summary>
        /// A lock that's taken while a user action is in progress, e.g. a command being executed.
        /// </summary>
        SemaphoreSlim _userLock;

        /// <summary>
        /// A lock that's taken while a connection keepalive is in progress. Used to make sure
        /// keepalives and user actions don't interfere with one another.
        /// </summary>
        SemaphoreSlim _keepAliveLock;

        /// <summary>
        /// A lock that's taken while a cancellation is being delivered; new queries are blocked until the
        /// cancellation is delivered. This reduces the chance that a cancellation meant for a previous
        /// command will accidentally cancel a later one, see #615.
        /// </summary>
        internal object CancelLock { get; }

        readonly UserAction _userAction;
        readonly Timer _keepAliveTimer;

        static readonly NpgsqlLogger Log = NpgsqlLogManager.GetCurrentClassLogger();

        #endregion

        #region Constants

        /// <summary>
        /// The minimum timeout that can be set on internal commands such as COMMIT, ROLLBACK.
        /// </summary>
        internal const int MinimumInternalCommandTimeout = 3;

        #endregion

        #region Reusable Message Objects

        // Frontend
        internal readonly ParseMessage    ParseMessage    = new ParseMessage();
        internal readonly BindMessage     BindMessage     = new BindMessage();
        internal readonly DescribeMessage DescribeMessage = new DescribeMessage();
        internal readonly ExecuteMessage  ExecuteMessage  = new ExecuteMessage();
        internal readonly QueryMessage    QueryMessage    = new QueryMessage();

        // Backend
        readonly CommandCompleteMessage      _commandCompleteMessage      = new CommandCompleteMessage();
        readonly ReadyForQueryMessage        _readyForQueryMessage        = new ReadyForQueryMessage();
        readonly ParameterDescriptionMessage _parameterDescriptionMessage = new ParameterDescriptionMessage();
        readonly DataRowSequentialMessage    _dataRowSequentialMessage    = new DataRowSequentialMessage();
        readonly DataRowNonSequentialMessage _dataRowNonSequentialMessage = new DataRowNonSequentialMessage();

        // Since COPY is rarely used, allocate these lazily
        CopyInResponseMessage  _copyInResponseMessage;
        CopyOutResponseMessage _copyOutResponseMessage;
        CopyDataMessage        _copyDataMessage;

        #endregion

        #region Constructors

        internal NpgsqlConnector(NpgsqlConnection connection)
            : this(connection.Settings, connection.Password)
        {
            Connection = connection;
            Connection.Connector = this;
        }

        /// <summary>
        /// Creates a new connector with the given connection string.
        /// </summary>
        /// <param name="connectionString">The connection string.</param>
        /// <param name="password">The clear-text password or null if not using a password.</param>
        NpgsqlConnector(NpgsqlConnectionStringBuilder connectionString, string password)
        {
            State = ConnectorState.Closed;
            TransactionStatus = TransactionStatus.Idle;
            _settings = connectionString;
            _password = password;
            BackendParams = new Dictionary<string, string>();
<<<<<<< HEAD
            PreparedStatements = new PreparedStatementCollection();
=======
            _preparedStatementIndex = 0;
>>>>>>> ab294295

            _userLock = new SemaphoreSlim(1, 1);
            _userAction = new UserAction(this);
            CancelLock = new object();

            if (IsKeepAliveEnabled) {
                _keepAliveTimer = new Timer(PerformKeepAlive, null, Timeout.Infinite, Timeout.Infinite);
                _keepAliveLock = new SemaphoreSlim(1, 1);
            }
        }

        #endregion

        #region Configuration settings

        internal string ConnectionString => _settings.ConnectionString;
        string Host => _settings.Host;
        int Port => _settings.Port;
        string Database => _settings.Database;
        string Username => _settings.Username;
        string KerberosServiceName => _settings.KerberosServiceName;
        SslMode SslMode => _settings.SslMode;
        bool UseSslStream => _settings.UseSslStream;
        int BufferSize => _settings.BufferSize;
        int ConnectionTimeout => _settings.Timeout;
        int KeepAlive => _settings.KeepAlive;
        bool IsKeepAliveEnabled => KeepAlive > 0;
        bool IntegratedSecurity => _settings.IntegratedSecurity;
        internal bool ConvertInfinityDateTime => _settings.ConvertInfinityDateTime;

        int InternalCommandTimeout
        {
            get
            {
                Contract.Ensures(Contract.Result<int>() == 0 || Contract.Result<int>() >= MinimumInternalCommandTimeout);

                var internalTimeout = _settings.InternalCommandTimeout;
                if (internalTimeout == -1)
                    return Math.Max(_settings.CommandTimeout, MinimumInternalCommandTimeout);

                Contract.Assert(internalTimeout == 0 || internalTimeout >= MinimumInternalCommandTimeout);
                return internalTimeout * 1000;
            }
        }

        #endregion Configuration settings

        #region State management

        int _state;

        /// <summary>
        /// Gets the current state of the connector
        /// </summary>
        internal ConnectorState State
        {
            get { return (ConnectorState)_state; }
            set
            {
                var newState = (int)value;
                if (newState == _state)
                    return;
                Interlocked.Exchange(ref _state, newState);
            }
        }

        /// <summary>
        /// Returns whether the connector is open, regardless of any task it is currently performing
        /// </summary>
        bool IsConnected
        {
            get
            {
                switch (State)
                {
                    case ConnectorState.Ready:
                    case ConnectorState.Executing:
                    case ConnectorState.Fetching:
                    case ConnectorState.Waiting:
                    case ConnectorState.Copy:
                        return true;
                    case ConnectorState.Closed:
                    case ConnectorState.Connecting:
                    case ConnectorState.Broken:
                        return false;
                    default:
                        throw new ArgumentOutOfRangeException("Unknown state: " + State);
                }
            }
        }

        internal bool IsReady => State == ConnectorState.Ready;
        internal bool IsClosed => State == ConnectorState.Closed;
        internal bool IsBroken => State == ConnectorState.Broken;

        #endregion

        #region Open

        /// <summary>
        /// Totally temporary until the connection pool is rewritten with timeout support
        /// </summary>
        internal void Open()
        {
            Open(new NpgsqlTimeout(TimeSpan.Zero));
        }

        /// <summary>
        /// Opens the physical connection to the server.
        /// </summary>
        /// <remarks>Usually called by the RequestConnector
        /// Method of the connection pool manager.</remarks>
        [RewriteAsync]
        internal void Open(NpgsqlTimeout timeout)
        {
            Contract.Requires(Connection != null && Connection.Connector == this);
            Contract.Requires(State == ConnectorState.Closed);

            State = ConnectorState.Connecting;

            try {
                RawOpen(timeout);

                WriteStartupMessage();
                WriteBuffer.Flush();
                timeout.Check();

                HandleAuthentication(timeout);
                TypeHandlerRegistry.Setup(this, timeout);
                Log.Debug($"Opened connection to {Host}:{Port}", Id);
            }
            catch
            {
                Break();
                throw;
            }
        }

        void WriteStartupMessage()
        {
            var startupMessage = new StartupMessage { ["client_encoding"] = "UTF8" };

            if (!string.IsNullOrEmpty(Username))
                startupMessage["user"] = Username;
#if NET45 || NET451 || DNX451
            else if (IntegratedSecurity)
                startupMessage["user"] = UsernameProvider.GetIntegratedUserName(_settings.IncludeRealm);
#endif

            if (!string.IsNullOrEmpty(Database))
                startupMessage["database"] = Database;
            if (!string.IsNullOrEmpty(_settings.ApplicationName))
                startupMessage["application_name"] = _settings.ApplicationName;
            if (!string.IsNullOrEmpty(_settings.SearchPath))
                startupMessage["search_path"] = _settings.SearchPath;
<<<<<<< HEAD
            }
=======
>>>>>>> ab294295
            if (IsSecure && !IsRedshift)
                startupMessage["ssl_renegotiation_limit"] = "0";

<<<<<<< HEAD
            if (startupMessage.Length > WriteBuffer.Size)
            {  // Should really never happen, just in case
                throw new Exception("Startup message bigger than buffer");
            }
=======
            // Should really never happen, just in case
            if (startupMessage.Length > WriteBuffer.Size)
                throw new Exception("Startup message bigger than buffer");

>>>>>>> ab294295
            startupMessage.WriteFully(WriteBuffer);
        }

        [RewriteAsync]
        void RawOpen(NpgsqlTimeout timeout)
        {
            try
            {
                Connect(timeout);

                Contract.Assert(_socket != null);
                _baseStream = new NetworkStream(_socket, true);
                Stream = _baseStream;
                ReadBuffer = new ReadBuffer(Stream, BufferSize, PGUtil.UTF8Encoding);
                WriteBuffer = new WriteBuffer(Stream, BufferSize, PGUtil.UTF8Encoding);

                if (SslMode == SslMode.Require || SslMode == SslMode.Prefer)
                {
                    Log.Trace("Attempting SSL negotiation");
                    SSLRequestMessage.Instance.WriteFully(WriteBuffer);
                    WriteBuffer.Flush();

                    ReadBuffer.Ensure(1);
                    var response = (char)ReadBuffer.ReadByte();
                    timeout.Check();

                    switch (response)
                    {
                    default:
                        throw new Exception($"Received unknown response {response} for SSLRequest (expecting S or N)");
                    case 'N':
                        if (SslMode == SslMode.Require)
                        {
                            throw new InvalidOperationException("SSL connection requested. No SSL enabled connection from this host is configured.");
                        }
                        break;
                    case 'S':
                        var clientCertificates = new X509CertificateCollection();
                        Connection.ProvideClientCertificatesCallback?.Invoke(clientCertificates);

                        RemoteCertificateValidationCallback certificateValidationCallback;
                        if (_settings.TrustServerCertificate)
                        {
                            certificateValidationCallback = (sender, certificate, chain, errors) => true;
                        }
                        else if (Connection.UserCertificateValidationCallback != null)
                        {
                            certificateValidationCallback = Connection.UserCertificateValidationCallback;
                        }
                        else
                        {
                            certificateValidationCallback = DefaultUserCertificateValidationCallback;
                        }

                        if (!UseSslStream)
                        {
                            var sslStream = new TlsClientStream.TlsClientStream(Stream);
                            sslStream.PerformInitialHandshake(Host, clientCertificates, certificateValidationCallback, false);
                            Stream = sslStream;
                        }
                        else
                        {
                            var sslStream = new SslStream(Stream, false, certificateValidationCallback);
#if NETSTANDARD1_3
                            // CoreCLR removed sync methods from SslStream, see https://github.com/dotnet/corefx/pull/4868.
                            // Consider exactly what to do here.
                            sslStream.AuthenticateAsClientAsync(Host, clientCertificates, SslProtocols.Tls | SslProtocols.Tls11 | SslProtocols.Tls12, false).Wait();
#else
                            sslStream.AuthenticateAsClient(Host, clientCertificates, SslProtocols.Tls | SslProtocols.Tls11 | SslProtocols.Tls12, false);
#endif
                            Stream = sslStream;
                        }
                        timeout.Check();
                        ReadBuffer.Underlying = Stream;
                        WriteBuffer.Underlying = Stream;
                        IsSecure = true;
                        Log.Trace("SSL negotiation successful");
                        break;
                    }
                }

                Log.Trace($"Socket connected to {Host}:{Port}");
            }
            catch
            {
                if (Stream != null)
                {
                    try { Stream.Dispose(); } catch {
                        // ignored
                    }
                    Stream = null;
                }
                if (_baseStream != null)
                {
                    try { _baseStream.Dispose(); } catch {
                        // ignored
                    }
                    _baseStream = null;
                }
                if (_socket != null)
                {
                    try { _socket.Dispose(); } catch {
                        // ignored
                    }
                    _socket = null;
                }
                throw;
            }
        }

        void Connect(NpgsqlTimeout timeout)
        {
#if NET45 || NET451 || DNX451
            // Note that there aren't any timeoutable DNS methods, and we want to use sync-only
            // methods (not to rely on any TP threads etc.)
            var ips = Dns.GetHostAddresses(Host);
#else
            // .NET Core doesn't appear to have sync DNS methods (yet?)
            var ips = Dns.GetHostAddressesAsync(Host).Result;
#endif
            timeout.Check();

            // Give each IP an equal share of the remaining time
            var perIpTimeout = timeout.IsSet ? (int)((timeout.TimeLeft.Ticks / ips.Length) / 10) : -1;

            for (var i = 0; i < ips.Length; i++)
            {
                Log.Trace("Attempting to connect to " + ips[i]);
                var ep = new IPEndPoint(ips[i], Port);
                var socket = new Socket(ep.AddressFamily, SocketType.Stream, ProtocolType.Tcp)
                {
                    Blocking = false
                };

                try
                {
                    try
                    {
                        socket.Connect(ep);
                    }
                    catch (SocketException e)
                    {
                        if (e.SocketErrorCode != SocketError.WouldBlock)
                        {
                            throw;
                        }
                    }
                    var write = new List<Socket> { socket };
                    var error = new List<Socket> { socket };
                    Socket.Select(null, write, error, perIpTimeout);
                    var errorCode = (int) socket.GetSocketOption(SocketOptionLevel.Socket, SocketOptionName.Error);
                    if (errorCode != 0) {
                        throw new SocketException((int)socket.GetSocketOption(SocketOptionLevel.Socket, SocketOptionName.Error));
                    }
                    if (!write.Any())
                    {
                        Log.Warn(
                            $"Timeout after {new TimeSpan(perIpTimeout*10).TotalSeconds} seconds when connecting to {ips[i]}");
                        try { socket.Dispose(); }
                        catch
                        {
                            // ignored
                        }
                        if (i == ips.Length - 1)
                        {
                            throw new TimeoutException();
                        }
                        continue;
                    }
                    socket.Blocking = true;
                    _socket = socket;
                    return;
                }
                catch (TimeoutException) { throw; }
                catch
                {
                    try { socket.Dispose(); }
                    catch
                    {
                        // ignored
                    }

                    Log.Warn("Failed to connect to " + ips[i]);

                    if (i == ips.Length - 1)
                    {
                        throw;
                    }
                }
            }
        }

        async Task ConnectAsync(NpgsqlTimeout timeout, CancellationToken cancellationToken)
        {
            // Note that there aren't any timeoutable or cancellable DNS methods
            var ips = await Dns.GetHostAddressesAsync(Host).WithCancellation(cancellationToken);

            // Give each IP an equal share of the remaining time
            var perIpTimespan = timeout.IsSet ? new TimeSpan(timeout.TimeLeft.Ticks / ips.Length) : TimeSpan.Zero;
            var perIpTimeout = timeout.IsSet ? new NpgsqlTimeout(perIpTimespan) : timeout;

            for (var i = 0; i < ips.Length; i++)
            {
                Log.Trace("Attempting to connect to " + ips[i], Id);
                var ep = new IPEndPoint(ips[i], Port);
                var socket = new Socket(ep.AddressFamily, SocketType.Stream, ProtocolType.Tcp);
#if NETSTANDARD1_3
                var connectTask = socket.ConnectAsync(ep);
#else
                var connectTask = Task.Factory.FromAsync(socket.BeginConnect, socket.EndConnect, ep, null);
#endif
                try
                {
                    try
                    {
                        await connectTask.WithCancellationAndTimeout(perIpTimeout, cancellationToken);
                    }
                    catch (OperationCanceledException)
                    {
#pragma warning disable 4014
                        // ReSharper disable once MethodSupportsCancellation
                        connectTask.ContinueWith(t => socket.Dispose());
#pragma warning restore 4014

                        if (timeout.HasExpired)
                        {
                            Log.Warn($"Timeout after {perIpTimespan.TotalSeconds} seconds when connecting to {ips[i]}");
                            if (i == ips.Length - 1)
                            {
                                throw new TimeoutException();
                            }
                            continue;
                        }

                        // We're here if an actual cancellation was requested (not a timeout)
                        throw;
                    }

                    _socket = socket;
                    return;
                }
                catch (TimeoutException) { throw; }
                catch (OperationCanceledException) { throw; }
                catch
                {
                    try { socket.Dispose(); }
                    catch
                    {
                        // ignored
                    }

                    Log.Warn("Failed to connect to " + ips[i]);

                    if (i == ips.Length - 1)
                    {
                        throw;
                    }
                }
            }
        }

        [RewriteAsync]
        void HandleAuthentication(NpgsqlTimeout timeout)
        {
            Log.Trace("Authenticating...", Id);
            while (true)
            {
                var msg = ReadSingleMessage(DataRowLoadingMode.NonSequential);
                timeout.Check();
                switch (msg.Code)
                {
                case BackendMessageCode.AuthenticationRequest:
                    var passwordMessage = ProcessAuthenticationMessage((AuthenticationRequestMessage)msg);
                    if (passwordMessage != null)
                    {
                        passwordMessage.WriteFully(WriteBuffer);
                        WriteBuffer.Flush();
                        timeout.Check();
                    }

                    continue;
                case BackendMessageCode.BackendKeyData:
                    var backendKeyDataMsg = (BackendKeyDataMessage) msg;
                    BackendProcessId = backendKeyDataMsg.BackendProcessId;
                    _backendSecretKey = backendKeyDataMsg.BackendSecretKey;
                    continue;
                case BackendMessageCode.ReadyForQuery:
                    State = ConnectorState.Ready;
                    return;
                default:
                    throw new Exception("Unexpected message received while authenticating: " + msg.Code);
                }
            }
        }

        /// <summary>
        /// Performs a step in the PostgreSQL authentication protocol
        /// </summary>
        /// <param name="msg">A message read from the server, instructing us on the required response</param>
        /// <returns>a PasswordMessage to be sent, or null if authentication has completed successfully</returns>
        [CanBeNull]
        PasswordMessage ProcessAuthenticationMessage(AuthenticationRequestMessage msg)
        {
            switch (msg.AuthRequestType)
            {
                case AuthenticationRequestType.AuthenticationOk:
                    return null;

                case AuthenticationRequestType.AuthenticationCleartextPassword:
                    if (_password == null) {
                        throw new Exception("No password has been provided but the backend requires one (in cleartext)");
                    }
                    return PasswordMessage.CreateClearText(_password);

                case AuthenticationRequestType.AuthenticationMD5Password:
                    if (_password == null) {
                        throw new Exception("No password has been provided but the backend requires one (in MD5)");
                    }
                    return PasswordMessage.CreateMD5(_password, Username, ((AuthenticationMD5PasswordMessage)msg).Salt);

                case AuthenticationRequestType.AuthenticationGSS:
                    if (!IntegratedSecurity) {
                        throw new Exception("GSS authentication but IntegratedSecurity not enabled");
                    }
#if NET45 || NET451 || DNX451
                    // For GSSAPI we have to use the supplied hostname
                    _sspi = new SSPIHandler(Host, KerberosServiceName, true);
                    return new PasswordMessage(_sspi.Continue(null));
#else
                    throw new NotSupportedException("SSPI not yet supported in .NET Core");
#endif

                case AuthenticationRequestType.AuthenticationSSPI:
                    if (!IntegratedSecurity) {
                        throw new Exception("SSPI authentication but IntegratedSecurity not enabled");
                    }
#if NET45 || NET451 || DNX451
                    _sspi = new SSPIHandler(Host, KerberosServiceName, false);
                    return new PasswordMessage(_sspi.Continue(null));
#else
                    throw new NotSupportedException("SSPI not yet supported in .NET Core");
#endif

                case AuthenticationRequestType.AuthenticationGSSContinue:
#if NET45 || NET451 || DNX451
                    var passwdRead = _sspi.Continue(((AuthenticationGSSContinueMessage)msg).AuthenticationData);
                    if (passwdRead.Length != 0)
                    {
                        return new PasswordMessage(passwdRead);
                    }
                    return null;
#else
                    throw new NotSupportedException("SSPI not yet supported in .NET Core");
#endif

                default:
                    throw new NotSupportedException($"Authentication method not supported (Received: {msg.AuthRequestType})");
            }
        }

        #endregion

        #region Frontend message processing

        /// <summary>
        /// Prepends a message to be sent at the beginning of the next message chain.
        /// </summary>
        internal void PrependInternalMessage(FrontendMessage msg)
        {
            Contract.Requires(msg is PregeneratedMessage);

            // Prepended messages are simple queries (pregenerated, which produce a ReadyForQuery response,
            // which we will be looking for as we're reading the results
            _pendingRfqPrependedMessages++;

            if (!msg.Write(WriteBuffer))
                throw new Exception($"Could not fully write message of type {msg.GetType().Name} into the buffer");
        }

        /// <summary>
        /// Sends a single frontend message, used for simple messages such as rollback, etc.
        /// Note that additional prepend messages may be previously enqueued, and will be sent along
        /// with this message.
        /// </summary>
        /// <param name="msg"></param>
        [RewriteAsync]
        internal void SendSingleMessage(FrontendMessage msg)
        {
            Log.Trace($"Sending: {msg}", Id);
            while (true)
            {
                var completed = msg.Write(WriteBuffer);
                SendBuffer();
                if (completed)
                    break;  // Sent all messages
            }
        }

        internal void SendSingleQuery(string query) => SendSingleMessage(QueryMessage.Populate(query));

        [RewriteAsync]
        internal void SendBuffer()
        {
            try
            {
                WriteBuffer.Flush();
            }
            catch
            {
                Break();
                throw;
            }
        }

        #endregion

        #region Backend message processing

        internal IBackendMessage ReadSingleMessage(DataRowLoadingMode dataRowLoadingMode)
        {
            var msg = ReadSingleMessageWithPrepended(dataRowLoadingMode);
            Contract.Assert(msg != null);
            return msg;
        }

        internal Task<IBackendMessage> ReadSingleMessageAsync(DataRowLoadingMode dataRowLoadingMode, CancellationToken cancellationToken)
            => ReadSingleMessageWithPrependedAsync(cancellationToken, dataRowLoadingMode);

        internal void ReadAsyncMessage(int timeout)
        {
            ReceiveTimeout = timeout;
            var msg = DoReadSingleMessage(DataRowLoadingMode.NonSequential, true);
            if (msg != null)
                throw new Exception($"While waiting for an asynchronous message, received an unexpected message of type {msg.Code}");
        }

        internal async Task ReadAsyncMessageAsync()
        {
            var msg = await DoReadSingleMessageAsync(CancellationToken.None, DataRowLoadingMode.NonSequential, true);
            if (msg != null)
                throw new Exception($"While waiting for an asynchronous message, received an unexpected message of type {msg.Code}");
        }

        [RewriteAsync]
        [CanBeNull]
        [MethodImpl(MethodImplOptions.AggressiveInlining)]
        IBackendMessage ReadSingleMessageWithPrepended(DataRowLoadingMode dataRowLoadingMode = DataRowLoadingMode.NonSequential)
        {
            // First read the responses of any prepended messages.
            // Exceptions shouldn't happen here, we break the connector if they do
            if (_pendingRfqPrependedMessages > 0)
            {
                try
                {
                    ReceiveTimeout = InternalCommandTimeout;
                    while (_pendingRfqPrependedMessages > 0)
                    {
                        var msg = DoReadSingleMessage(DataRowLoadingMode.Skip, isPrependedMessage: true);
                        if (msg is ReadyForQueryMessage)
                        {
                            _pendingRfqPrependedMessages--;
                        }
                    }
                }
                catch
                {
                    Break();
                    throw;
                }
            }

            // Now read a non-prepended message
            try
            {
                ReceiveTimeout = UserTimeout;
                return DoReadSingleMessage(dataRowLoadingMode);
            }
            catch (NpgsqlException)
            {
                if (CurrentReader != null)
                {
                    // The reader cleanup will call EndUserAction
                    CurrentReader.Cleanup();
                }
                else
                {
                    EndUserAction();
                }
                throw;
            }
            catch
            {
                Break();
                throw;
            }
        }

        [RewriteAsync]
        [CanBeNull]
        IBackendMessage DoReadSingleMessage(DataRowLoadingMode dataRowLoadingMode = DataRowLoadingMode.NonSequential,
                                            bool returnNullForAsyncMessage = false,
                                            bool isPrependedMessage = false)
        {
            NpgsqlException error = null;

            while (true)
            {
                var buf = ReadBuffer;

                ReadBuffer.Ensure(5);
                var messageCode = (BackendMessageCode)ReadBuffer.ReadByte();
                Contract.Assume(Enum.IsDefined(typeof(BackendMessageCode), messageCode), "Unknown message code: " + messageCode);
                var len = ReadBuffer.ReadInt32() - 4;  // Transmitted length includes itself

                if ((messageCode == BackendMessageCode.DataRow && dataRowLoadingMode != DataRowLoadingMode.NonSequential) ||
                     messageCode == BackendMessageCode.CopyData)
                {
                    if (dataRowLoadingMode == DataRowLoadingMode.Skip)
                    {
                        ReadBuffer.Skip(len);
                        continue;
                    }
                }
                else if (len > ReadBuffer.ReadBytesLeft)
                {
                    buf = buf.EnsureOrAllocateTemp(len);
                }

                var msg = ParseServerMessage(buf, messageCode, len, dataRowLoadingMode, isPrependedMessage);

                switch (messageCode) {
                case BackendMessageCode.ErrorResponse:
                    Contract.Assert(msg == null);

                    // An ErrorResponse is (almost) always followed by a ReadyForQuery. Save the error
                    // and throw it as an exception when the ReadyForQuery is received (next).
                    error = new NpgsqlException(buf);

                    if (State == ConnectorState.Connecting) {
                        // During the startup/authentication phase, an ErrorResponse isn't followed by
                        // an RFQ. Instead, the server closes the connection immediately
                        throw error;
                    }

                    continue;

                case BackendMessageCode.ReadyForQuery:
                    if (error != null) {
                        throw error;
                    }
                    break;

                // Asynchronous messages
                case BackendMessageCode.NoticeResponse:
                case BackendMessageCode.NotificationResponse:
                case BackendMessageCode.ParameterStatus:
                    Contract.Assert(msg == null);
                    if (!returnNullForAsyncMessage) {
                        continue;
                    }
                    return null;
                }

                Contract.Assert(msg != null, "Message is null for code: " + messageCode);
                return msg;
            }
        }

        [CanBeNull]
        IBackendMessage ParseServerMessage(ReadBuffer buf, BackendMessageCode code, int len, DataRowLoadingMode dataRowLoadingMode, bool isPrependedMessage)
        {
            switch (code)
            {
                case BackendMessageCode.RowDescription:
                    // TODO: Recycle
                    var rowDescriptionMessage = new RowDescriptionMessage();
                    return rowDescriptionMessage.Load(buf, TypeHandlerRegistry);
                case BackendMessageCode.DataRow:
                    Contract.Assert(dataRowLoadingMode == DataRowLoadingMode.NonSequential || dataRowLoadingMode == DataRowLoadingMode.Sequential);
                    return dataRowLoadingMode == DataRowLoadingMode.Sequential
                        ? _dataRowSequentialMessage.Load(buf)
                        : _dataRowNonSequentialMessage.Load(buf);
                case BackendMessageCode.CompletedResponse:
                    return _commandCompleteMessage.Load(buf, len);
                case BackendMessageCode.ReadyForQuery:
                    var rfq = _readyForQueryMessage.Load(buf);
                    if (!isPrependedMessage) {
                        // Transaction status on prepended messages should never be processed - it could be a timeout
                        // on a begin new transaction, or even a rollback enqueued from a previous connection (pooled).
                        ProcessNewTransactionStatus(rfq.TransactionStatusIndicator);
                    }
                    return rfq;
            case BackendMessageCode.EmptyQueryResponse:
                    return EmptyQueryMessage.Instance;
                case BackendMessageCode.ParseComplete:
                    return ParseCompleteMessage.Instance;
                case BackendMessageCode.ParameterDescription:
                    return _parameterDescriptionMessage.Load(buf);
                case BackendMessageCode.BindComplete:
                    return BindCompleteMessage.Instance;
                case BackendMessageCode.NoData:
                    return NoDataMessage.Instance;
                case BackendMessageCode.CloseComplete:
                    return CloseCompletedMessage.Instance;
                case BackendMessageCode.ParameterStatus:
                    HandleParameterStatus(buf.ReadNullTerminatedString(), buf.ReadNullTerminatedString());
                    return null;
                case BackendMessageCode.NoticeResponse:
                    FireNotice(new NpgsqlNotice(buf));
                    return null;
                case BackendMessageCode.NotificationResponse:
                    FireNotification(new NpgsqlNotificationEventArgs(buf));
                    return null;

                case BackendMessageCode.AuthenticationRequest:
                    var authType = (AuthenticationRequestType)buf.ReadInt32();
                    Log.Trace("Received AuthenticationRequest of type " + authType, Id);
                    switch (authType)
                    {
                        case AuthenticationRequestType.AuthenticationOk:
                            return AuthenticationOkMessage.Instance;
                        case AuthenticationRequestType.AuthenticationCleartextPassword:
                            return AuthenticationCleartextPasswordMessage.Instance;
                        case AuthenticationRequestType.AuthenticationMD5Password:
                            return AuthenticationMD5PasswordMessage.Load(buf);
                        case AuthenticationRequestType.AuthenticationGSS:
                            return AuthenticationGSSMessage.Instance;
                        case AuthenticationRequestType.AuthenticationSSPI:
                            return AuthenticationSSPIMessage.Instance;
                        case AuthenticationRequestType.AuthenticationGSSContinue:
                            return AuthenticationGSSContinueMessage.Load(buf, len);
                        default:
                            throw new NotSupportedException(
                                $"Authentication method not supported (Received: {authType})");
                    }

                case BackendMessageCode.BackendKeyData:
                    return new BackendKeyDataMessage(buf);

                case BackendMessageCode.CopyInResponse:
                    if (_copyInResponseMessage == null) {
                        _copyInResponseMessage = new CopyInResponseMessage();
                    }
                    return _copyInResponseMessage.Load(ReadBuffer);

                case BackendMessageCode.CopyOutResponse:
                    if (_copyOutResponseMessage == null) {
                        _copyOutResponseMessage = new CopyOutResponseMessage();
                    }
                    return _copyOutResponseMessage.Load(ReadBuffer);

                case BackendMessageCode.CopyData:
                    if (_copyDataMessage == null) {
                        _copyDataMessage = new CopyDataMessage();
                    }
                    return _copyDataMessage.Load(len);

                case BackendMessageCode.CopyDone:
                    return CopyDoneMessage.Instance;

                case BackendMessageCode.PortalSuspended:
                    throw new NotImplementedException("Unimplemented message: " + code);
                case BackendMessageCode.ErrorResponse:
                    return null;
                case BackendMessageCode.FunctionCallResponse:
                    // We don't use the obsolete function call protocol
                    throw new Exception("Unexpected backend message: " + code);
                default:
                    throw PGUtil.ThrowIfReached("Unknown backend message code: " + code);
            }
        }

        int ReceiveTimeout
        {
            get { return _currentTimeout; }
            set
            {
                // TODO: Socket.ReceiveTimeout doesn't work for async.
                if (value != _currentTimeout)
                    _socket.ReceiveTimeout = _currentTimeout = value;
            }
        }

        /// <summary>
        /// Reads backend messages and discards them, stopping only after a message of the given type has
        /// been seen.
        /// </summary>
        [RewriteAsync]
        internal IBackendMessage SkipUntil(BackendMessageCode stopAt)
        {
            Contract.Requires(stopAt != BackendMessageCode.DataRow, "Shouldn't be used for rows, doesn't know about sequential");

            while (true)
            {
                var msg = ReadSingleMessage(DataRowLoadingMode.Skip);
                Contract.Assert(!(msg is DataRowMessage));
                if (msg.Code == stopAt) {
                    return msg;
                }
            }
        }

        /// <summary>
        /// Reads backend messages and discards them, stopping only after a message of the given types has
        /// been seen.
        /// </summary>
        [RewriteAsync]
        internal IBackendMessage SkipUntil(BackendMessageCode stopAt1, BackendMessageCode stopAt2)
        {
            Contract.Requires(stopAt1 != BackendMessageCode.DataRow, "Shouldn't be used for rows, doesn't know about sequential");
            Contract.Requires(stopAt2 != BackendMessageCode.DataRow, "Shouldn't be used for rows, doesn't know about sequential");

            while (true) {
                var msg = ReadSingleMessage(DataRowLoadingMode.Skip);
                Contract.Assert(!(msg is DataRowMessage));
                if (msg.Code == stopAt1 || msg.Code == stopAt2) {
                    return msg;
                }
            }
        }

        /// <summary>
        /// Reads a single message, expecting it to be of type <typeparamref name="T"/>.
        /// Any other message causes an exception to be raised and the connector to be broken.
        /// Asynchronous messages (e.g. Notice) are treated and ignored. ErrorResponses raise an
        /// exception but do not cause the connector to break.
        /// </summary>
        [RewriteAsync]
        internal T ReadExpecting<T>() where T : class, IBackendMessage
        {
            var msg = ReadSingleMessage(DataRowLoadingMode.NonSequential);
            var asExpected = msg as T;
            if (asExpected == null)
            {
                Break();
                throw new Exception($"Received backend message {msg.Code} while expecting {typeof (T).Name}. Please file a bug.");
            }
            return asExpected;
        }

        #endregion Backend message processing

        #region Transactions

        [RewriteAsync]
        internal void Rollback()
        {
            Log.Debug("Rollback transaction", Id);
            ExecuteInternalCommand(PregeneratedMessage.RollbackTransaction);
        }

        internal bool InTransaction
        {
            get
            {
                switch (TransactionStatus)
                {
                case TransactionStatus.Idle:
                    return false;
                case TransactionStatus.Pending:
                case TransactionStatus.InTransactionBlock:
                case TransactionStatus.InFailedTransactionBlock:
                    return true;
                default:
                    throw PGUtil.ThrowIfReached();
                }
            }
        }
        /// <summary>
        /// Handles a new transaction indicator received on a ReadyForQuery message
        /// </summary>
        void ProcessNewTransactionStatus(TransactionStatus newStatus)
        {
            if (newStatus == TransactionStatus) { return; }

            switch (newStatus) {
            case TransactionStatus.Idle:
                ClearTransaction();
                break;
            case TransactionStatus.InTransactionBlock:
            case TransactionStatus.InFailedTransactionBlock:
                break;
            case TransactionStatus.Pending:
                throw new Exception("Invalid TransactionStatus (should be frontend-only)");
            default:
                throw PGUtil.ThrowIfReached();
            }
            TransactionStatus = newStatus;
        }

        internal void ClearTransaction()
        {
            if (TransactionStatus == TransactionStatus.Idle) { return; }
            // We may not have an NpgsqlTransaction for the transaction (i.e. user executed BEGIN)
            if (Transaction != null)
            {
                Transaction.Connection = null;
                Transaction = null;
            }
            TransactionStatus = TransactionStatus.Idle;
        }

        #endregion

        #region Notifications

        /// <summary>
        /// Occurs on NoticeResponses from the PostgreSQL backend.
        /// </summary>
        internal event NoticeEventHandler Notice;

        /// <summary>
        /// Occurs on NotificationResponses from the PostgreSQL backend.
        /// </summary>
        internal event NotificationEventHandler Notification;

        void FireNotice(NpgsqlNotice e)
        {
            var notice = Notice;
            if (notice != null)
            {
                try
                {
                    notice(this, new NpgsqlNoticeEventArgs(e));
                }
                catch
                {
                    // Ignore all exceptions bubbling up from the user's event handler
                }
            }
        }

        void FireNotification(NpgsqlNotificationEventArgs e)
        {
            var notification = Notification;
            if (notification != null)
            {
                try
                {
                    notification(this, e);
                }
                catch
                {
                    // Ignore all exceptions bubbling up from the user's event handler
                }
            }
        }

        #endregion Notifications

        #region SSL

        /// <summary>
        /// Returns whether SSL is being used for the connection
        /// </summary>
        internal bool IsSecure { get; private set; }

        static bool DefaultUserCertificateValidationCallback(object sender, X509Certificate certificate, X509Chain chain, SslPolicyErrors sslPolicyErrors)
        {
            return sslPolicyErrors == SslPolicyErrors.None;
        }

        #endregion SSL

        #region Cancel

        /// <summary>
        /// Creates another connector and sends a cancel request through it for this connector.
        /// </summary>
        internal void CancelRequest()
        {
            lock (CancelLock)
            {
                var cancelConnector = new NpgsqlConnector(_settings, _password);
                cancelConnector.DoCancelRequest(BackendProcessId, _backendSecretKey, cancelConnector.ConnectionTimeout);
            }
        }

        void DoCancelRequest(int backendProcessId, int backendSecretKey, int connectionTimeout)
        {
            Contract.Requires(State == ConnectorState.Closed);
            Log.Debug("Performing cancel", Id);

            try
            {
                RawOpen(new NpgsqlTimeout(TimeSpan.FromSeconds(connectionTimeout)));
                SendSingleMessage(new CancelRequestMessage(backendProcessId, backendSecretKey));

                Contract.Assert(ReadBuffer.ReadPosition == 0);

                // Now wait for the server to close the connection, better chance of the cancellation
                // actually being delivered.
                var count = Stream.Read(ReadBuffer._buf, 0, 1);
                if (count != -1)
                {
                    Log.Error("Received response after sending cancel request, shouldn't happen! First byte: " + ReadBuffer._buf[0]);
                }
            }
            finally
            {
                Cleanup();
            }
        }

        #endregion Cancel

        #region Close / Reset

        /// <summary>
        /// Closes the physical connection to the server.
        /// </summary>
        internal void Close()
        {
            Log.Trace("Closing connector", Id);

            if (IsReady)
            {
                try { SendSingleMessage(TerminateMessage.Instance); }
                catch (Exception e)
                {
                    Log.Error("Exception while closing connector", e, Id);
                    Contract.Assert(IsBroken);
                }
            }

            switch (State)
            {
            case ConnectorState.Broken:
            case ConnectorState.Closed:
                return;
            }

            State = ConnectorState.Closed;
            Cleanup();
        }

        /// <summary>
        /// Called when an unexpected message has been received during an action. Breaks the
        /// connector and returns the appropriate message.
        /// </summary>
        internal Exception UnexpectedMessageReceived(BackendMessageCode received)
        {
            Break();
            return new Exception($"Received unexpected backend message {received}. Please file a bug.");
        }

        /// <summary>
        /// Called when a connector becomes completely unusable, e.g. when an unexpected I/O exception is raised or when
        /// we lose protocol sync.
        /// Note that fatal errors during the Open phase do *not* pass through here.
        /// </summary>
        internal void Break()
        {
            Contract.Requires(!IsClosed);

            if (State == ConnectorState.Broken)
                return;

            Log.Trace("Break connector", Id);
            var prevState = State;
            State = ConnectorState.Broken;
            var conn = Connection;
            Cleanup();

            // We have no connection if we're broken by a keepalive occuring while the connector is in the pool
            if (conn != null)
            {
                // When we break, we normally need to call into NpgsqlConnection to reset its state.
                // The exception to this is when we're connecting, in which case the try/catch in NpgsqlConnection.Open
                // will handle things.
                // Note also that the connection's full state is usually calculated from the connector's, but in
                // states closed/broken the connector is null. We therefore need a way to distinguish between
                // Closed and Broken on the connection.
                if (prevState != ConnectorState.Connecting)
                    conn.ReallyClose(true);
            }
        }

        /// <summary>
        /// Closes the socket and cleans up client-side resources associated with this connector.
        /// </summary>
        void Cleanup()
        {
            Log.Trace("Cleanup connector", Id);
            try
            {
                Stream?.Dispose();
            }
            catch {
                // ignored
            }

            if (CurrentReader != null) {
                CurrentReader.Command.State = CommandState.Idle;
                try { CurrentReader.Close(); } catch {
                    // ignored
                }
                CurrentReader = null;
            }

            ClearTransaction();
            Stream = null;
            _baseStream = null;
            ReadBuffer = null;
            WriteBuffer = null;
            Connection = null;
            BackendParams.Clear();
            PreparedStatements.ClearAllPreparedStatements();
            ServerVersion = null;
            _userLock.Dispose();
            _userLock = null;
            if (IsKeepAliveEnabled)
            {
                _keepAliveTimer.Change(Timeout.Infinite, Timeout.Infinite);
                _keepAliveLock.Dispose();
                _keepAliveLock = null;
            }
        }

        /// <summary>
        /// Called when a pooled connection is closed, and its connector is returned to the pool.
        /// Resets the connector back to its initial state, releasing server-side sources
        /// (e.g. non persisted prepared statements), resetting parameters to their defaults, and resetting client-side
        /// state
        /// </summary>
        internal void Reset()
        {
            Contract.Requires(State == ConnectorState.Ready);

            Connection = null;

            switch (State)
            {
            case ConnectorState.Ready:
                break;
            case ConnectorState.Closed:
            case ConnectorState.Broken:
                Log.Warn($"Reset() called on connector with state {State}, ignoring", Id);
                return;
            case ConnectorState.Connecting:
            case ConnectorState.Executing:
            case ConnectorState.Fetching:
            case ConnectorState.Copy:
            case ConnectorState.Waiting:
                throw new InvalidOperationException("Reset() called on connector with state " + State);
            default:
                throw PGUtil.ThrowIfReached();
            }

            if (IsInUserAction)
                EndUserAction();

            // Our buffer may contain unsent prepended messages (such as BeginTransaction), clear it out completely
            WriteBuffer.Clear();
            _pendingRfqPrependedMessages = 0;

            // Must rollback transaction before sending DISCARD commands
            if (InTransaction)
                Rollback();

<<<<<<< HEAD
            // Deallocate non persisted prepared statements
            if (SupportsDeallocate)
            {
                var stmtNames = PreparedStatements.ClearNonPersistedPreparedStatements();

                for (int i = 0; i < stmtNames.Count; i++)
                {
                    var query = String.Format("DEALLOCATE \"{0}\";", stmtNames[i]);
                    PrependInternalMessage(QueryMessage.Populate(query));
                }
            }

            if (SupportsDiscardAll)
=======
            if (SupportsDiscard)
                PrependInternalMessage(PregeneratedMessage.DiscardAll);
            else if (SupportsUnlisten)
>>>>>>> ab294295
            {
                // Send DISCARD ALL sub commands as separate commands (otherwise all statements would be deallocated also)
                PrependInternalMessage(PregeneratedMessage.DiscardSessionState);

                if (SupportsDiscardSequences)
                {
                    // Send also DISCARD SEQUENCES if server supports it (part of DISCARD ALL)
                    PrependInternalMessage(PregeneratedMessage.DiscardSequences);
                }
            }
<<<<<<< HEAD
            else if (SupportsUnlisten)
            {
                PrependInternalMessage(PregeneratedMessage.UnlistenAll);
            }
=======
>>>>>>> ab294295
        }

        #endregion Close

        #region Locking

        internal IDisposable StartUserAction(ConnectorState newState=ConnectorState.Executing)
        {
            Contract.Requires(newState != ConnectorState.Ready);
            Contract.Requires(newState != ConnectorState.Closed);
            Contract.Requires(newState != ConnectorState.Broken);
            Contract.Requires(newState != ConnectorState.Connecting);
            Contract.Ensures(State == newState);
            Contract.Ensures(IsInUserAction);

            if (!_userLock.Wait(0))
            {
                switch (State) {
                case ConnectorState.Closed:
                case ConnectorState.Broken:
                case ConnectorState.Connecting:
                    throw new InvalidOperationException("The connection is still connecting.");
                case ConnectorState.Ready:
                // Can happen in a race condition as the connector is transitioning to Ready
                case ConnectorState.Executing:
                case ConnectorState.Fetching:
                case ConnectorState.Waiting:
                    throw new InvalidOperationException("An operation is already in progress.");
                case ConnectorState.Copy:
                    throw new InvalidOperationException("A COPY operation is in progress and must complete first.");
                default:
                    throw PGUtil.ThrowIfReached("Unknown connector state: " + State);
                }
            }

            if (IsKeepAliveEnabled)
            {
                // If keepalive happens to be in progress wait until it's done
                _keepAliveLock.Wait();

                // The keepalive which just finished may have led to the connection being broken
                if (!IsConnected)
                {
                    _keepAliveLock.Release();
                    _userLock.Release();
                    throw new InvalidOperationException("The connection broke during a keepalive");
                }

                // Disable keepalive, it will be restarted at the end of the user action
                if (KeepAlive > 0)
                    _keepAliveTimer.Change(Timeout.Infinite, Timeout.Infinite);
            }
            Contract.Assume(IsReady);

            State = newState;
            return _userAction;
        }

        internal void EndUserAction()
        {
            Contract.Requires(CurrentReader == null);
            Contract.Ensures(!IsInUserAction);
            Contract.EnsuresOnThrow<NpgsqlException>(!IsInUserAction);
            Contract.EnsuresOnThrow<IOException>(!IsInUserAction);

            if (!IsInUserAction)
            {
                // Allows us to call EndUserAction twice. This makes it easier to write code that
                // always ends the user action with using(), whether an exception was thrown or not.
                return;
            }

            if (!IsConnected)
            {
                // A breaking exception was thrown or the connector was closed
                return;
            }

            try
            {
                if (KeepAlive > 0)
                {
                    var keepAlive = KeepAlive*1000;
                    _keepAliveTimer.Change(keepAlive, keepAlive);
                }

                State = ConnectorState.Ready;
            }
            finally
            {
                _keepAliveLock?.Release();
                _userLock?.Release();
            }
        }

        bool IsInUserAction => _userLock != null && _userLock.CurrentCount == 0;

        /// <summary>
        /// An IDisposable wrapper around <see cref="NpgsqlConnector.StartUserAction"/> and
        /// <see cref="NpgsqlConnector.EndUserAction"/>.
        /// </summary>
        class UserAction : IDisposable
        {
            readonly NpgsqlConnector _connector;

            internal UserAction(NpgsqlConnector connector)
            {
                _connector = connector;
            }

            public void Dispose()
            {
                _connector.EndUserAction();
            }
        }

        #endregion

        #region Keepalive

        void PerformKeepAlive(object state)
        {
            Contract.Requires(IsKeepAliveEnabled);

            if (!_keepAliveLock.Wait(0)) {
                // The async semaphore has already been acquired, either by a user action,
                // or, improbably, by a previous keepalive.
                // Whatever the case, exit immediately, no need to perform a keepalive.
                return;
            }

            if (!IsConnected) { return; }

            try
            {
                SendSingleMessage(PregeneratedMessage.KeepAlive);
                SkipUntil(BackendMessageCode.ReadyForQuery);
                _keepAliveLock.Release();
            }
            catch (Exception e)
            {
                Log.Fatal("Keepalive failure", e, Id);
                Break();
            }
        }

        #endregion

        #region Supported features

        bool SupportsDiscardAll => ServerVersion >= new Version(8, 3, 0);
        bool SupportsDiscardSequences => ServerVersion >= new Version(9, 4, 0);
        bool SupportsUnlisten => ServerVersion >= new Version(6, 4, 0) && !IsRedshift;
        bool SupportsDeallocate => ServerVersion >= new Version(7, 3, 0);
        internal bool SupportsRangeTypes => ServerVersion >= new Version(9, 2, 0);
        internal bool UseConformantStrings      { get; private set; }

/*
        internal bool SupportsApplicationName   { get { return ServerVersion >= new Version(9, 0, 0); } }
        internal bool SupportsExtraFloatDigits3 { get { return ServerVersion >= new Version(9, 0, 0); } }
        internal bool SupportsExtraFloatDigits  { get { return ServerVersion >= new Version(7, 4, 0); } }
        internal bool SupportsSavepoint         { get { return ServerVersion >= new Version(8, 0, 0); } }
        internal bool SupportsSslRenegotiationLimit
        {
            get
            {
                return ServerVersion >= new Version(8, 4, 3) ||
                       (ServerVersion >= new Version(8, 3, 10) && ServerVersion < new Version(8, 4, 0)) ||
                       (ServerVersion >= new Version(8, 2, 16) && ServerVersion < new Version(8, 3, 0)) ||
                       (ServerVersion >= new Version(8, 1, 20) && ServerVersion < new Version(8, 2, 0)) ||
                       (ServerVersion >= new Version(8, 0, 24) && ServerVersion < new Version(8, 1, 0)) ||
                       (ServerVersion >= new Version(7, 4, 28) && ServerVersion < new Version(8, 0, 0));
            }
        }
*/

        internal bool SupportsEStringPrefix => ServerVersion >= new Version(8, 1, 0);

        void ProcessServerVersion(string value)
        {
            var versionString = value.Trim();
            for (var idx = 0; idx != versionString.Length; ++idx)
            {
                var c = value[idx];
                if (!char.IsDigit(c) && c != '.')
                {
                    versionString = versionString.Substring(0, idx);
                    break;
                }
            }
            ServerVersion = new Version(versionString);
        }

        /// <summary>
        /// Whether the backend is an AWS Redshift instance
        /// </summary>
        bool IsRedshift => _settings.ServerCompatibilityMode == ServerCompatibilityMode.Redshift;

        #endregion Supported features

        #region Execute internal command

        internal void ExecuteInternalCommand(string query)
        {
            ExecuteInternalCommand(QueryMessage.Populate(query));
        }

        [RewriteAsync]
        internal void ExecuteInternalCommand(FrontendMessage message)
        {
            Contract.Requires(message is QueryMessage || message is PregeneratedMessage);
            using (StartUserAction())
            {
                SendSingleMessage(message);
                ReadExpecting<CommandCompleteMessage>();
                ReadExpecting<ReadyForQueryMessage>();
            }
        }

        #endregion

        #region Misc

        void HandleParameterStatus(string name, string value)
        {
            BackendParams[name] = value;

            switch (name)
            {
            case "server_version":
                ProcessServerVersion(value);
                return;

            case "standard_conforming_strings":
                UseConformantStrings = (value == "on");
                return;
            }
        }

        #endregion Misc

        #region Invariants

        [ContractInvariantMethod]
        void ObjectInvariants()
        {
            Contract.Invariant(!IsReady || !IsInUserAction);
            Contract.Invariant((KeepAlive == 0 && _keepAliveTimer == null) || (KeepAlive > 0 && _keepAliveTimer != null));
        }

        #endregion
    }

    #region Enums

    /// <summary>
    /// Expresses the exact state of a connector.
    /// </summary>
    internal enum ConnectorState
    {
        /// <summary>
        /// The connector has either not yet been opened or has been closed.
        /// </summary>
        Closed,
        /// <summary>
        /// The connector is currently connecting to a Postgresql server.
        /// </summary>
        Connecting,
        /// <summary>
        /// The connector is connected and may be used to send a new query.
        /// </summary>
        Ready,
        /// <summary>
        /// The connector is waiting for a response to a query which has been sent to the server.
        /// </summary>
        Executing,
        /// <summary>
        /// The connector is currently fetching and processing query results.
        /// </summary>
        Fetching,
        /// <summary>
        /// The connector is currently waiting for asynchronous notifications to arrive.
        /// </summary>
        Waiting,
        /// <summary>
        /// The connection was broken because an unexpected error occurred which left it in an unknown state.
        /// This state isn't implemented yet.
        /// </summary>
        Broken,
        /// <summary>
        /// The connector is engaged in a COPY operation.
        /// </summary>
        Copy,
    }

    internal enum TransactionStatus : byte
    {
        /// <summary>
        /// Currently not in a transaction block
        /// </summary>
        Idle = (byte)'I',

        /// <summary>
        /// Currently in a transaction block
        /// </summary>
        InTransactionBlock = (byte)'T',

        /// <summary>
        /// Currently in a failed transaction block (queries will be rejected until block is ended)
        /// </summary>
        InFailedTransactionBlock = (byte)'E',

        /// <summary>
        /// A new transaction has been requested but not yet transmitted to the backend. It will be transmitted
        /// prepended to the next query.
        /// This is a client-side state option only, and is never transmitted from the backend.
        /// </summary>
        Pending = byte.MaxValue,
    }

    /// <summary>
    /// Specifies how to load/parse DataRow messages as they're received from the backend.
    /// </summary>
    internal enum DataRowLoadingMode
    {
        /// <summary>
        /// Load DataRows in non-sequential mode
        /// </summary>
        NonSequential,
        /// <summary>
        /// Load DataRows in sequential mode
        /// </summary>
        Sequential,
        /// <summary>
        /// Skip DataRow messages altogether
        /// </summary>
        Skip
    }

    #endregion
}<|MERGE_RESOLUTION|>--- conflicted
+++ resolved
@@ -140,15 +140,11 @@
         /// </summary>
         byte _pendingRfqPrependedMessages;
 
-<<<<<<< HEAD
         /// <summary>
         /// Handles management of prepared statements owned by this connector
         /// </summary>
         internal PreparedStatementCollection PreparedStatements { get; private set; }
-
-
-=======
->>>>>>> ab294295
+	
         internal NpgsqlDataReader CurrentReader;
 
         /// <summary>
@@ -256,11 +252,7 @@
             _settings = connectionString;
             _password = password;
             BackendParams = new Dictionary<string, string>();
-<<<<<<< HEAD
             PreparedStatements = new PreparedStatementCollection();
-=======
-            _preparedStatementIndex = 0;
->>>>>>> ab294295
 
             _userLock = new SemaphoreSlim(1, 1);
             _userAction = new UserAction(this);
@@ -416,24 +408,13 @@
                 startupMessage["application_name"] = _settings.ApplicationName;
             if (!string.IsNullOrEmpty(_settings.SearchPath))
                 startupMessage["search_path"] = _settings.SearchPath;
-<<<<<<< HEAD
-            }
-=======
->>>>>>> ab294295
             if (IsSecure && !IsRedshift)
                 startupMessage["ssl_renegotiation_limit"] = "0";
 
-<<<<<<< HEAD
-            if (startupMessage.Length > WriteBuffer.Size)
-            {  // Should really never happen, just in case
-                throw new Exception("Startup message bigger than buffer");
-            }
-=======
             // Should really never happen, just in case
             if (startupMessage.Length > WriteBuffer.Size)
                 throw new Exception("Startup message bigger than buffer");
 
->>>>>>> ab294295
             startupMessage.WriteFully(WriteBuffer);
         }
 
@@ -1494,7 +1475,6 @@
             if (InTransaction)
                 Rollback();
 
-<<<<<<< HEAD
             // Deallocate non persisted prepared statements
             if (SupportsDeallocate)
             {
@@ -1508,11 +1488,6 @@
             }
 
             if (SupportsDiscardAll)
-=======
-            if (SupportsDiscard)
-                PrependInternalMessage(PregeneratedMessage.DiscardAll);
-            else if (SupportsUnlisten)
->>>>>>> ab294295
             {
                 // Send DISCARD ALL sub commands as separate commands (otherwise all statements would be deallocated also)
                 PrependInternalMessage(PregeneratedMessage.DiscardSessionState);
@@ -1523,13 +1498,10 @@
                     PrependInternalMessage(PregeneratedMessage.DiscardSequences);
                 }
             }
-<<<<<<< HEAD
             else if (SupportsUnlisten)
             {
                 PrependInternalMessage(PregeneratedMessage.UnlistenAll);
             }
-=======
->>>>>>> ab294295
         }
 
         #endregion Close
