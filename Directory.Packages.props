<Project>
  <ItemGroup>
    <PackageVersion Include="Microsoft.Extensions.Logging.Abstractions" Version="6.0.0" />
    <PackageVersion Include="Microsoft.SourceLink.GitHub" Version="1.1.1" />
    <PackageVersion Include="Microsoft.CodeAnalysis.PublicApiAnalyzers" Version="3.3.4" />

    <PackageVersion Include="OpenTelemetry.API" Version="1.5.1" />
    <PackageVersion Include="Microsoft.Extensions.DependencyInjection.Abstractions" Version="7.0.0" />

    <PackageVersion Include="Microsoft.CodeAnalysis.CSharp" Version="4.6.0" />
    <PackageVersion Include="Microsoft.CodeAnalysis.Analyzers" Version="3.3.4" />
    <PackageVersion Include="Scriban.Signed" Version="5.7.0 " />

    <!-- Plugins -->
    <PackageVersion Include="NetTopologySuite" Version="2.5.0" />
    <PackageVersion Include="NetTopologySuite.IO.PostGIS" Version="2.1.0" />
    <PackageVersion Include="NodaTime" Version="3.1.9" />
    <PackageVersion Include="GeoJSON.Net" Version="1.2.19" />
    <PackageVersion Include="Newtonsoft.Json" Version="13.0.3" />

    <!-- Tests -->
    <PackageVersion Include="NUnit" Version="3.13.3" />
    <PackageVersion Include="Microsoft.Extensions.Logging" Version="7.0.0" />
    <PackageVersion Include="Microsoft.Extensions.Logging.Console" Version="7.0.0" />
    <PackageVersion Include="Microsoft.CSharp" Version="4.7.0" />
    <PackageVersion Include="Microsoft.NET.Test.Sdk" Version="17.6.3" />
    <PackageVersion Include="NUnit3TestAdapter" Version="4.5.0" />
<<<<<<< HEAD
    <PackageVersion Include="xunit" Version="2.4.2" />
    <PackageVersion Include="xunit.runner.visualstudio" Version="2.5.0" />
=======
    <PackageVersion Include="xunit" Version="2.5.0" />
    <PackageVersion Include="xunit.runner.visualstudio" Version="2.4.5" />
>>>>>>> c36dc1f1
    <PackageVersion Include="GitHubActionsTestLogger" Version="2.3.2" />
    <PackageVersion Include="AdoNet.Specification.Tests" Version="2.0.0-alpha8" />
    <PackageVersion Include="Microsoft.Extensions.DependencyInjection" Version="7.0.0" />

    <!-- Benchmarks -->
    <PackageVersion Include="BenchmarkDotNet" Version="0.13.5" />
    <PackageVersion Include="Microsoft.Data.SqlClient" Version="5.1.1" />
    <PackageVersion Include="BenchmarkDotNet.Diagnostics.Windows" Version="0.13.5" />

    <!-- NativeAOT -->
    <PackageVersion Include="Mono.Cecil" Version="0.11.5" />
  </ItemGroup>

  <!-- Compatibility -->
  <ItemGroup Condition=" '$(TargetFramework)' == 'netstandard2.0' ">
    <PackageVersion Include="Microsoft.Bcl.HashCode" Version="1.1.1" />
  </ItemGroup>

  <ItemGroup Condition=" '$(TargetFramework)' == 'netstandard2.0' OR '$(TargetFramework)' == 'netstandard2.1' ">
    <PackageVersion Include="System.Text.Json" Version="7.0.3" />
    <PackageVersion Include="System.Threading.Channels" Version="7.0.0" />
    <PackageVersion Include="System.Collections.Immutable" Version="7.0.0" />
    <PackageVersion Include="System.Diagnostics.DiagnosticSource" Version="6.0.0" />
  </ItemGroup>

  <ItemGroup Condition=" '$(TargetFramework)' == 'netstandard2.0' OR '$(TargetFramework)' == 'netstandard2.1' OR '$(TargetFramework)' == 'net6.0' ">
    <PackageVersion Include="System.Runtime.CompilerServices.Unsafe" Version="6.0.0" />
  </ItemGroup>
</Project><|MERGE_RESOLUTION|>--- conflicted
+++ resolved
@@ -25,13 +25,8 @@
     <PackageVersion Include="Microsoft.CSharp" Version="4.7.0" />
     <PackageVersion Include="Microsoft.NET.Test.Sdk" Version="17.6.3" />
     <PackageVersion Include="NUnit3TestAdapter" Version="4.5.0" />
-<<<<<<< HEAD
-    <PackageVersion Include="xunit" Version="2.4.2" />
+    <PackageVersion Include="xunit" Version="2.5.0" />
     <PackageVersion Include="xunit.runner.visualstudio" Version="2.5.0" />
-=======
-    <PackageVersion Include="xunit" Version="2.5.0" />
-    <PackageVersion Include="xunit.runner.visualstudio" Version="2.4.5" />
->>>>>>> c36dc1f1
     <PackageVersion Include="GitHubActionsTestLogger" Version="2.3.2" />
     <PackageVersion Include="AdoNet.Specification.Tests" Version="2.0.0-alpha8" />
     <PackageVersion Include="Microsoft.Extensions.DependencyInjection" Version="7.0.0" />
