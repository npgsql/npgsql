--- conflicted
+++ resolved
@@ -146,7 +146,6 @@
             Assert.That(reader.GetFieldValue<int[]>(0), Is.SameAs(Array.Empty<int>()));
         }
 
-<<<<<<< HEAD
         [Test, Description("Roundtrips an empty multi-dimensional array.")]
         public void EmptyMultidimensionalArray()
         {
@@ -174,39 +173,9 @@
             var ex = Assert.Throws<InvalidOperationException>(() => reader.GetFieldValue<int[]>(0));
             Assert.That(ex.Message, Is.EqualTo("Cannot read an array with 1 dimension(s) from an array with 2 dimension(s)"));
         }
-
-        [Test, Description("Verifies that the array type returned from NpgsqlDataReader.GetValue() is always compatible with null values.")]
-        public void GetValueArrayTypeForValueTypesIsNullable()
-        {
-            using (var conn = OpenConnection())
-            using (var cmd = new NpgsqlCommand(@"
-                CREATE TEMP TABLE GetValueArrayTypeForValueTypesDependsOnActualValue
-                (
-	                col1 integer[4] NOT NULL
-                );
-                INSERT into GetValueArrayTypeForValueTypesDependsOnActualValue VALUES
-                (ARRAY[1, 2, 3, 4]),
-                (ARRAY[null, 1, 2, 3]);
-                SELECT * FROM GetValueArrayTypeForValueTypesDependsOnActualValue;
-                ", conn))
-            {
-                var reader = cmd.ExecuteReader();
-                reader.Read();
-                Assert.That(reader.GetFieldType(0), Is.EqualTo(typeof(Array)));
-                Assert.That(reader.GetValue(0), Is.TypeOf<int?[]>());
-
-                reader.Read();
-                Assert.That(reader.GetFieldType(0), Is.EqualTo(typeof(Array)));
-                Assert.That(reader.GetValue(0), Is.TypeOf<int?[]>());
-            }
-        }
-
-        [Test, Description("Verifies that the array type returned from NpgsqlDataReader.GetValue() handles NOT NULL constraints on domains correctly.")]
-        public void GetValueRespectsNotNullConstraintsOnDomainsInArrays()
-=======
+        
         [Test, Description("Verifies that an attempt to read an Array of value types that contains null values as array of a non-nullable type fails.")]
         public void ReadNullAsNonNullableArrayFails()
->>>>>>> 15f4f137
         {
             using var conn = OpenConnection();
             using var cmd = new NpgsqlCommand("SELECT @p1", conn);
