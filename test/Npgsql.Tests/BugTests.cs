--- conflicted
+++ resolved
@@ -1376,52 +1376,11 @@
         await serverMock.WriteReadyForQuery().FlushAsync();
         await serverMock.WriteScalarResponseAndFlush(1);
 
-<<<<<<< HEAD
-            using (var cmd = conn.CreateCommand())
-            {
-                cmd.CommandTimeout = 2;
-                cmd.CommandText = "SELECT 1";
-                Assert.DoesNotThrowAsync(cmd.ExecuteNonQueryAsync);
-            }
-        }
-
-        [Test]
-        [IssueLink("https://github.com/npgsql/npgsql/issues/3850")]
-        public async Task PrepareAndSwitchAroundParameterNames()
-        {
-            await using var conn = await OpenConnectionAsync();
-            await using var cmd = new NpgsqlCommand("SELECT @p1, @p2", conn);
-            var x = new NpgsqlParameter("p1", NpgsqlDbType.Integer);
-            var y = new NpgsqlParameter("p2", NpgsqlDbType.Integer);
-            cmd.Parameters.Add(x);
-            cmd.Parameters.Add(y);
-            await cmd.PrepareAsync();
-            x.Value = 8;
-            y.Value = 9;
-
-            await using (var reader = await cmd.ExecuteReaderAsync())
-            {
-                await reader.ReadAsync();
-                Assert.That(reader[0], Is.EqualTo(8));
-                Assert.That(reader[1], Is.EqualTo(9));
-            }
-
-            x.ParameterName = "p2";
-            y.ParameterName = "p1";
-
-            await using (var reader = await cmd.ExecuteReaderAsync())
-            {
-                await reader.ReadAsync();
-                Assert.That(reader[0], Is.EqualTo(9));
-                Assert.That(reader[1], Is.EqualTo(8));
-            }
-=======
         using (var cmd = conn.CreateCommand())
         {
             cmd.CommandTimeout = 2;
             cmd.CommandText = "SELECT 1";
             Assert.DoesNotThrowAsync(cmd.ExecuteNonQueryAsync);
->>>>>>> e1fb3df4
         }
     }
 
@@ -1471,6 +1430,38 @@
     }
 
     [Test]
+    [IssueLink("https://github.com/npgsql/npgsql/issues/3850")]
+    public async Task PrepareAndSwitchAroundParameterNames()
+    {
+        await using var conn = await OpenConnectionAsync();
+        await using var cmd = new NpgsqlCommand("SELECT @p1, @p2", conn);
+        var x = new NpgsqlParameter("p1", NpgsqlDbType.Integer);
+        var y = new NpgsqlParameter("p2", NpgsqlDbType.Integer);
+        cmd.Parameters.Add(x);
+        cmd.Parameters.Add(y);
+        await cmd.PrepareAsync();
+        x.Value = 8;
+        y.Value = 9;
+
+        await using (var reader = await cmd.ExecuteReaderAsync())
+        {
+            await reader.ReadAsync();
+            Assert.That(reader[0], Is.EqualTo(8));
+            Assert.That(reader[1], Is.EqualTo(9));
+        }
+
+        x.ParameterName = "p2";
+        y.ParameterName = "p1";
+
+        await using (var reader = await cmd.ExecuteReaderAsync())
+        {
+            await reader.ReadAsync();
+            Assert.That(reader[0], Is.EqualTo(9));
+            Assert.That(reader[1], Is.EqualTo(8));
+        }
+    }
+
+    [Test]
     [IssueLink("https://github.com/npgsql/npgsql/issues/4123")]
     public async Task Bug4123()
     {
