#region License
// The PostgreSQL License
//
// Copyright (C) 2018 The Npgsql Development Team
//
// Permission to use, copy, modify, and distribute this software and its
// documentation for any purpose, without fee, and without a written
// agreement is hereby granted, provided that the above copyright notice
// and this paragraph and the following two paragraphs appear in all copies.
//
// IN NO EVENT SHALL THE NPGSQL DEVELOPMENT TEAM BE LIABLE TO ANY PARTY
// FOR DIRECT, INDIRECT, SPECIAL, INCIDENTAL, OR CONSEQUENTIAL DAMAGES,
// INCLUDING LOST PROFITS, ARISING OUT OF THE USE OF THIS SOFTWARE AND ITS
// DOCUMENTATION, EVEN IF THE NPGSQL DEVELOPMENT TEAM HAS BEEN ADVISED OF
// THE POSSIBILITY OF SUCH DAMAGE.
//
// THE NPGSQL DEVELOPMENT TEAM SPECIFICALLY DISCLAIMS ANY WARRANTIES,
// INCLUDING, BUT NOT LIMITED TO, THE IMPLIED WARRANTIES OF MERCHANTABILITY
// AND FITNESS FOR A PARTICULAR PURPOSE. THE SOFTWARE PROVIDED HEREUNDER IS
// ON AN "AS IS" BASIS, AND THE NPGSQL DEVELOPMENT TEAM HAS NO OBLIGATIONS
// TO PROVIDE MAINTENANCE, SUPPORT, UPDATES, ENHANCEMENTS, OR MODIFICATIONS.
#endregion

using System;
using System.Collections.Generic;
using System.Globalization;
using System.Runtime.CompilerServices;
using System.Text;
using System.Threading;
using System.Threading.Tasks;

namespace Npgsql
{
    static class Statics
    {
        [MethodImpl(MethodImplOptions.AggressiveInlining)]
        internal static T Expect<T>(IBackendMessage msg)
            => msg is T asT
                ? asT
                : throw new NpgsqlException($"Received backend message {msg.Code} while expecting {typeof(T).Name}. Please file a bug.");
    }

    // ReSharper disable once InconsistentNaming
    static class PGUtil
    {
        internal static readonly byte[] EmptyBuffer = new byte[0];

        internal static readonly UTF8Encoding UTF8Encoding = new UTF8Encoding(false, true);
        internal static readonly UTF8Encoding RelaxedUTF8Encoding = new UTF8Encoding(false, false);

        internal const int BitsInInt = sizeof(int) * 8;

        internal static void ValidateBackendMessageCode(BackendMessageCode code)
        {
            switch (code)
            {
            case BackendMessageCode.AuthenticationRequest:
            case BackendMessageCode.BackendKeyData:
            case BackendMessageCode.BindComplete:
            case BackendMessageCode.CloseComplete:
            case BackendMessageCode.CompletedResponse:
            case BackendMessageCode.CopyData:
            case BackendMessageCode.CopyDone:
            case BackendMessageCode.CopyBothResponse:
            case BackendMessageCode.CopyInResponse:
            case BackendMessageCode.CopyOutResponse:
            case BackendMessageCode.DataRow:
            case BackendMessageCode.EmptyQueryResponse:
            case BackendMessageCode.ErrorResponse:
            case BackendMessageCode.FunctionCall:
            case BackendMessageCode.FunctionCallResponse:
            case BackendMessageCode.NoData:
            case BackendMessageCode.NoticeResponse:
            case BackendMessageCode.NotificationResponse:
            case BackendMessageCode.ParameterDescription:
            case BackendMessageCode.ParameterStatus:
            case BackendMessageCode.ParseComplete:
            case BackendMessageCode.PasswordPacket:
            case BackendMessageCode.PortalSuspended:
            case BackendMessageCode.ReadyForQuery:
            case BackendMessageCode.RowDescription:
                return;
            default:
                throw new NpgsqlException("Unknown message code: " + code);
            }
        }

        [MethodImpl(MethodImplOptions.AggressiveInlining)]
        internal static int RotateShift(int val, int shift)
            => (val << shift) | (val >> (sizeof(int) - shift));

        // All ReverseEndianness methods came from the System.Buffers.Binary.BinaryPrimitives class.
        // This takes advantage of the fact that the JIT can detect ROL32 / ROR32 patterns and output the correct intrinsic.
        [MethodImpl(MethodImplOptions.AggressiveInlining)]
        internal static short ReverseEndianness(short value)
            => (short)ReverseEndianness((ushort)value);

        [MethodImpl(MethodImplOptions.AggressiveInlining)]
        internal static int ReverseEndianness(int value)
            => (int)ReverseEndianness((uint)value);

        [MethodImpl(MethodImplOptions.AggressiveInlining)]
        internal static long ReverseEndianness(long value)
            => (long)ReverseEndianness((ulong)value);

        [MethodImpl(MethodImplOptions.AggressiveInlining)]
        internal static ushort ReverseEndianness(ushort value)
            => (ushort)((value >> 8) + (value << 8));

        [MethodImpl(MethodImplOptions.AggressiveInlining)]
        internal static uint ReverseEndianness(uint value)
        {
<<<<<<< HEAD
            return (val << shift) | (val >> (BitsInInt - shift));
=======
            var mask_xx_zz = (value & 0x00FF00FFU);
            var mask_ww_yy = (value & 0xFF00FF00U);
            return ((mask_xx_zz >> 8) | (mask_xx_zz << 24))
                 + ((mask_ww_yy << 8) | (mask_ww_yy >> 24));
        }

        [MethodImpl(MethodImplOptions.AggressiveInlining)]
        internal static ulong ReverseEndianness(ulong value)
            => ((ulong)ReverseEndianness((uint)value) << 32) + ReverseEndianness((uint)(value >> 32));

        [MethodImpl(MethodImplOptions.AggressiveInlining)]
        internal unsafe static float ReverseEndianness(float value)
        {
            var result = ReverseEndianness(*(int*)(&value));
            return *(float*)(&result);
        }

        [MethodImpl(MethodImplOptions.AggressiveInlining)]
        internal unsafe static double ReverseEndianness(double value)
        {
            var result = ReverseEndianness(*(long*)(&value));
            return *(double*)(&result);
>>>>>>> b39a5028
        }

        internal static readonly Task CompletedTask = Task.FromResult(0);
        internal static readonly Task<bool> TrueTask = Task.FromResult(true);
        internal static readonly Task<bool> FalseTask = Task.FromResult(false);

        internal static StringComparer InvariantCaseIgnoringStringComparer => StringComparer.InvariantCultureIgnoreCase;

        internal static bool IsWindows =>
#if NET45 || NET451
            Environment.OSVersion.Platform == PlatformID.Win32NT;
#else
            System.Runtime.InteropServices.RuntimeInformation.IsOSPlatform(System.Runtime.InteropServices.OSPlatform.Windows);
#endif
    }

    enum FormatCode : short
    {
        Text = 0,
        Binary = 1
    }

    internal static class EnumerableExtensions
    {
        internal static string Join(this IEnumerable<string> values, string separator)
        {
            return string.Join(separator, values);
        }
    }

    /// <summary>
    /// Represents a timeout that will expire at some point.
    /// </summary>
    public struct NpgsqlTimeout
    {
        readonly DateTime _expiration;
        internal DateTime Expiration => _expiration;

        internal static NpgsqlTimeout Infinite = new NpgsqlTimeout(TimeSpan.Zero);

        internal NpgsqlTimeout(TimeSpan expiration)
        {
            _expiration = expiration == TimeSpan.Zero
                ? DateTime.MaxValue
                : DateTime.UtcNow + expiration;
        }

        internal void Check()
        {
            if (HasExpired)
                throw new TimeoutException();
        }

        internal bool IsSet => _expiration != DateTime.MaxValue;

        internal bool HasExpired => DateTime.UtcNow >= Expiration;

        internal TimeSpan TimeLeft => IsSet ? Expiration - DateTime.UtcNow : Timeout.InfiniteTimeSpan;
    }

    sealed class CultureSetter : IDisposable
    {
        readonly CultureInfo _oldCulture;

        internal CultureSetter(CultureInfo newCulture)
        {
            _oldCulture = CultureInfo.CurrentCulture;
#if NET45 || NET451
            Thread.CurrentThread.CurrentCulture = newCulture;
#else
            CultureInfo.CurrentCulture = newCulture;
#endif
        }

        public void Dispose()
        {
#if NET45 || NET451
            Thread.CurrentThread.CurrentCulture = _oldCulture;
#else
            CultureInfo.CurrentCulture = _oldCulture;
#endif
        }
    }
}<|MERGE_RESOLUTION|>--- conflicted
+++ resolved
@@ -87,7 +87,7 @@
 
         [MethodImpl(MethodImplOptions.AggressiveInlining)]
         internal static int RotateShift(int val, int shift)
-            => (val << shift) | (val >> (sizeof(int) - shift));
+            => (val << shift) | (val >> (BitsInInt - shift));
 
         // All ReverseEndianness methods came from the System.Buffers.Binary.BinaryPrimitives class.
         // This takes advantage of the fact that the JIT can detect ROL32 / ROR32 patterns and output the correct intrinsic.
@@ -110,9 +110,6 @@
         [MethodImpl(MethodImplOptions.AggressiveInlining)]
         internal static uint ReverseEndianness(uint value)
         {
-<<<<<<< HEAD
-            return (val << shift) | (val >> (BitsInInt - shift));
-=======
             var mask_xx_zz = (value & 0x00FF00FFU);
             var mask_ww_yy = (value & 0xFF00FF00U);
             return ((mask_xx_zz >> 8) | (mask_xx_zz << 24))
@@ -135,7 +132,6 @@
         {
             var result = ReverseEndianness(*(long*)(&value));
             return *(double*)(&result);
->>>>>>> b39a5028
         }
 
         internal static readonly Task CompletedTask = Task.FromResult(0);
