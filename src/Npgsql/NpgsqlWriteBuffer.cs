--- conflicted
+++ resolved
@@ -25,12 +25,7 @@
         /// <summary>
         /// Wraps SocketAsyncEventArgs for better async I/O as long as we're not doing SSL.
         /// </summary>
-<<<<<<< HEAD
-        [CanBeNull]
-        internal AwaitableSocket AwaitableSocket { get; set; }
-=======
         internal AwaitableSocket? AwaitableSocket { get; set; }
->>>>>>> 6a8b35a3
 
         /// <summary>
         /// The total byte length of the buffer.
