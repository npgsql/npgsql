{
  "version": "3.1.0-*",
  "owners": [
    "Shay Rojansky",
    "Emil Lenngren",
    "Francisco Figueiredo Jr.",
    "Kenji Uno"
  ],
  "authors": [
    "Shay Rojansky",
    "Emil Lenngren",
    "Francisco Figueiredo Jr.",
    "Kenji Uno",
    "Jon Asher",
    "Josh Cooley",
    "Federico Di Gregorio",
    "Jon Hanna",
    "Chris Morgan",
    "Dave Page",
    "Glen Parker",
    "Brar Piening",
    "Hiroshi Saito"
  ],
  "description": "Npgsql is a .NET data provider for PostgreSQL, 100% implemented in C# code. PostgreSQL 9.x and above is officially supported, other versions may work.",
  "iconUrl": "http://www.npgsql.org/img/postgresql.gif",
  "repository": {
    "type": "git",
    "url": "git://github.com/npgsql/npgsql"
  },
  "compile": "../Shared/*.cs",
  "resourceFiles": "NpgsqlMetaData.xml",
  "compilationOptions": {
    "warningsAsErrors": true,
    "define": [ "__MonoCS__" ],
    "keyFile": "../../Npgsql.snk"
  },
  "tools": {
<<<<<<< HEAD
    "dotnet-rewrite-async": "0.8"
=======
    "dotnet-rewrite-async": "0.8.2"
  },
  "runtimes": {
    "win": {}
>>>>>>> ab294295
  },
  "frameworks": {
    "net45": {
      "frameworkAssemblies": {
        "System.Collections": { "version": "4.0.0.0", "type": "build" },
        "System.Diagnostics.Contracts": { "version": "4.0.0.0", "type": "build" },
        "System.Transactions": { "version": "4.0.0.0", "type": "build" },
        "System.DirectoryServices": { "version": "4.0.0.0", "type": "build" },
        "System.Data": { "version": "4.0.0.0", "type": "build" },
        "System.Numerics": { "version": "4.0.0.0", "type": "build" },
        "System.Xml": { "version": "4.0.0.0", "type": "build" }
      }
    },
    "net451": {
      "frameworkAssemblies": {
        "System.Collections": { "version": "4.0.0.0", "type": "build" },
        "System.Diagnostics.Contracts": { "version": "4.0.0.0", "type": "build" },
        "System.Transactions": { "version": "4.0.0.0", "type": "build" },
        "System.DirectoryServices": { "version": "4.0.0.0", "type": "build" },
        "System.Data": { "version": "4.0.0.0", "type": "build" },
        "System.Numerics": { "version": "4.0.0.0", "type": "build" },
        "System.Xml": { "version": "4.0.0.0", "type": "build" }
      }
    },
    "netstandard1.3": {
      "dependencies": {
        "System.Collections.Concurrent": "4.0.12-*",
        "System.Console": "4.0.0-*",
        "System.ComponentModel": "4.0.1-*",
        "System.ComponentModel.TypeConverter": "4.0.1-*",
        "System.Data.Common": "4.0.1-*",
        "System.Diagnostics.Contracts": "4.0.1-*",
        "System.Diagnostics.Tools": "4.0.1-*",
        "System.Globalization": "4.0.11-*",
        "System.Globalization.Extensions": "4.0.1-*",
        "System.Linq": "4.1.0-*",
        "System.Net.NameResolution": "4.0.0-*",
        "System.Net.Primitives": "4.0.11-*",
        "System.Net.Sockets": "4.1.0-*",
        "System.Net.Security": "4.0.0-*",
        "System.Net.NetworkInformation": "4.1.0-*",
        "System.Runtime": "4.1.0-*",
        "System.Runtime.Extensions": "4.1.0-*",
        "System.Runtime.InteropServices": "4.1.0-*",
        "System.Runtime.Numerics": "4.0.1-*",
        "System.Reflection": "4.1.0-*",
        "System.Reflection.Extensions": "4.0.01-*",
        "System.Reflection.TypeExtensions": "4.1.0-*",
        "System.Security.Cryptography.Primitives": "4.0.0-*",
        "System.Security.Cryptography.Algorithms": "4.1.0-*",
        "System.Security.Cryptography.X509Certificates": "4.1.0-*",
        "System.Security.Principal": "4.0.1-*",
        "System.Text.Encoding.Extensions": "4.0.11-*",
        "System.Text.RegularExpressions": "4.0.12-*",
        "System.Threading": "4.0.11-*",
        "System.Threading.Thread": "4.0.0-*",
        "System.Threading.Timer": "4.0.1-*"
      }
    }
  }
}<|MERGE_RESOLUTION|>--- conflicted
+++ resolved
@@ -35,14 +35,10 @@
     "keyFile": "../../Npgsql.snk"
   },
   "tools": {
-<<<<<<< HEAD
-    "dotnet-rewrite-async": "0.8"
-=======
     "dotnet-rewrite-async": "0.8.2"
   },
   "runtimes": {
     "win": {}
->>>>>>> ab294295
   },
   "frameworks": {
     "net45": {
