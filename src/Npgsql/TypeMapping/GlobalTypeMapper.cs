--- conflicted
+++ resolved
@@ -110,25 +110,12 @@
 
         #region NpgsqlDbType/DbType inference for NpgsqlParameter
 
-<<<<<<< HEAD
-        readonly Dictionary<NpgsqlDbType, DbType> _npgsqlDbTypeToDbType = new Dictionary<NpgsqlDbType, DbType>();
-        readonly Dictionary<DbType, NpgsqlDbType> _dbTypeToNpgsqlDbType = new Dictionary<DbType, NpgsqlDbType>();
-        readonly Dictionary<Type, NpgsqlDbType> _typeToNpgsqlDbType = new Dictionary<Type, NpgsqlDbType>();
-        readonly Dictionary<Type, DbType> _typeToDbType = new Dictionary<Type, DbType>();
-        readonly Dictionary<NpgsqlDbType, string> _npgsqlDbTypeToPgTypeName = new Dictionary<NpgsqlDbType, string>();
-        readonly Dictionary<Type, string> _typeToPgTypeName = new Dictionary<Type, string>();
-
-        internal string ToPgTypeName(NpgsqlDbType npgsqlDbType)
-            => _npgsqlDbTypeToPgTypeName.TryGetValue(npgsqlDbType, out var pgTypeName) ? pgTypeName : "";
-
-        internal string ToPgTypeName(Type type)
-            => _typeToPgTypeName.TryGetValue(type, out var pgTypeName) ? pgTypeName : "";
-=======
         readonly Dictionary<NpgsqlDbType, DbType> _npgsqlDbTypeToDbType = new();
         readonly Dictionary<DbType, NpgsqlDbType> _dbTypeToNpgsqlDbType = new();
         readonly Dictionary<Type, NpgsqlDbType> _typeToNpgsqlDbType = new();
         readonly Dictionary<Type, DbType> _typeToDbType = new();
->>>>>>> 65989b8d
+        readonly Dictionary<NpgsqlDbType, string> _npgsqlDbTypeToPgTypeName = new();
+        readonly Dictionary<Type, string> _typeToPgTypeName = new();
 
         internal DbType ToDbType(NpgsqlDbType npgsqlDbType)
             => _npgsqlDbTypeToDbType.TryGetValue(npgsqlDbType, out var dbType) ? dbType : DbType.Object;
@@ -142,6 +129,12 @@
 
         internal DbType ToDbType(Type type)
             => _typeToDbType.TryGetValue(type, out var dbType) ? dbType : DbType.Object;
+
+        internal string ToPgTypeName(NpgsqlDbType npgsqlDbType)
+            => _npgsqlDbTypeToPgTypeName.TryGetValue(npgsqlDbType, out var pgTypeName) ? pgTypeName : "";
+
+        internal string ToPgTypeName(Type type)
+            => _typeToPgTypeName.TryGetValue(type, out var pgTypeName) ? pgTypeName : "";
 
         internal NpgsqlDbType ToNpgsqlDbType(Type type)
         {
