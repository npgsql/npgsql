#region License
// The PostgreSQL License
//
// Copyright (C) 2016 The Npgsql Development Team
//
// Permission to use, copy, modify, and distribute this software and its
// documentation for any purpose, without fee, and without a written
// agreement is hereby granted, provided that the above copyright notice
// and this paragraph and the following two paragraphs appear in all copies.
//
// IN NO EVENT SHALL THE NPGSQL DEVELOPMENT TEAM BE LIABLE TO ANY PARTY
// FOR DIRECT, INDIRECT, SPECIAL, INCIDENTAL, OR CONSEQUENTIAL DAMAGES,
// INCLUDING LOST PROFITS, ARISING OUT OF THE USE OF THIS SOFTWARE AND ITS
// DOCUMENTATION, EVEN IF THE NPGSQL DEVELOPMENT TEAM HAS BEEN ADVISED OF
// THE POSSIBILITY OF SUCH DAMAGE.
//
// THE NPGSQL DEVELOPMENT TEAM SPECIFICALLY DISCLAIMS ANY WARRANTIES,
// INCLUDING, BUT NOT LIMITED TO, THE IMPLIED WARRANTIES OF MERCHANTABILITY
// AND FITNESS FOR A PARTICULAR PURPOSE. THE SOFTWARE PROVIDED HEREUNDER IS
// ON AN "AS IS" BASIS, AND THE NPGSQL DEVELOPMENT TEAM HAS NO OBLIGATIONS
// TO PROVIDE MAINTENANCE, SUPPORT, UPDATES, ENHANCEMENTS, OR MODIFICATIONS.
#endregion

using System;
using System.Collections;
using System.Diagnostics;
using System.Linq;
using System.Threading.Tasks;
using Npgsql;
using NUnit.Framework;
using System.Data;
using System.IO;
using System.Net;
using System.Net.Sockets;
using NpgsqlTypes;
using System.Resources;
using System.Threading;
using System.Reflection;
using System.Text;
using Npgsql.Logging;
using NUnit.Framework.Constraints;

namespace Npgsql.Tests
{
    public class CommandTests : TestBase
    {
        #region Multiple Commands

        /// <summary>
        /// Tests various configurations of queries and non-queries within a multiquery
        /// </summary>
        [Test]
        [TestCase(new[] { true }, TestName = "SingleQuery")]
        [TestCase(new[] { false }, TestName = "SingleNonQuery")]
        [TestCase(new[] { true, true }, TestName = "TwoQueries")]
        [TestCase(new[] { false, false }, TestName = "TwoNonQueries")]
        [TestCase(new[] { false, true }, TestName = "NonQueryQuery")]
        [TestCase(new[] { true, false }, TestName = "QueryNonQuery")]
        public void MultipleCommands(bool[] queries)
        {
            using (var conn = OpenConnection())
            {
                conn.ExecuteNonQuery("CREATE TEMP TABLE data (name TEXT)");
                var sb = new StringBuilder();
                foreach (var query in queries)
                    sb.Append(query ? "SELECT 1;" : "UPDATE data SET name='yo' WHERE 1=0;");
                var sql = sb.ToString();
                foreach (var prepare in new[] {false, true})
                {
                    using (var cmd = new NpgsqlCommand(sql, conn))
                    {
                        if (prepare)
                            cmd.Prepare();
                        using (var reader = cmd.ExecuteReader())
                        {
                            var numResultSets = queries.Count(q => q);
                            for (var i = 0; i < numResultSets; i++)
                            {
                                Assert.That(reader.Read(), Is.True);
                                Assert.That(reader[0], Is.EqualTo(1));
                                Assert.That(reader.NextResult(), Is.EqualTo(i != numResultSets - 1));
                            }
                        }
                    }
                }
            }
        }

        [Test]
        public void MultipleCommandsWithParameters([Values(PrepareOrNot.NotPrepared, PrepareOrNot.Prepared)] PrepareOrNot prepare)
        {
            using (var conn = OpenConnection())
            {
                using (var cmd = new NpgsqlCommand("SELECT @p1; SELECT @p2", conn))
                {
                    var p1 = new NpgsqlParameter("p1", NpgsqlDbType.Integer);
                    var p2 = new NpgsqlParameter("p2", NpgsqlDbType.Text);
                    cmd.Parameters.Add(p1);
                    cmd.Parameters.Add(p2);
                    if (prepare == PrepareOrNot.Prepared)
                        cmd.Prepare();
                    p1.Value = 8;
                    p2.Value = "foo";
                    using (var reader = cmd.ExecuteReader())
                    {
                        Assert.That(reader.Read(), Is.True);
                        Assert.That(reader.GetInt32(0), Is.EqualTo(8));
                        Assert.That(reader.NextResult(), Is.True);
                        Assert.That(reader.Read(), Is.True);
                        Assert.That(reader.GetString(0), Is.EqualTo("foo"));
                        Assert.That(reader.NextResult(), Is.False);
                    }
                }
            }
        }

        [Test]
        public void MultipleCommandsSingleRow([Values(PrepareOrNot.NotPrepared, PrepareOrNot.Prepared)] PrepareOrNot prepare)
        {
            using (var conn = OpenConnection())
            {
                using (var cmd = new NpgsqlCommand("SELECT 1; SELECT 2", conn))
                {
                    if (prepare == PrepareOrNot.Prepared)
                        cmd.Prepare();
                    using (var reader = cmd.ExecuteReader(CommandBehavior.SingleRow))
                    {
                        Assert.That(reader.Read(), Is.True);
                        Assert.That(reader.GetInt32(0), Is.EqualTo(1));
                        Assert.That(reader.Read(), Is.False);
                        Assert.That(reader.NextResult(), Is.False);
                    }
                }
            }
        }

        [Test, Description("Makes sure a later command can depend on an earlier one")]
        [IssueLink("https://github.com/npgsql/npgsql/issues/641")]
        public void MultipleCommandsWithDependencies()
        {
            using (var conn = OpenConnection())
            {
                conn.ExecuteNonQuery("CREATE TABLE pg_temp.data (a INT); INSERT INTO pg_temp.data (a) VALUES (8)");
                Assert.That(conn.ExecuteScalar("SELECT * FROM pg_temp.data"), Is.EqualTo(8));
            }
        }

        [Test, Description("Forces async write mode when the first statement in a multi-statement command is big")]
        [IssueLink("https://github.com/npgsql/npgsql/issues/641")]
        public void MultipleCommandsLargeFirstCommand()
        {
            using (var conn = OpenConnection())
            using (var cmd = new NpgsqlCommand($"SELECT repeat('X', {conn.BufferSize}); SELECT @p", conn))
            {
                var expected1 = new string('X', conn.BufferSize);
                var expected2 = new string('Y', conn.BufferSize);
                cmd.Parameters.AddWithValue("p", expected2);
                using (var reader = cmd.ExecuteReader())
                {
                    reader.Read();
                    Assert.That(reader.GetString(0), Is.EqualTo(expected1));
                    reader.NextResult();
                    reader.Read();
                    Assert.That(reader.GetString(0), Is.EqualTo(expected2));
                }
            }
        }

        #endregion

        #region Timeout

        [Test, Description("Checks that CommandTimeout gets enforced as a socket timeout")]
        [IssueLink("https://github.com/npgsql/npgsql/issues/327")]
        [Timeout(10000)]
        public void Timeout()
        {
            using (var conn = OpenConnection(ConnectionString + ";CommandTimeout=1"))
            using (var cmd = CreateSleepCommand(conn, 10))
            {
                try
                {
                    cmd.ExecuteNonQuery();
                    Assert.Fail("No timeout occurred");
                }
                catch (IOException e)
                {
                    var socketException = e.InnerException as SocketException;
                    Assert.That(socketException.SocketErrorCode, Is.EqualTo(SocketError.TimedOut));
                }
                Assert.That(conn.FullState, Is.EqualTo(ConnectionState.Broken));
            }
        }

        [Test]
        public void TimeoutFromConnectionString()
        {
            Assert.That(NpgsqlConnector.MinimumInternalCommandTimeout, Is.Not.EqualTo(NpgsqlCommand.DefaultTimeout));
            var timeout = NpgsqlConnector.MinimumInternalCommandTimeout;
            var csbWithTimout = new NpgsqlConnectionStringBuilder(ConnectionString) { CommandTimeout = timeout };
            using (var conn = new NpgsqlConnection(csbWithTimout))
            {
                var command = new NpgsqlCommand("SELECT 1", conn);
                conn.Open();
                Assert.That(command.CommandTimeout, Is.EqualTo(timeout));
                command.CommandTimeout = 10;
                command.ExecuteScalar();
                Assert.That(command.CommandTimeout, Is.EqualTo(10));
            }
        }

        [Test, IssueLink("https://github.com/npgsql/npgsql/issues/395")]
        public void TimeoutSwitchConnection()
        {
            using (var conn = new NpgsqlConnection(ConnectionString))
            {
                if (conn.CommandTimeout >= 100 && conn.CommandTimeout < 105)
                    TestUtil.IgnoreExceptOnBuildServer("Bad default command timeout");
            }

            using (var c1 = OpenConnection(ConnectionString + ";CommandTimeout=100"))
            {
                using (var cmd = c1.CreateCommand())
                {
                    Assert.That(cmd.CommandTimeout, Is.EqualTo(100));
                    using (var c2 = new NpgsqlConnection(ConnectionString + ";CommandTimeout=101"))
                    {
                        cmd.Connection = c2;
                        Assert.That(cmd.CommandTimeout, Is.EqualTo(101));
                    }
                    cmd.CommandTimeout = 102;
                    using (var c2 = new NpgsqlConnection(ConnectionString + ";CommandTimeout=101"))
                    {
                        cmd.Connection = c2;
                        Assert.That(cmd.CommandTimeout, Is.EqualTo(102));
                    }
                }
            }
        }

        #endregion

        #region Cancel

        [Test, Description("Basic cancellation scenario")]
        [Timeout(6000)]
        public void Cancel()
        {
            using (var conn = OpenConnection())
            {
                using (var cmd = CreateSleepCommand(conn, 5))
                {
                    Task.Factory.StartNew(() =>
                    {
                        Thread.Sleep(300);
                        cmd.Cancel();
                    });
                    Assert.That(() => cmd.ExecuteNonQuery(), Throws.TypeOf<NpgsqlException>().With.Property("Code").EqualTo("57014"));
                }
            }
        }

        [Test, Description("Check that cancel only affects the command on which its was invoked")]
        [Timeout(3000)]
        public void CancelCrossCommand()
        {
            using (var conn = OpenConnection())
            {
                using (var cmd1 = CreateSleepCommand(conn, 2))
                using (var cmd2 = new NpgsqlCommand("SELECT 1", conn))
                {
                    var cancelTask = Task.Factory.StartNew(() =>
                    {
                        Thread.Sleep(300);
                        cmd2.Cancel();
                    });
                    Assert.That(() => cmd1.ExecuteNonQuery(), Throws.Nothing);
                    cancelTask.Wait();
                }
            }
        }

        #endregion

        #region Cursors

        [Test]
        public void CursorStatement()
        {
            using (var conn = OpenConnection())
            {
                conn.ExecuteNonQuery("CREATE TEMP TABLE data (name TEXT)");
                using (var t = conn.BeginTransaction())
                {
                    for (var x = 0; x < 5; x++)
                        conn.ExecuteNonQuery(@"INSERT INTO data (name) VALUES ('X')");

                    Int32 i = 0;
                    var command = new NpgsqlCommand("DECLARE TE CURSOR FOR SELECT * FROM DATA", conn);
                    command.ExecuteNonQuery();
                    command.CommandText = "FETCH FORWARD 3 IN TE";
                    var dr = command.ExecuteReader();

                    while (dr.Read())
                        i++;
                    Assert.AreEqual(3, i);
                    dr.Close();

                    i = 0;
                    command.CommandText = "FETCH BACKWARD 1 IN TE";
                    var dr2 = command.ExecuteReader();
                    while (dr2.Read())
                        i++;
                    Assert.AreEqual(1, i);
                    dr2.Close();

                    command.CommandText = "close te;";
                    command.ExecuteNonQuery();
                }
            }
        }

        #endregion

        #region CommandBehavior.CloseConnection

        [Test, IssueLink("https://github.com/npgsql/npgsql/issues/693")]
        public void CloseConnection()
        {
            using (var conn = OpenConnection())
            {
                using (var cmd = new NpgsqlCommand("SELECT 1", conn))
                using (var reader = cmd.ExecuteReader(CommandBehavior.CloseConnection))
                    while (reader.Read()) {}
                Assert.That(conn.State, Is.EqualTo(ConnectionState.Closed));
            }
        }

        [Test]
        public void CloseConnectionWithException()
        {
            using (var conn = OpenConnection())
            {
                using (var cmd = new NpgsqlCommand("SE", conn))
                    Assert.That(() => cmd.ExecuteReader(CommandBehavior.CloseConnection), Throws.Exception.TypeOf<NpgsqlException>());
                Assert.That(conn.State, Is.EqualTo(ConnectionState.Closed));
            }
        }

        #endregion

<<<<<<< HEAD
        #region Persistent

        [Test, Description("Basic persistent prepared system scenario. Checks that statement is not deallocated in the backend after command dispose.")]
        public void PersistentPrepareAfterCommandDispose()
        {
            try
            {
                using (var conn = OpenConnection())
                {
                    conn.ExecuteNonQuery("CREATE TEMP TABLE data (name TEXT)");
                    Assert.That(conn.ExecuteScalar("SELECT COUNT(*) FROM pg_prepared_statements"), Is.EqualTo(0));

                    using (var cmd = new NpgsqlCommand("INSERT INTO data (name) VALUES (:p0);", conn))
                    {
                        cmd.IsPersistent = true;

                        cmd.Parameters.Add(new NpgsqlParameter("p0", NpgsqlDbType.Text));
                        cmd.Prepare();
                        cmd.Parameters["p0"].Value = "test1";
                        using (var dr = cmd.ExecuteReader())
                        {
                            Assert.IsNotNull(dr);
                            dr.Close();
                            Assert.That(dr.RecordsAffected, Is.EqualTo(1));
                        }
                        Assert.That(conn.ExecuteScalar("SELECT COUNT(*) FROM pg_prepared_statements"), Is.EqualTo(1));
                    }
                    Assert.That(conn.ExecuteScalar("SELECT COUNT(*) FROM data WHERE name = 'test1'"), Is.EqualTo(1));
                    Assert.That(conn.ExecuteScalar("SELECT COUNT(*) FROM pg_prepared_statements"), Is.EqualTo(1), "Persistent prepared statement deallocated");

                    string stmtName = conn.ExecuteScalar("SELECT name FROM pg_prepared_statements LIMIT 1") as string;

                    // Rerun the test using the persistent prepared statement
                    using (var cmd = new NpgsqlCommand("INSERT INTO data (name) VALUES (:p0);", conn))
                    {
                        cmd.IsPersistent = true;

                        cmd.Parameters.Add(new NpgsqlParameter("p0", NpgsqlDbType.Text));
                        cmd.Prepare();
                        cmd.Parameters["p0"].Value = "test2";
                        using (var dr = cmd.ExecuteReader())
                        {
                            Assert.IsNotNull(dr);
                            dr.Close();
                            Assert.That(dr.RecordsAffected, Is.EqualTo(1));
                        }
                        Assert.That(conn.ExecuteScalar("SELECT COUNT(*) FROM pg_prepared_statements"), Is.EqualTo(1));
                    }
                    Assert.That(conn.ExecuteScalar("SELECT COUNT(*) FROM data WHERE name = 'test2'"), Is.EqualTo(1));
                    Assert.That(conn.ExecuteScalar("SELECT COUNT(*) FROM pg_prepared_statements"), Is.EqualTo(1), "Persistent prepared statement deallocated");

                    Assert.That(conn.ExecuteScalar("SELECT name FROM pg_prepared_statements LIMIT 1") as string, Is.EqualTo(stmtName), "Persistent prepared statement name changed unexpectedly");
                }
            }
            finally
            {
                // Clear the pools so that we dont mess up other tests that depend
                // on the clean state of pg_prepared_statements
                NpgsqlConnectorPool.ConnectorPoolMgr.ClearAllPools();
            }
        }

        [Test, Description("Basic persistent prepared system scenario. Checks that statement is not deallocated in the backend after connection close.")]
        public void PersistentPrepareAfterConnectionClose()
        {
            try
            {
                string stmtName;

                var conn = OpenConnection();
                conn.ExecuteNonQuery("CREATE TEMP TABLE data (name TEXT)");
                Assert.That(conn.ExecuteScalar("SELECT COUNT(*) FROM pg_prepared_statements"), Is.EqualTo(0));

                using (var cmd = new NpgsqlCommand("INSERT INTO data (name) VALUES (:p0);", conn))
                {
                    cmd.IsPersistent = true;

                    cmd.Parameters.Add(new NpgsqlParameter("p0", NpgsqlDbType.Text));
                    cmd.Prepare();
                    cmd.Parameters["p0"].Value = "test1";
                    using (var dr = cmd.ExecuteReader())
                    {
                        Assert.IsNotNull(dr);
                        dr.Close();
                        Assert.That(dr.RecordsAffected, Is.EqualTo(1));
                    }
                    Assert.That(conn.ExecuteScalar("SELECT COUNT(*) FROM pg_prepared_statements"), Is.EqualTo(1));
                }
                Assert.That(conn.ExecuteScalar("SELECT COUNT(*) FROM data WHERE name = 'test1'"), Is.EqualTo(1));
                Assert.That(conn.ExecuteScalar("SELECT COUNT(*) FROM pg_prepared_statements"), Is.EqualTo(1), "Persistent prepared statement deallocated");

                stmtName = conn.ExecuteScalar("SELECT name FROM pg_prepared_statements LIMIT 1") as string;
                conn.Close();

                conn.Open();
                conn.ExecuteNonQuery("CREATE TEMP TABLE data (name TEXT)");
                Assert.That(conn.ExecuteScalar("SELECT COUNT(*) FROM pg_prepared_statements"), Is.EqualTo(1), "Persistent prepared statement deallocated");
                Assert.That(conn.ExecuteScalar("SELECT name FROM pg_prepared_statements LIMIT 1") as string, Is.EqualTo(stmtName), "Persistent prepared statement name changed unexpectedly");

                // Rerun the test using the persistent prepared statement
                using (var cmd = new NpgsqlCommand("INSERT INTO data (name) VALUES (:p0);", conn))
                {
                    cmd.IsPersistent = true;

                    cmd.Parameters.Add(new NpgsqlParameter("p0", NpgsqlDbType.Text));
                    cmd.Prepare();
                    cmd.Parameters["p0"].Value = "test2";
                    using (var dr = cmd.ExecuteReader())
                    {
                        Assert.IsNotNull(dr);
                        dr.Close();
                        Assert.That(dr.RecordsAffected, Is.EqualTo(1));
                    }
                    Assert.That(conn.ExecuteScalar("SELECT COUNT(*) FROM pg_prepared_statements"), Is.EqualTo(1));
                }
                Assert.That(conn.ExecuteScalar("SELECT COUNT(*) FROM data WHERE name = 'test2'"), Is.EqualTo(1));
                Assert.That(conn.ExecuteScalar("SELECT COUNT(*) FROM pg_prepared_statements"), Is.EqualTo(1), "Persistent prepared statement deallocated");

                Assert.That(conn.ExecuteScalar("SELECT name FROM pg_prepared_statements LIMIT 1") as string, Is.EqualTo(stmtName), "Persistent prepared statement name changed unexpectedly");
                conn.Dispose();
            }
            finally
            {
                // Clear the pools so that we dont mess up other tests that depend
                // on the clean state of pg_prepared_statements
                NpgsqlConnectorPool.ConnectorPoolMgr.ClearAllPools();
            }
        }

        [Test, Description("Makes sure that calling Prepare() twice on a persistent command does not deallocate or make a new one after the first prepared statement when command does not change")]
        public void PersistentDoublePrepareCommandUnchanged()
        {
            try
            {
                using (var conn = OpenConnection())
                {
                    conn.ExecuteNonQuery("CREATE TEMP TABLE data (name TEXT, int INTEGER)");
                    using (var cmd = new NpgsqlCommand("INSERT INTO data (name) VALUES (:p0)", conn))
                    {
                        cmd.IsPersistent = true;

                        cmd.Parameters.Add(new NpgsqlParameter("p0", NpgsqlDbType.Text));
                        cmd.Parameters["p0"].Value = "test";
                        cmd.Prepare();
                        cmd.ExecuteNonQuery();

                        Assert.That(conn.ExecuteScalar("SELECT COUNT(*) FROM pg_prepared_statements"), Is.EqualTo(1), "Persistent prepared statement not allocated");
                        string stmtName = conn.ExecuteScalar("SELECT name FROM pg_prepared_statements LIMIT 1") as string;

                        cmd.Parameters.Clear();
                        cmd.Parameters.Add(new NpgsqlParameter("p0", NpgsqlDbType.Text));
                        cmd.Parameters["p0"].Value = "test";
                        cmd.Prepare();
                        cmd.ExecuteNonQuery();

                        Assert.That(conn.ExecuteScalar("SELECT COUNT(*) FROM pg_prepared_statements"), Is.EqualTo(1), "Unexpected count of prepared statements");
                        Assert.That(conn.ExecuteScalar("SELECT name FROM pg_prepared_statements LIMIT 1") as string, Is.EqualTo(stmtName), "Persistent prepared statement name changed unexpectedly");
                    }
                    Assert.That(conn.ExecuteScalar("SELECT COUNT(*) FROM pg_prepared_statements"), Is.EqualTo(1), "Persistent prepared statement deallocated");
                }
            }
            finally
            {
                // Clear the pools so that we dont mess up other tests that depend
                // on the clean state of pg_prepared_statements
                NpgsqlConnectorPool.ConnectorPoolMgr.ClearAllPools();
            }
        }

        [Test, Description("Makes sure that calling Prepare() twice on a persistent command allocates new prepared staments when command changes")]
        public void PersistentDoublePrepareCommandChanged()
        {
            try
            {
                using (var conn = OpenConnection())
                {
                    conn.ExecuteNonQuery("CREATE TEMP TABLE data (name TEXT, int INTEGER)");
                    using (var cmd = new NpgsqlCommand("INSERT INTO data (name) VALUES (:p0)", conn))
                    {
                        cmd.IsPersistent = true;

                        cmd.Parameters.Add(new NpgsqlParameter("p0", NpgsqlDbType.Text));
                        cmd.Parameters["p0"].Value = "test";
                        cmd.Prepare();
                        cmd.ExecuteNonQuery();

                        Assert.That(conn.ExecuteScalar("SELECT COUNT(*) FROM pg_prepared_statements"), Is.EqualTo(1), "Persistent prepared statement not allocated");

                        cmd.CommandText = "INSERT INTO data (int) VALUES (:p0)";
                        cmd.Parameters.Clear();
                        cmd.Parameters.Add(new NpgsqlParameter("p0", NpgsqlDbType.Integer));
                        cmd.Parameters["p0"].Value = 8;
                        cmd.Prepare();
                        cmd.ExecuteNonQuery();

                        Assert.That(conn.ExecuteScalar("SELECT COUNT(*) FROM pg_prepared_statements"), Is.EqualTo(2), "Unexpected count of prepared statements");
                    }
                    Assert.That(conn.ExecuteScalar("SELECT COUNT(*) FROM pg_prepared_statements"), Is.EqualTo(2), "Persistent prepared statement deallocated");
                }
            }
            finally
            {
                // Clear the pools so that we dont mess up other tests that depend
                // on the clean state of pg_prepared_statements
                NpgsqlConnectorPool.ConnectorPoolMgr.ClearAllPools();
            }
        }

        [Test, Description("Makes sure that persistent commands are not shared accross different pooled connections")]
        public void PersistentPrepareAfterConnectionChange()
        {
            try
            {
                using (var conn1 = OpenConnection())
                using (var conn2 = OpenConnection())
                {
                    using (var cmd1 = new NpgsqlCommand("SELECT 1", conn1))
                    using (var cmd2 = new NpgsqlCommand("SELECT 1", conn2))
                    {
                        cmd1.IsPersistent = true;
                        cmd2.IsPersistent = true;

                        cmd1.Prepare();
                        Assert.That(cmd1.ExecuteScalar(), Is.EqualTo(1));

                        cmd2.Prepare();
                        Assert.That(cmd2.ExecuteScalar(), Is.EqualTo(1));
                    }
                    Assert.That(conn1.ExecuteScalar("SELECT COUNT(*) FROM pg_prepared_statements"), Is.EqualTo(1), "Unexpected count of prepared statements");
                    Assert.That(conn2.ExecuteScalar("SELECT COUNT(*) FROM pg_prepared_statements"), Is.EqualTo(1), "Unexpected count of prepared statements");
                }

                using (var conn1 = OpenConnection())
                using (var conn2 = OpenConnection())
                {
                    Assert.That(conn1.ExecuteScalar("SELECT COUNT(*) FROM pg_prepared_statements"), Is.EqualTo(1), "Unexpected count of prepared statements");
                    Assert.That(conn2.ExecuteScalar("SELECT COUNT(*) FROM pg_prepared_statements"), Is.EqualTo(1), "Unexpected count of prepared statements");
                }
            }
            finally
            {
                // Clear the pools so that we dont mess up other tests that depend
                // on the clean state of pg_prepared_statements
                NpgsqlConnectorPool.ConnectorPoolMgr.ClearAllPools();
            }
        }

        [Test, Description("Makes sure that persistent commands are deallocated after connection is removed from pool")]
        public void PersistentPrepareAfterPoolCleared()
        {
            try
            {
                using (var conn = OpenConnection())
                {
                    using (var cmd = new NpgsqlCommand("SELECT 1", conn))
                    {
                        cmd.IsPersistent = true;
                        cmd.Prepare();
                        Assert.That(cmd.ExecuteScalar(), Is.EqualTo(1));
                    }
                    Assert.That(conn.ExecuteScalar("SELECT COUNT(*) FROM pg_prepared_statements"), Is.EqualTo(1), "Unexpected count of prepared statements");
                }
            }
            finally
            {
                NpgsqlConnectorPool.ConnectorPoolMgr.ClearAllPools();
            }

            using (var conn = OpenConnection())
            {
                Assert.That(conn.ExecuteScalar("SELECT COUNT(*) FROM pg_prepared_statements"), Is.EqualTo(0), "Prepared stament not deallocated");
            }
        }

        #endregion

=======
        [Test]
        public void SingleRow([Values(PrepareOrNot.NotPrepared, PrepareOrNot.Prepared)] PrepareOrNot prepare)
        {
            using (var conn = OpenConnection())
            {
                using (var cmd = new NpgsqlCommand("SELECT 1, 2 UNION SELECT 3, 4", conn))
                {
                    if (prepare == PrepareOrNot.Prepared)
                        cmd.Prepare();

                    using (var reader = cmd.ExecuteReader(CommandBehavior.SingleRow))
                    {
                        Assert.That(reader.Read(), Is.True);
                        Assert.That(reader.Read(), Is.False);
                    }
                }
            }
        }

>>>>>>> ab294295
        [Test, Description("Makes sure writing an unset parameter isn't allowed")]
        public void ParameterUnset()
        {
            using (var conn = OpenConnection())
            {
                using (var cmd = new NpgsqlCommand("SELECT @p", conn))
                {
                    cmd.Parameters.Add(new NpgsqlParameter("@p", NpgsqlDbType.Integer));
                    Assert.That(() => cmd.ExecuteScalar(), Throws.Exception.TypeOf<InvalidCastException>());
                }
            }
        }

        [Test]
        public void ParametersGetName()
        {
            var command = new NpgsqlCommand();

            // Add parameters.
            command.Parameters.Add(new NpgsqlParameter(":Parameter1", DbType.Boolean));
            command.Parameters.Add(new NpgsqlParameter(":Parameter2", DbType.Int32));
            command.Parameters.Add(new NpgsqlParameter(":Parameter3", DbType.DateTime));
            command.Parameters.Add(new NpgsqlParameter("Parameter4", DbType.DateTime));

            var idbPrmtr = command.Parameters["Parameter1"];
            Assert.IsNotNull(idbPrmtr);
            command.Parameters[0].Value = 1;

            // Get by indexers.

            Assert.AreEqual(":Parameter1", command.Parameters[":Parameter1"].ParameterName);
            Assert.AreEqual(":Parameter2", command.Parameters[":Parameter2"].ParameterName);
            Assert.AreEqual(":Parameter3", command.Parameters[":Parameter3"].ParameterName);
            //Assert.AreEqual(":Parameter4", command.Parameters["Parameter4"].ParameterName); //Should this work?

            Assert.AreEqual(":Parameter1", command.Parameters[0].ParameterName);
            Assert.AreEqual(":Parameter2", command.Parameters[1].ParameterName);
            Assert.AreEqual(":Parameter3", command.Parameters[2].ParameterName);
            Assert.AreEqual("Parameter4", command.Parameters[3].ParameterName);
        }

        [Test]
        public void ParameterNameWithSpace()
        {
            var command = new NpgsqlCommand();

            // Add parameters.
            command.Parameters.Add(new NpgsqlParameter(":Parameter1 ", DbType.Boolean));

            Assert.AreEqual(":Parameter1", command.Parameters[0].ParameterName);
        }

        [Test]
        public void SameParamMultipleTimes()
        {
            using (var conn = OpenConnection())
            {
                using (var cmd = new NpgsqlCommand("SELECT @p1, @p1", conn))
                {
                    cmd.Parameters.AddWithValue("@p1", 8);
                    using (var reader = cmd.ExecuteReader())
                    {
                        reader.Read();
                        Assert.That(reader[0], Is.EqualTo(8));
                        Assert.That(reader[1], Is.EqualTo(8));
                    }
                }
            }
        }

        [Test]
        public void EmptyQuery()
        {
            using (var conn = OpenConnection())
            {
                conn.ExecuteNonQuery("");
                conn.ExecuteNonQuery(";");
            }
        }

        [Test]
        public void NoNameParameterAdd()
        {
            var command = new NpgsqlCommand();
            command.Parameters.Add(new NpgsqlParameter());
            command.Parameters.Add(new NpgsqlParameter());
            Assert.AreEqual(":Parameter1", command.Parameters[0].ParameterName);
            Assert.AreEqual(":Parameter2", command.Parameters[1].ParameterName);
        }

        [Test]
        public void ExecuteScalar()
        {
            using (var conn = OpenConnection())
            {
                conn.ExecuteNonQuery("CREATE TEMP TABLE data (name TEXT)");
                using (var command = new NpgsqlCommand("SELECT name FROM data", conn))
                {
                    Assert.That(command.ExecuteScalar(), Is.Null);

                    conn.ExecuteNonQuery(@"INSERT INTO data (name) VALUES (NULL)");
                    Assert.That(command.ExecuteScalar(), Is.EqualTo(DBNull.Value));

                    conn.ExecuteNonQuery(@"TRUNCATE data");
                    for (var i = 0; i < 2; i++)
                        conn.ExecuteNonQuery("INSERT INTO data (name) VALUES ('X')");
                    Assert.That(command.ExecuteScalar(), Is.EqualTo("X"));
                }
            }
        }

        [Test, Description("Makes sure a command is unusable after it is disposed")]
        public void Dispose()
        {
            using (var conn = OpenConnection())
            {
                var cmd = new NpgsqlCommand("SELECT 1", conn);
                cmd.Dispose();
                Assert.That(() => cmd.ExecuteScalar(), Throws.Exception.TypeOf<ObjectDisposedException>());
                Assert.That(() => cmd.ExecuteNonQuery(), Throws.Exception.TypeOf<ObjectDisposedException>());
                Assert.That(() => cmd.ExecuteReader(), Throws.Exception.TypeOf<ObjectDisposedException>());
                Assert.That(() => cmd.Prepare(), Throws.Exception.TypeOf<ObjectDisposedException>());
            }
        }

        [Test, Description("Disposing a command with an open reader does not close the reader. This is the SqlClient behavior.")]
        public void DisposeCommandDoesNotCloseReader()
        {
            using (var conn = OpenConnection())
            {
                var cmd = new NpgsqlCommand("SELECT 1, 2", conn);
                cmd.ExecuteReader();
                cmd.Dispose();
                cmd = new NpgsqlCommand("SELECT 3", conn);
                Assert.That(() => cmd.ExecuteScalar(), Throws.Exception.TypeOf<InvalidOperationException>());
            }
        }

        [Test, Description("Basic prepared system scenario. Checks proper backend deallocation of the statement.")]
        public void Prepare()
        {
            using (var conn = OpenConnection())
            {
                conn.ExecuteNonQuery("CREATE TEMP TABLE data (name TEXT)");
                Assert.That(conn.ExecuteScalar("SELECT COUNT(*) FROM pg_prepared_statements"), Is.EqualTo(0));

                using (var cmd = new NpgsqlCommand("INSERT INTO data (name) VALUES (:p0);", conn))
                {
                    cmd.Parameters.Add(new NpgsqlParameter("p0", NpgsqlDbType.Text));
                    cmd.Prepare();
                    Assert.That(cmd.IsPrepared, Is.True);
                    cmd.Parameters["p0"].Value = "test";
                    using (var dr = cmd.ExecuteReader())
                    {
                        dr.Close();
                        Assert.That(dr.RecordsAffected, Is.EqualTo(1));
                    }
                    Assert.That(conn.ExecuteScalar("SELECT COUNT(*) FROM pg_prepared_statements"), Is.EqualTo(1));
                }
                Assert.That(conn.ExecuteScalar("SELECT COUNT(*) FROM data WHERE name = 'test'"), Is.EqualTo(1));
                Assert.That(conn.ExecuteScalar("SELECT COUNT(*) FROM pg_prepared_statements"), Is.EqualTo(0), "Prepared statements are being leaked");

                // Another prepared statement, this time with a resultset
                using (var cmd = new NpgsqlCommand("SELECT 8", conn))
                {
                    cmd.Prepare();
                    using (var dr = cmd.ExecuteReader())
                    {
                        dr.Read();
                        Assert.That(dr.GetInt32(0), Is.EqualTo(8));
                    }
                }
            }
        }

        [Test]
        public void PreparedStatementWithParameters()
        {
            using (var conn = OpenConnection())
            {
                conn.ExecuteNonQuery("CREATE TEMP TABLE data (int INTEGER, long BIGINT)");
                using (var command = new NpgsqlCommand("select * from data where int = :a and long = :b;", conn))
                {
                    command.Parameters.Add(new NpgsqlParameter("a", DbType.Int32));
                    command.Parameters.Add(new NpgsqlParameter("b", DbType.Int64));
                    Assert.AreEqual(2, command.Parameters.Count);
                    Assert.AreEqual(DbType.Int32, command.Parameters[0].DbType);

                    command.Prepare();
                    command.Parameters[0].Value = 3;
                    command.Parameters[1].Value = 5;
                    using (var dr = command.ExecuteReader())
                    {
                        Assert.IsNotNull(dr);
                    }
                }
            }
        }

        [Test, Description("Makes sure that calling Prepare() twice on a command deallocates the first prepared statement")]
        public void DoublePrepare()
        {
            using (var conn = OpenConnection())
            {
                conn.ExecuteNonQuery("CREATE TEMP TABLE data (name TEXT, int INTEGER)");
                using (var cmd = new NpgsqlCommand("INSERT INTO data (name) VALUES (:p0)", conn))
                {
                    cmd.Parameters.Add(new NpgsqlParameter("p0", NpgsqlDbType.Text));
                    cmd.Parameters["p0"].Value = "test";
                    cmd.Prepare();
                    cmd.ExecuteNonQuery();

                    cmd.CommandText = "INSERT INTO data (int) VALUES (:p0)";
                    cmd.Parameters.Clear();
                    cmd.Parameters.Add(new NpgsqlParameter("p0", NpgsqlDbType.Integer));
                    cmd.Parameters["p0"].Value = 8;
                    cmd.Prepare();
                    cmd.ExecuteNonQuery();
                }
                Assert.That(conn.ExecuteScalar("SELECT COUNT(*) FROM pg_prepared_statements"), Is.EqualTo(0), "Prepared statements are being leaked");
            }
        }

        [Test]
        public void StringEscapeSyntax()
        {
            using (var conn = OpenConnection())
            {

                //the next command will fail on earlier postgres versions, but that is not a bug in itself.
                try
                {
                    conn.ExecuteNonQuery("set standard_conforming_strings=off;set escape_string_warning=off");
                }
                catch
                {
                }
                string cmdTxt = "select :par";
                var command = new NpgsqlCommand(cmdTxt, conn);
                var arrCommand = new NpgsqlCommand(cmdTxt, conn);
                string testStrPar = "This string has a single quote: ', a double quote: \", and a backslash: \\";
                string[,] testArrPar = new string[,] {{testStrPar, ""}, {testStrPar, testStrPar}};
                command.Parameters.AddWithValue(":par", testStrPar);
                using (var rdr = command.ExecuteReader())
                {
                    rdr.Read();
                    Assert.AreEqual(rdr.GetString(0), testStrPar);
                }
                arrCommand.Parameters.AddWithValue(":par", testArrPar);
                using (var rdr = arrCommand.ExecuteReader())
                {
                    rdr.Read();
                    Assert.AreEqual(((string[,]) rdr.GetValue(0))[0, 0], testStrPar);
                }

                try //the next command will fail on earlier postgres versions, but that is not a bug in itself.
                {
                    conn.ExecuteNonQuery("set standard_conforming_strings=on;set escape_string_warning=on");
                }
                catch
                {
                }
                using (var rdr = command.ExecuteReader())
                {
                    rdr.Read();
                    Assert.AreEqual(rdr.GetString(0), testStrPar);
                }
                using (var rdr = arrCommand.ExecuteReader())
                {
                    rdr.Read();
                    Assert.AreEqual(((string[,]) rdr.GetValue(0))[0, 0], testStrPar);
                }
            }
        }

        [Test]
        public void ParameterAndOperatorUnclear()
        {
            using (var conn = OpenConnection())
            {
                //Without parenthesis the meaning of [, . and potentially other characters is
                //a syntax error. See comment in NpgsqlCommand.GetClearCommandText() on "usually-redundant parenthesis".
                using (var command = new NpgsqlCommand("select :arr[2]", conn))
                {
                    command.Parameters.AddWithValue(":arr", new int[] {5, 4, 3, 2, 1});
                    using (var rdr = command.ExecuteReader())
                    {
                        rdr.Read();
                        Assert.AreEqual(rdr.GetInt32(0), 4);
                    }
                }
            }
        }

        [Test]
        public void StatementMappedOutputParameters()
        {
            using (var conn = OpenConnection())
            {
                var command = new NpgsqlCommand("select 3, 4 as param1, 5 as param2, 6;", conn);

                var p = new NpgsqlParameter("param2", NpgsqlDbType.Integer);
                p.Direction = ParameterDirection.Output;
                p.Value = -1;
                command.Parameters.Add(p);

                p = new NpgsqlParameter("param1", NpgsqlDbType.Integer);
                p.Direction = ParameterDirection.Output;
                p.Value = -1;
                command.Parameters.Add(p);

                p = new NpgsqlParameter("p", NpgsqlDbType.Integer);
                p.Direction = ParameterDirection.Output;
                p.Value = -1;
                command.Parameters.Add(p);

                command.ExecuteNonQuery();

                Assert.AreEqual(4, command.Parameters["param1"].Value);
                Assert.AreEqual(5, command.Parameters["param2"].Value);
                //Assert.AreEqual(-1, command.Parameters["p"].Value); //Which is better, not filling this or filling this with an unmapped value?
            }
        }

        [Test]
        public void CaseSensitiveParameterNames()
        {
            using (var conn = OpenConnection())
            {
                using (var command = new NpgsqlCommand("select :p1", conn))
                {
                    command.Parameters.Add(new NpgsqlParameter("P1", NpgsqlDbType.Integer)).Value = 5;
                    var result = command.ExecuteScalar();
                    Assert.AreEqual(5, result);
                }
            }
        }

        [Test]
        public void TestBug1006158OutputParameters()
        {
            using (var conn = OpenConnection())
            {
                const string createFunction =
                    @"CREATE OR REPLACE FUNCTION pg_temp.more_params(OUT a integer, OUT b boolean) AS
            $BODY$DECLARE
                BEGIN
                    a := 3;
                    b := true;
                END;$BODY$
              LANGUAGE 'plpgsql' VOLATILE;";

                var command = new NpgsqlCommand(createFunction, conn);
                command.ExecuteNonQuery();

                command = new NpgsqlCommand("pg_temp.more_params", conn);
                command.CommandType = CommandType.StoredProcedure;

                command.Parameters.Add(new NpgsqlParameter("a", DbType.Int32));
                command.Parameters[0].Direction = ParameterDirection.Output;
                command.Parameters.Add(new NpgsqlParameter("b", DbType.Boolean));
                command.Parameters[1].Direction = ParameterDirection.Output;

                var result = command.ExecuteScalar();

                Assert.AreEqual(3, command.Parameters[0].Value);
                Assert.AreEqual(true, command.Parameters[1].Value);
            }
        }

        [Test]
        public void TestErrorInPreparedStatementCausesReleaseConnectionToThrowException()
        {
            using (var conn = OpenConnection())
            {
                // This is caused by having an error with the prepared statement and later, Npgsql is trying to release the plan as it was successful created.
                var cmd = new NpgsqlCommand("sele", conn);
                Assert.That(() => cmd.Prepare(), Throws.Exception.TypeOf<NpgsqlException>());
            }
        }

        [Test]
        public void Bug1010788UpdateRowSource()
        {
            using (var conn = OpenConnection())
            {
                conn.ExecuteNonQuery("CREATE TEMP TABLE data (id SERIAL PRIMARY KEY, name TEXT)");
                var command = new NpgsqlCommand("SELECT * FROM data", conn);
                Assert.AreEqual(UpdateRowSource.Both, command.UpdatedRowSource);

                var cmdBuilder = new NpgsqlCommandBuilder();
                var da = new NpgsqlDataAdapter(command);
                cmdBuilder.DataAdapter = da;
                Assert.IsNotNull(da.SelectCommand);
                Assert.IsNotNull(cmdBuilder.DataAdapter);

                NpgsqlCommand updateCommand = cmdBuilder.GetUpdateCommand();
                Assert.AreEqual(UpdateRowSource.None, updateCommand.UpdatedRowSource);
            }
        }

        [Test]
        public void TableDirect()
        {
            using (var conn = OpenConnection())
            {
                conn.ExecuteNonQuery("CREATE TEMP TABLE data (name TEXT)");
                conn.ExecuteNonQuery(@"INSERT INTO data (name) VALUES ('foo')");
                using (var cmd = new NpgsqlCommand("data", conn) { CommandType = CommandType.TableDirect })
                using (var rdr = cmd.ExecuteReader())
                {
                    Assert.That(rdr.Read(), Is.True);
                    Assert.That(rdr["name"], Is.EqualTo("foo"));
                }
            }
        }

        [Test]
        public void InputAndOutputParameters()
        {
            using (var conn = OpenConnection())
            using (var cmd = new NpgsqlCommand())
            {
                cmd.Connection = conn;
                cmd.CommandText = "Select :a + 2 as b, :c - 1 as c";
                var b = new NpgsqlParameter { ParameterName = "b", Direction = ParameterDirection.Output };
                cmd.Parameters.Add(b);
                cmd.Parameters.Add(new NpgsqlParameter("a", 3));
                var c = new NpgsqlParameter { ParameterName = "c", Direction = ParameterDirection.InputOutput, Value = 4 };
                cmd.Parameters.Add(c);
                using (cmd.ExecuteReader())
                {
                    Assert.AreEqual(5, b.Value);
                    Assert.AreEqual(3, c.Value);
                }
            }
        }

        [Test]
        public void SendUnknown([Values(PrepareOrNot.NotPrepared, PrepareOrNot.Prepared)] PrepareOrNot prepare)
        {
            using (var conn = OpenConnection())
            using (var cmd = new NpgsqlCommand("SELECT @p::TIMESTAMP", conn))
            {
                cmd.CommandText = "SELECT @p::TIMESTAMP";
                cmd.Parameters.Add(new NpgsqlParameter("p", NpgsqlDbType.Unknown) { Value = "2008-1-1" });
                if (prepare == PrepareOrNot.Prepared)
                    cmd.Prepare();
                using (var reader = cmd.ExecuteReader())
                {
                    reader.Read();
                    Assert.That(reader.GetValue(0), Is.EqualTo(new DateTime(2008, 1, 1)));
                }
            }
        }

        [Test, Description("Checks that prepares requires all params to have explicitly set types (NpgsqlDbType or DbType)")]
        public void PrepareRequiresParamTypesSet()
        {
            using (var conn = OpenConnection())
            using (var cmd = new NpgsqlCommand("SELECT @p", conn))
            {
                var p = new NpgsqlParameter("p", 8);
                cmd.Parameters.Add(p);
                Assert.That(() => cmd.Prepare(), Throws.InvalidOperationException);
            }
        }

        [Test, IssueLink("https://github.com/npgsql/npgsql/issues/503")]
        public void InvalidUTF8()
        {
            const string badString = "SELECT 'abc\uD801\uD802d'";
            using (var conn = OpenConnection())
            {
                Assert.That(() => conn.ExecuteScalar(badString), Throws.Exception.TypeOf<EncoderFallbackException>());
            }
        }

        [Test]
        [IssueLink("https://github.com/npgsql/npgsql/issues/393")]
        [IssueLink("https://github.com/npgsql/npgsql/issues/299")]
        public void DisposePreparedAfterCommandClose()
        {
            using (var conn = OpenConnection())
            using (var cmd = conn.CreateCommand())
            {
                cmd.CommandText = "select 1";
                cmd.Prepare();
                conn.Close();
            }
        }

        [Test, IssueLink("https://github.com/npgsql/npgsql/issues/395")]
        public void PreparedAcrossCloseOpen()
        {
            using (var conn1 = OpenConnection())
            using (var cmd = new NpgsqlCommand("SELECT 1", conn1))
            {
                cmd.Prepare();
                Assert.That(cmd.IsPrepared, Is.True);
                conn1.Close();
                conn1.Open();
                Assert.That(cmd.IsPrepared, Is.False);
                Assert.That(cmd.ExecuteScalar(), Is.EqualTo(1)); // Execute unprepared
                cmd.Prepare();
                Assert.That(cmd.ExecuteScalar(), Is.EqualTo(1));
            }
        }

        [Test, IssueLink("https://github.com/npgsql/npgsql/issues/395")]
        public void UseAcrossConnectionChange([Values(PrepareOrNot.Prepared, PrepareOrNot.NotPrepared)] PrepareOrNot prepare)
        {
            using (var conn1 = OpenConnection())
            using (var conn2 = OpenConnection())
            using (var cmd = new NpgsqlCommand("SELECT 1", conn1))
            {
                if (prepare == PrepareOrNot.Prepared)
                    cmd.Prepare();
                cmd.Connection = conn2;
                Assert.That(cmd.IsPrepared, Is.False);
                if (prepare == PrepareOrNot.Prepared)
                    cmd.Prepare();
                Assert.That(cmd.ExecuteScalar(), Is.EqualTo(1));
            }
        }

        [Test, Description("CreateCommand before connection open")]
        [IssueLink("https://github.com/npgsql/npgsql/issues/565")]
        public void CreateCommandBeforeConnectionOpen()
        {
            using (var conn = new NpgsqlConnection(ConnectionString)) {
                var cmd = new NpgsqlCommand("SELECT 1", conn);
                conn.Open();
                Assert.That(cmd.ExecuteScalar(), Is.EqualTo(1));
            }
        }

        [Test]
        public void BadConnection()
        {
            var cmd = new NpgsqlCommand("SELECT 1");
            Assert.That(() => cmd.ExecuteScalar(), Throws.Exception.TypeOf<InvalidOperationException>());

            using (var conn = new NpgsqlConnection(ConnectionString))
            {
                cmd = new NpgsqlCommand("SELECT 1", conn);
                Assert.That(() => cmd.ExecuteScalar(), Throws.Exception.TypeOf<InvalidOperationException>());
            }
        }

        [Test, Description("This scenario used to be supported in 3.0, but isn't supported starting 3.1")]
        [IssueLink("https://github.com/npgsql/npgsql/issues/416")]
        public void PreparedDisposeWithOpenReader()
        {
            using (var conn = OpenConnection())
            {
                var cmd1 = new NpgsqlCommand("SELECT 1", conn);
                var cmd2 = new NpgsqlCommand("SELECT 1", conn);
                cmd1.Prepare();
                cmd2.Prepare();
                var reader = cmd2.ExecuteReader();
                reader.Read();
                Assert.That(() => cmd1.Dispose(), Throws.Exception.TypeOf<InvalidOperationException>());
                reader.Close();
                cmd1.Dispose();
                cmd2.Dispose();
                Assert.That(conn.ExecuteScalar("SELECT COUNT(*) FROM pg_prepared_statements"), Is.EqualTo(0));
            }
        }

        [Test, IssueLink("https://github.com/npgsql/npgsql/issues/831")]
        [Timeout(10000)]
        public void ManyParameters()
        {
            using (var conn = OpenConnection())
            using (var cmd = new NpgsqlCommand("SELECT 1", conn))
            {
                for (var i = 0; i < conn.BufferSize; i++)
                    cmd.Parameters.Add(new NpgsqlParameter("p" + i, 8));
                cmd.ExecuteNonQuery();
            }
        }

        [Test, Description("Bypasses PostgreSQL's int16 limitation on the number of parameters")]
        [IssueLink("https://github.com/npgsql/npgsql/issues/831")]
        [IssueLink("https://github.com/npgsql/npgsql/issues/858")]
        [Timeout(10000)]
        public void TooManyParameters()
        {
            using (var conn = OpenConnection())
            using (var cmd = new NpgsqlCommand { Connection = conn })
            {
                var sb = new StringBuilder("SELECT ");
                for (var i = 0; i < 65536; i++)
                {
                    var paramName = "p" + i;
                    cmd.Parameters.Add(new NpgsqlParameter(paramName, 8));
                    if (i > 0)
                        sb.Append(", ");
                    sb.Append('@');
                    sb.Append(paramName);
                }
                cmd.CommandText = sb.ToString();
                Assert.That(() => cmd.ExecuteNonQuery(), Throws.Exception
                    .InstanceOf<Exception>()
                    .With.Message.EqualTo("A command cannot have more than 65535 parameters")
                );
            }
        }

        [Test, IssueLink("https://github.com/npgsql/npgsql/issues/1037")]
        public void Statements()
        {
            // See also ReaderTests.Statements()
            using (var conn = OpenConnection())
            {
                conn.ExecuteNonQuery("CREATE TEMP TABLE data (name TEXT) WITH OIDS");
                using (var cmd = new NpgsqlCommand(
                    "INSERT INTO data (name) VALUES ('a');" +
                    "UPDATE data SET name='b' WHERE name='doesnt_exist'",
                    conn)
                )
                {
                    cmd.ExecuteNonQuery();

                    Assert.That(cmd.Statements, Has.Count.EqualTo(2));
                    Assert.That(cmd.Statements, Has.Count.EqualTo(2));
                    Assert.That(cmd.Statements[0].SQL, Is.EqualTo("INSERT INTO data (name) VALUES ('a')"));
                    Assert.That(cmd.Statements[0].StatementType, Is.EqualTo(StatementType.Insert));
                    Assert.That(cmd.Statements[0].Rows, Is.EqualTo(1));
                    Assert.That(cmd.Statements[0].OID, Is.Not.EqualTo(0));
                    Assert.That(cmd.Statements[1].SQL,
                        Is.EqualTo("UPDATE data SET name='b' WHERE name='doesnt_exist'"));
                    Assert.That(cmd.Statements[1].StatementType, Is.EqualTo(StatementType.Update));
                    Assert.That(cmd.Statements[1].Rows, Is.EqualTo(0));
                    Assert.That(cmd.Statements[1].OID, Is.EqualTo(0));
                }
            }
        }

        public CommandTests(string backendVersion) : base(backendVersion) { }
    }
}<|MERGE_RESOLUTION|>--- conflicted
+++ resolved
@@ -349,7 +349,6 @@
 
         #endregion
 
-<<<<<<< HEAD
         #region Persistent
 
         [Test, Description("Basic persistent prepared system scenario. Checks that statement is not deallocated in the backend after command dispose.")]
@@ -626,8 +625,7 @@
 
         #endregion
 
-=======
-        [Test]
+	    [Test]
         public void SingleRow([Values(PrepareOrNot.NotPrepared, PrepareOrNot.Prepared)] PrepareOrNot prepare)
         {
             using (var conn = OpenConnection())
@@ -646,7 +644,6 @@
             }
         }
 
->>>>>>> ab294295
         [Test, Description("Makes sure writing an unset parameter isn't allowed")]
         public void ParameterUnset()
         {
