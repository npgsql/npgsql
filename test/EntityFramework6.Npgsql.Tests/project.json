--- conflicted
+++ resolved
@@ -5,13 +5,8 @@
     "emitEntryPoint": true
   },
   "dependencies": {
-<<<<<<< HEAD
-    "NUnit": "3.2.0",
-    "NUnitLite": "3.2.0",
-=======
     "NUnit": "3.2.1",
     "NUnitLite": "3.2.1",
->>>>>>> ab294295
     "NLog": "3.2.0.0",
     "EntityFramework6.Npgsql": "3.1.0-*",
     "Npgsql.Tests": "0.0.0"
