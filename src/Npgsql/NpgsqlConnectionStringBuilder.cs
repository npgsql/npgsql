--- conflicted
+++ resolved
@@ -860,7 +860,6 @@
 
         /// <summary>
         /// Obsolete, see http://www.npgsql.org/doc/3.1/migration.html
-<<<<<<< HEAD
         /// </summary>
         [Category("Obsolete")]
         [Description("Obsolete, see http://www.npgsql.org/doc/3.1/migration.html")]
@@ -885,56 +884,6 @@
         {
             get { return false; }
             set { throw new NotSupportedException("The BackendTimeouts parameter is no longer supported. Please see http://www.npgsql.org/doc/3.1/migration.html"); }
-        }
-
-        /// <summary>
-        /// Obsolete, see http://www.npgsql.org/doc/3.0/migration.html
-        /// </summary>
-        [Category("Obsolete")]
-        [Description("Obsolete, see http://www.npgsql.org/doc/3.0/migration.html")]
-        [DisplayName("Preload Reader")]
-=======
-        /// </summary>
-        [Category("Obsolete")]
-        [Description("Obsolete, see http://www.npgsql.org/doc/3.1/migration.html")]
-        [DisplayName("Continuous Processing")]
->>>>>>> ab294295
-        [NpgsqlConnectionStringProperty]
-        [Obsolete]
-        public bool ContinuousProcessing
-        {
-            get { return false; }
-<<<<<<< HEAD
-            set { throw new NotSupportedException("The PreloadReader parameter is no longer supported. Please see http://www.npgsql.org/doc/3.0/migration.html"); }
-        }
-
-        /// <summary>
-        /// Obsolete, see http://www.npgsql.org/doc/3.0/migration.html
-        /// </summary>
-        [Category("Obsolete")]
-        [Description("Obsolete, see http://www.npgsql.org/doc/3.0/migration.html")]
-        [DisplayName("Use Extended Types")]
-=======
-            set { throw new NotSupportedException("The ContinuousProcessing parameter is no longer supported. Please see http://www.npgsql.org/doc/3.1/migration.html"); }
-        }
-
-        /// <summary>
-        /// Obsolete, see http://www.npgsql.org/doc/3.1/migration.html
-        /// </summary>
-        [Category("Obsolete")]
-        [Description("Obsolete, see http://www.npgsql.org/doc/3.1/migration.html")]
-        [DisplayName("Backend Timeouts")]
->>>>>>> ab294295
-        [NpgsqlConnectionStringProperty]
-        [Obsolete]
-        public bool BackendTimeouts
-        {
-            get { return false; }
-<<<<<<< HEAD
-            set { throw new NotSupportedException("The UseExtendedTypes parameter is no longer supported. Please see http://www.npgsql.org/doc/3.0/migration.html"); }
-=======
-            set { throw new NotSupportedException("The BackendTimeouts parameter is no longer supported. Please see http://www.npgsql.org/doc/3.1/migration.html"); }
->>>>>>> ab294295
         }
 
         /// <summary>
