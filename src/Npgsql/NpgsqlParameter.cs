using System;
using System.ComponentModel;
using System.Data;
using System.Data.Common;
using System.Diagnostics.CodeAnalysis;
using System.Threading;
using System.Threading.Tasks;
using JetBrains.Annotations;
using Npgsql.PostgresTypes;
using Npgsql.TypeHandling;
using Npgsql.TypeMapping;
using Npgsql.Util;
using NpgsqlTypes;

namespace Npgsql
{
    ///<summary>
    /// This class represents a parameter to a command that will be sent to server
    ///</summary>
    public class NpgsqlParameter : DbParameter, IDbDataParameter, ICloneable
    {
        #region Fields and Properties

        byte _precision;
        byte _scale;
        int _size;

        // ReSharper disable InconsistentNaming
        private protected NpgsqlDbType? _npgsqlDbType;
        private protected string? _dataTypeName;
        // ReSharper restore InconsistentNaming

        DbType? _cachedDbType;
        string _name = string.Empty;
        object? _value;
        string _sourceColumn;

        internal string TrimmedName { get; private set; } = string.Empty;

        /// <summary>
        /// Can be used to communicate a value from the validation phase to the writing phase.
        /// To be used by type handlers only.
        /// </summary>
        public object? ConvertedValue { get; set; }

        internal NpgsqlLengthCache? LengthCache { get; set; }

        internal NpgsqlTypeHandler? Handler { get; set; }

        internal FormatCode FormatCode { get; private set; }

        #endregion

        #region Constructors

        /// <summary>
        /// Initializes a new instance of the <see cref="NpgsqlParameter">NpgsqlParameter</see> class.
        /// </summary>
        public NpgsqlParameter()
        {
            _sourceColumn = string.Empty;
            Direction = ParameterDirection.Input;
            SourceVersion = DataRowVersion.Current;
        }

        /// <summary>
        /// Initializes a new instance of the <see cref="NpgsqlParameter">NpgsqlParameter</see>
        /// class with the parameter name and a value of the new <b>NpgsqlParameter</b>.
        /// </summary>
        /// <param name="parameterName">The name of the parameter to map.</param>
        /// <param name="value">An <see cref="System.Object">Object</see> that is the value of the <see cref="NpgsqlParameter">NpgsqlParameter</see>.</param>
        /// <remarks>
        /// <p>When you specify an <see cref="System.Object">Object</see>
        /// in the value parameter, the <see cref="System.Data.DbType">DbType</see> is
        /// inferred from the .NET Framework type of the <b>Object</b>.</p>
        /// <p>When using this constructor, you must be aware of a possible misuse of the constructor which takes a DbType parameter.
        /// This happens when calling this constructor passing an int 0 and the compiler thinks you are passing a value of DbType.
        /// Use <code> Convert.ToInt32(value) </code> for example to have compiler calling the correct constructor.</p>
        /// </remarks>
        public NpgsqlParameter(string? parameterName, object? value)
            : this()
        {
            ParameterName = parameterName;
            // ReSharper disable once VirtualMemberCallInConstructor
            Value = value;
        }

        /// <summary>
        /// Initializes a new instance of the <see cref="NpgsqlParameter">NpgsqlParameter</see>
        /// class with the parameter name and the data type.
        /// </summary>
        /// <param name="parameterName">The name of the parameter to map.</param>
        /// <param name="parameterType">One of the <see cref="NpgsqlTypes.NpgsqlDbType">NpgsqlDbType</see> values.</param>
        public NpgsqlParameter(string? parameterName, NpgsqlDbType parameterType)
            : this(parameterName, parameterType, 0, string.Empty)
        {
        }

        /// <summary>
        /// Initializes a new instance of the <see cref="NpgsqlParameter">NpgsqlParameter</see>.
        /// </summary>
        /// <param name="parameterName">The name of the parameter to map.</param>
        /// <param name="parameterType">One of the <see cref="System.Data.DbType">DbType</see> values.</param>
        public NpgsqlParameter(string? parameterName, DbType parameterType)
            : this(parameterName, parameterType, 0, string.Empty)
        {
        }

        /// <summary>
        /// Initializes a new instance of the <see cref="NpgsqlParameter">NpgsqlParameter</see>.
        /// </summary>
        /// <param name="parameterName">The name of the parameter to map.</param>
        /// <param name="parameterType">One of the <see cref="NpgsqlTypes.NpgsqlDbType">NpgsqlDbType</see> values.</param>
        /// <param name="size">The length of the parameter.</param>
        public NpgsqlParameter(string? parameterName, NpgsqlDbType parameterType, int size)
            : this(parameterName, parameterType, size, string.Empty)
        {
        }

        /// <summary>
        /// Initializes a new instance of the <see cref="NpgsqlParameter">NpgsqlParameter</see>.
        /// </summary>
        /// <param name="parameterName">The name of the parameter to map.</param>
        /// <param name="parameterType">One of the <see cref="System.Data.DbType">DbType</see> values.</param>
        /// <param name="size">The length of the parameter.</param>
        public NpgsqlParameter(string? parameterName, DbType parameterType, int size)
            : this(parameterName, parameterType, size, string.Empty)
        {
        }

        /// <summary>
        /// Initializes a new instance of the <see cref="NpgsqlParameter">NpgsqlParameter</see>
        /// </summary>
        /// <param name="parameterName">The name of the parameter to map.</param>
        /// <param name="parameterType">One of the <see cref="NpgsqlTypes.NpgsqlDbType">NpgsqlDbType</see> values.</param>
        /// <param name="size">The length of the parameter.</param>
        /// <param name="sourceColumn">The name of the source column.</param>
        public NpgsqlParameter(string? parameterName, NpgsqlDbType parameterType, int size, string? sourceColumn)
        {
            ParameterName = parameterName;
            NpgsqlDbType = parameterType;
            _size = size;
            _sourceColumn = sourceColumn ?? string.Empty;
            Direction = ParameterDirection.Input;
            SourceVersion = DataRowVersion.Current;
        }

        /// <summary>
        /// Initializes a new instance of the <see cref="NpgsqlParameter">NpgsqlParameter</see>.
        /// </summary>
        /// <param name="parameterName">The name of the parameter to map.</param>
        /// <param name="parameterType">One of the <see cref="System.Data.DbType">DbType</see> values.</param>
        /// <param name="size">The length of the parameter.</param>
        /// <param name="sourceColumn">The name of the source column.</param>
        public NpgsqlParameter(string? parameterName, DbType parameterType, int size, string? sourceColumn)
        {
            ParameterName = parameterName;
            DbType = parameterType;
            _size = size;
            _sourceColumn = sourceColumn ?? string.Empty;
            Direction = ParameterDirection.Input;
            SourceVersion = DataRowVersion.Current;
        }

        /// <summary>
        /// Initializes a new instance of the <see cref="NpgsqlParameter">NpgsqlParameter</see>.
        /// </summary>
        /// <param name="parameterName">The name of the parameter to map.</param>
        /// <param name="parameterType">One of the <see cref="NpgsqlTypes.NpgsqlDbType">NpgsqlDbType</see> values.</param>
        /// <param name="size">The length of the parameter.</param>
        /// <param name="sourceColumn">The name of the source column.</param>
        /// <param name="direction">One of the <see cref="System.Data.ParameterDirection">ParameterDirection</see> values.</param>
        /// <param name="isNullable"><b>true</b> if the value of the field can be null, otherwise <b>false</b>.</param>
        /// <param name="precision">The total number of digits to the left and right of the decimal point to which
        /// <see cref="NpgsqlParameter.Value">Value</see> is resolved.</param>
        /// <param name="scale">The total number of decimal places to which
        /// <see cref="NpgsqlParameter.Value">Value</see> is resolved.</param>
        /// <param name="sourceVersion">One of the <see cref="System.Data.DataRowVersion">DataRowVersion</see> values.</param>
        /// <param name="value">An <see cref="System.Object">Object</see> that is the value
        /// of the <see cref="NpgsqlParameter">NpgsqlParameter</see>.</param>
        public NpgsqlParameter(string parameterName, NpgsqlDbType parameterType, int size, string? sourceColumn,
                               ParameterDirection direction, bool isNullable, byte precision, byte scale,
                               DataRowVersion sourceVersion, object value)
        {
            ParameterName = parameterName;
            Size = size;
            _sourceColumn = sourceColumn ?? string.Empty;
            Direction = direction;
            IsNullable = isNullable;
            Precision = precision;
            Scale = scale;
            SourceVersion = sourceVersion;
            // ReSharper disable once VirtualMemberCallInConstructor
            Value = value;

            NpgsqlDbType = parameterType;
        }

        /// <summary>
        /// Initializes a new instance of the <see cref="NpgsqlParameter">NpgsqlParameter</see>.
        /// </summary>
        /// <param name="parameterName">The name of the parameter to map.</param>
        /// <param name="parameterType">One of the <see cref="System.Data.DbType">DbType</see> values.</param>
        /// <param name="size">The length of the parameter.</param>
        /// <param name="sourceColumn">The name of the source column.</param>
        /// <param name="direction">One of the <see cref="System.Data.ParameterDirection">ParameterDirection</see> values.</param>
        /// <param name="isNullable"><b>true</b> if the value of the field can be null, otherwise <b>false</b>.</param>
        /// <param name="precision">The total number of digits to the left and right of the decimal point to which
        /// <see cref="NpgsqlParameter.Value">Value</see> is resolved.</param>
        /// <param name="scale">The total number of decimal places to which
        /// <see cref="NpgsqlParameter.Value">Value</see> is resolved.</param>
        /// <param name="sourceVersion">One of the <see cref="System.Data.DataRowVersion">DataRowVersion</see> values.</param>
        /// <param name="value">An <see cref="System.Object">Object</see> that is the value
        /// of the <see cref="NpgsqlParameter">NpgsqlParameter</see>.</param>
        public NpgsqlParameter(string parameterName, DbType parameterType, int size, string? sourceColumn,
                               ParameterDirection direction, bool isNullable, byte precision, byte scale,
                               DataRowVersion sourceVersion, object value)
        {
            ParameterName = parameterName;
            Size = size;
            _sourceColumn = sourceColumn ?? string.Empty;
            Direction = direction;
            IsNullable = isNullable;
            Precision = precision;
            Scale = scale;
            SourceVersion = sourceVersion;
            // ReSharper disable once VirtualMemberCallInConstructor
            Value = value;
            DbType = parameterType;
        }
        #endregion

        #region Name

        /// <summary>
        /// Gets or sets The name of the <see cref="NpgsqlParameter">NpgsqlParameter</see>.
        /// </summary>
        /// <value>The name of the <see cref="NpgsqlParameter">NpgsqlParameter</see>.
        /// The default is an empty string.</value>
        [AllowNull, DefaultValue("")]
        public sealed override string ParameterName
        {
            get => _name;
            set
            {
                // ReSharper disable once ConditionIsAlwaysTrueOrFalse
                if (value == null)
                    _name = TrimmedName = string.Empty;
                else if (value.Length > 0 && (value[0] == ':' || value[0] == '@'))
                    TrimmedName = (_name = value).Substring(1);
                else
                    _name = TrimmedName = value;

                Collection?.InvalidateHashLookups();
            }
        }

        #endregion Name

        #region Value

        /// <inheritdoc />
        [TypeConverter(typeof(StringConverter)), Category("Data")]
        public override object? Value
        {
            get => _value;
            set
            {
                if (_value == null || value == null || _value.GetType() != value.GetType())
                    Handler = null;
                _value = value;
                ConvertedValue = null;
            }
        }

        /// <summary>
        /// Gets or sets the value of the parameter.
        /// </summary>
        /// <value>
        /// An <see cref="System.Object" /> that is the value of the parameter.
        /// The default value is <see langword="null" />.
        /// </value>
        [Category("Data")]
        [TypeConverter(typeof(StringConverter))]
        public object? NpgsqlValue
        {
            get => Value;
            set => Value = value;
        }

        #endregion Value

        #region Type

        /// <summary>
        /// Gets or sets the <see cref="System.Data.DbType">DbType</see> of the parameter.
        /// </summary>
        /// <value>One of the <see cref="System.Data.DbType">DbType</see> values. The default is <b>Object</b>.</value>
        [DefaultValue(DbType.Object)]
        [Category("Data"), RefreshProperties(RefreshProperties.All)]
        public sealed override DbType DbType
        {
            get
            {
                if (_cachedDbType.HasValue)
                    return _cachedDbType.Value;
                if (_npgsqlDbType.HasValue)
                    return _cachedDbType ??= GlobalTypeMapper.Instance.ToDbType(_npgsqlDbType.Value);
                if (_value != null)   // Infer from value but don't cache
                    return GlobalTypeMapper.Instance.ToDbType(_value.GetType());

                return DbType.Object;
            }
            set
            {
                Handler = null;
                if (value == DbType.Object)
                {
                    _cachedDbType = null;
                    _npgsqlDbType = null;
                }
                else
                {
                    _cachedDbType = value;
                    _npgsqlDbType = GlobalTypeMapper.Instance.ToNpgsqlDbType(value);
                }
            }
        }

        /// <summary>
        /// Gets or sets the <see cref="NpgsqlTypes.NpgsqlDbType">NpgsqlDbType</see> of the parameter.
        /// </summary>
        /// <value>One of the <see cref="NpgsqlTypes.NpgsqlDbType">NpgsqlDbType</see> values. The default is <b>Unknown</b>.</value>
        [DefaultValue(NpgsqlDbType.Unknown)]
        [Category("Data"), RefreshProperties(RefreshProperties.All)]
        [DbProviderSpecificTypeProperty(true)]
        public NpgsqlDbType NpgsqlDbType
        {
            get
            {
                if (_npgsqlDbType.HasValue)
                    return _npgsqlDbType.Value;
                if (_value != null)   // Infer from value
                    return GlobalTypeMapper.Instance.ToNpgsqlDbType(_value.GetType());
                return NpgsqlDbType.Unknown;
            }
            set
            {
                if (value == NpgsqlDbType.Array)
                    throw new ArgumentOutOfRangeException(nameof(value), "Cannot set NpgsqlDbType to just Array, Binary-Or with the element type (e.g. Array of Box is NpgsqlDbType.Array | NpgsqlDbType.Box).");
                if (value == NpgsqlDbType.Range)
                    throw new ArgumentOutOfRangeException(nameof(value), "Cannot set NpgsqlDbType to just Range, Binary-Or with the element type (e.g. Range of integer is NpgsqlDbType.Range | NpgsqlDbType.Integer)");

                Handler = null;
                _npgsqlDbType = value;
                _cachedDbType = null;
            }
        }

        /// <summary>
        /// Used to specify which PostgreSQL type will be sent to the database for this parameter.
        /// </summary>
        [PublicAPI]
        public string? DataTypeName
        {
<<<<<<< HEAD
            get => _dataTypeName ?? NpgsqlDbType.GetPostgresTypeName();
=======
            get
            {
                if (_dataTypeName != null)
                    return _dataTypeName;
                if (_npgsqlDbType.HasValue)
                    return GlobalTypeMapper.Instance.ToPgTypeName(_npgsqlDbType.Value);
                if (_value != null)   // Infer from value
                    return GlobalTypeMapper.Instance.ToPgTypeName(_value.GetType());
                throw new InvalidOperationException($"Parameter '{ParameterName}' type not set and no value was supplied");
            }
>>>>>>> 52387734
            set
            {
                _dataTypeName = value;
                Handler = null;
            }
        }

        #endregion Type

        #region Other Properties

        /// <inheritdoc />
        public sealed override bool IsNullable { get; set; }

        /// <inheritdoc />
        [DefaultValue(ParameterDirection.Input)]
        [Category("Data")]
        public sealed override ParameterDirection Direction { get; set; }

#pragma warning disable CS0109
        /// <summary>
        /// Gets or sets the maximum number of digits used to represent the
        /// <see cref="NpgsqlParameter.Value">Value</see> property.
        /// </summary>
        /// <value>The maximum number of digits used to represent the
        /// <see cref="NpgsqlParameter.Value">Value</see> property.
        /// The default value is 0, which indicates that the data provider
        /// sets the precision for <b>Value</b>.</value>
        [DefaultValue((byte)0)]
        [Category("Data")]
        public new byte Precision
        {
            get => _precision;
            set
            {
                _precision = value;
                Handler = null;
            }
        }

        /// <summary>
        /// Gets or sets the number of decimal places to which
        /// <see cref="NpgsqlParameter.Value">Value</see> is resolved.
        /// </summary>
        /// <value>The number of decimal places to which
        /// <see cref="NpgsqlParameter.Value">Value</see> is resolved. The default is 0.</value>
        [DefaultValue((byte)0)]
        [Category("Data")]
        public new byte Scale
        {
            get => _scale;
            set
            {
                _scale = value;
                Handler = null;
            }
        }
#pragma warning restore CS0109

        /// <inheritdoc />
        [DefaultValue(0)]
        [Category("Data")]
        public sealed override int Size
        {
            get => _size;
            set
            {
                if (value < -1)
                    throw new ArgumentException($"Invalid parameter Size value '{value}'. The value must be greater than or equal to 0.");

                _size = value;
                Handler = null;
            }
        }

        /// <inheritdoc />
        [AllowNull, DefaultValue("")]
        [Category("Data")]
        public sealed override string SourceColumn
        {
            get => _sourceColumn;
            set => _sourceColumn = value ?? string.Empty;
        }

        /// <inheritdoc />
        [Category("Data"), DefaultValue(DataRowVersion.Current)]
        public sealed override DataRowVersion SourceVersion { get; set; }

        /// <inheritdoc />
        public sealed override bool SourceColumnNullMapping { get; set; }

#pragma warning disable CA2227
        /// <summary>
        /// The collection to which this parameter belongs, if any.
        /// </summary>
        public NpgsqlParameterCollection? Collection { get; set; }
#pragma warning restore CA2227

        /// <summary>
        /// The PostgreSQL data type, such as int4 or text, as discovered from pg_type.
        /// This property is automatically set if parameters have been derived via
        /// <see cref="NpgsqlCommandBuilder.DeriveParameters"/> and can be used to
        /// acquire additional information about the parameters' data type.
        /// </summary>
        public PostgresType? PostgresType { get; internal set; }

        #endregion Other Properties

        #region Internals

        internal virtual void ResolveHandler(ConnectorTypeMapper typeMapper)
        {
            if (Handler != null)
                return;

            if (_npgsqlDbType.HasValue)
                Handler = typeMapper.GetByNpgsqlDbType(_npgsqlDbType.Value);
            else if (_dataTypeName != null)
                Handler = typeMapper.GetByDataTypeName(_dataTypeName);
            else if (_value != null)
                Handler = typeMapper.GetByClrType(_value.GetType());
            else
                throw new InvalidOperationException($"Parameter '{ParameterName}' must have its value set");
        }

        internal void Bind(ConnectorTypeMapper typeMapper)
        {
            ResolveHandler(typeMapper);
            FormatCode = Handler!.PreferTextWrite ? FormatCode.Text : FormatCode.Binary;
        }

        internal virtual int ValidateAndGetLength()
        {
            if (_value == null)
                throw new InvalidCastException($"Parameter {ParameterName} must be set");
            if (_value is DBNull)
                return 0;

            var lengthCache = LengthCache;
            var len = Handler!.ValidateObjectAndGetLength(_value, ref lengthCache, this);
            LengthCache = lengthCache;
            return len;
        }

        internal virtual Task WriteWithLength(NpgsqlWriteBuffer buf, bool async, CancellationToken cancellationToken = default)
            => Handler!.WriteObjectWithLength(_value!, buf, LengthCache, this, async, cancellationToken);

        /// <inheritdoc />
        public override void ResetDbType()
        {
            _cachedDbType = null;
            _npgsqlDbType = null;
            _dataTypeName = null;
            Handler = null;
        }

        internal bool IsInputDirection => Direction == ParameterDirection.InputOutput || Direction == ParameterDirection.Input;

        internal bool IsOutputDirection => Direction == ParameterDirection.InputOutput || Direction == ParameterDirection.Output;

        #endregion

        #region Clone

        /// <summary>
        /// Creates a new <see cref="NpgsqlParameter">NpgsqlParameter</see> that
        /// is a copy of the current instance.
        /// </summary>
        /// <returns>A new <see cref="NpgsqlParameter">NpgsqlParameter</see> that is a copy of this instance.</returns>
        public NpgsqlParameter Clone()
        {
            // use fields instead of properties
            // to avoid auto-initializing something like type_info
            var clone = new NpgsqlParameter
            {
                _precision = _precision,
                _scale = _scale,
                _size = _size,
                _cachedDbType = _cachedDbType,
                _npgsqlDbType = _npgsqlDbType,
                Direction = Direction,
                IsNullable = IsNullable,
                _name = _name,
                TrimmedName = TrimmedName,
                SourceColumn = SourceColumn,
                SourceVersion = SourceVersion,
                _value = _value,
                SourceColumnNullMapping = SourceColumnNullMapping,
            };
            return clone;
        }

        object ICloneable.Clone() => Clone();

        #endregion
    }
}<|MERGE_RESOLUTION|>--- conflicted
+++ resolved
@@ -363,20 +363,16 @@
         [PublicAPI]
         public string? DataTypeName
         {
-<<<<<<< HEAD
-            get => _dataTypeName ?? NpgsqlDbType.GetPostgresTypeName();
-=======
             get
             {
                 if (_dataTypeName != null)
                     return _dataTypeName;
                 if (_npgsqlDbType.HasValue)
-                    return GlobalTypeMapper.Instance.ToPgTypeName(_npgsqlDbType.Value);
+                    return GlobalTypeMapper.Instance.ToPgTypeName(_npgsqlDbType.Value & ~NpgsqlDbType.Array & ~NpgsqlDbType.Range);
                 if (_value != null)   // Infer from value
                     return GlobalTypeMapper.Instance.ToPgTypeName(_value.GetType());
                 throw new InvalidOperationException($"Parameter '{ParameterName}' type not set and no value was supplied");
             }
->>>>>>> 52387734
             set
             {
                 _dataTypeName = value;
