﻿using System.Collections.Generic;
using System.Threading.Tasks;
using Npgsql.NameTranslation;
using Npgsql.PostgresTypes;
using NpgsqlTypes;
using NUnit.Framework;
using static Npgsql.Tests.TestUtil;

namespace Npgsql.Tests.Types;

public class EnumTests : MultiplexingTestBase
{
    enum Mood { Sad, Ok, Happy }
    enum AnotherEnum { Value1, Value2 }

    [Test]
    public async Task Data_source_mapping()
    {
        await using var adminConnection = await OpenConnectionAsync();
        var type = await GetTempTypeName(adminConnection);
        await adminConnection.ExecuteNonQueryAsync($"CREATE TYPE {type} AS ENUM ('sad', 'ok', 'happy')");

        var dataSourceBuilder = CreateDataSourceBuilder();
        dataSourceBuilder.MapEnum<Mood>(type);
        await using var dataSource = dataSourceBuilder.Build();

<<<<<<< HEAD
            // Resolve type by OID (read)
            conn.ReloadTypes();
            using (var cmd = new NpgsqlCommand($"SELECT 'happy'::{type}", conn))
            using (var reader = await cmd.ExecuteReaderAsync())
            {
                reader.Read();
                Assert.That(reader.GetDataTypeName(0), Is.EqualTo($"public.{type}"));
            }
        }
        finally
        {
            NpgsqlConnection.GlobalTypeMapper.UnmapEnum<Mood>(type);
        }
    }

    [Test, Description("Resolves an enum type handler via the different pathways, with global mapping")]
    public async Task Enum_resolution_with_global_nongeneric_mapping()
    {
        var csb = new NpgsqlConnectionStringBuilder(ConnectionString)
        {
            ApplicationName = nameof(Enum_resolution_with_global_mapping),  // Prevent backend type caching in TypeHandlerRegistry
            Pooling = false
        };

        using var conn = await OpenConnectionAsync(csb);
        await using var _ = await GetTempTypeName(conn, out var type);
        await conn.ExecuteNonQueryAsync($"CREATE TYPE {type} AS ENUM ('sad', 'ok', 'happy')");
        NpgsqlConnection.GlobalTypeMapper.MapEnum(typeof(Mood), type);
        try
        {
            conn.ReloadTypes();

            // Resolve type by DataTypeName
            using (var cmd = new NpgsqlCommand("SELECT @p", conn))
            {
                cmd.Parameters.Add(new NpgsqlParameter
                {
                    ParameterName = "p",
                    DataTypeName = type,
                    Value = DBNull.Value
                });
                using (var reader = await cmd.ExecuteReaderAsync())
                {
                    reader.Read();
                    Assert.That(reader.GetDataTypeName(0), Is.EqualTo($"public.{type}"));
                    Assert.That(reader.IsDBNull(0), Is.True);
                }
            }

            // Resolve type by ClrType (type inference)
            conn.ReloadTypes();
            using (var cmd = new NpgsqlCommand("SELECT @p", conn))
            {
                cmd.Parameters.Add(new NpgsqlParameter { ParameterName = "p", Value = Mood.Ok });
                using (var reader = await cmd.ExecuteReaderAsync())
                {
                    reader.Read();
                    Assert.That(reader.GetDataTypeName(0), Is.EqualTo($"public.{type}"));
                }
            }

            // Resolve type by OID (read)
            conn.ReloadTypes();
            using (var cmd = new NpgsqlCommand($"SELECT 'happy'::{type}", conn))
            using (var reader = await cmd.ExecuteReaderAsync())
            {
                reader.Read();
                Assert.That(reader.GetDataTypeName(0), Is.EqualTo($"public.{type}"));
            }
        }
        finally
        {
            NpgsqlConnection.GlobalTypeMapper.UnmapEnum<Mood>(type);
        }
    }

    [Test, Description("Resolves an enum type handler via the different pathways, with late mapping")]
    public async Task Enum_resolution_with_late_mapping()
    {
        var csb = new NpgsqlConnectionStringBuilder(ConnectionString)
        {
            ApplicationName = nameof(Enum_resolution_with_late_mapping),  // Prevent backend type caching in TypeHandlerRegistry
            Pooling = false
        };

        using var conn = await OpenConnectionAsync(csb);
        await using var _ = await GetTempTypeName(conn, out var type);
        await conn.ExecuteNonQueryAsync($"CREATE TYPE {type} AS ENUM ('sad', 'ok', 'happy')");

        // Resolve type by NpgsqlDbType
        conn.ReloadTypes();
        conn.TypeMapper.MapEnum<Mood>(type);
        using (var cmd = new NpgsqlCommand("SELECT @p", conn))
        {
            cmd.Parameters.Add(new NpgsqlParameter
            {
                ParameterName = "p",
                DataTypeName = type,
                Value = DBNull.Value
            });
            using (var reader = await cmd.ExecuteReaderAsync())
            {
                reader.Read();
                Assert.That(reader.GetDataTypeName(0), Is.EqualTo($"public.{type}"));
                Assert.That(reader.IsDBNull(0), Is.True);
            }
        }

        // Resolve type by ClrType (type inference)
        conn.ReloadTypes();
        conn.TypeMapper.MapEnum<Mood>(type);
        using (var cmd = new NpgsqlCommand("SELECT @p", conn))
        {
            cmd.Parameters.Add(new NpgsqlParameter { ParameterName = "p", Value = Mood.Ok });
            using (var reader = await cmd.ExecuteReaderAsync())
            {
                reader.Read();
                Assert.That(reader.GetDataTypeName(0), Is.EqualTo($"public.{type}"));
            }
        }

        // Resolve type by OID (read)
        conn.ReloadTypes();
        conn.TypeMapper.MapEnum<Mood>(type);
        using (var cmd = new NpgsqlCommand($"SELECT 'happy'::{type}", conn))
        using (var reader = await cmd.ExecuteReaderAsync())
        {
            reader.Read();
            Assert.That(reader.GetDataTypeName(0), Is.EqualTo($"public.{type}"));
        }
    }

    [Test]
    public async Task Late_mapping()
    {
        using var conn = await OpenConnectionAsync();
        await using var _ = await GetTempTypeName(conn, out var type);
        await conn.ExecuteNonQueryAsync($"CREATE TYPE {type} AS ENUM ('sad', 'ok', 'happy')");
        conn.ReloadTypes();
        conn.TypeMapper.MapEnum<Mood>(type);
        const Mood expected = Mood.Ok;
        var cmd = new NpgsqlCommand($"SELECT @p1::{type}, @p2::{type}", conn);
        var p1 = new NpgsqlParameter
        {
            ParameterName = "p1",
            DataTypeName = type,
            Value = expected
        };
        var p2 = new NpgsqlParameter { ParameterName = "p2", Value = expected };
        cmd.Parameters.Add(p1);
        cmd.Parameters.Add(p2);
        var reader = await cmd.ExecuteReaderAsync();
        reader.Read();

        for (var i = 0; i < cmd.Parameters.Count; i++)
        {
            Assert.That(reader.GetFieldType(i), Is.EqualTo(typeof(Mood)));
            Assert.That(reader.GetFieldValue<Mood>(i), Is.EqualTo(expected));
            Assert.That(reader.GetValue(i), Is.EqualTo(expected));
        }
=======
        await AssertType(dataSource, Mood.Happy, "happy", type, npgsqlDbType: null);
>>>>>>> 0b991a21
    }

    [Test]
    public async Task Late_nongeneric_mapping()
    {
        using var conn = await OpenConnectionAsync();
        await using var _ = await GetTempTypeName(conn, out var type);
        await conn.ExecuteNonQueryAsync($"CREATE TYPE {type} AS ENUM ('sad', 'ok', 'happy')");
        conn.ReloadTypes();
        conn.TypeMapper.MapEnum(typeof(Mood), type);
        const Mood expected = Mood.Ok;
        var cmd = new NpgsqlCommand($"SELECT @p1::{type}, @p2::{type}", conn);
        var p1 = new NpgsqlParameter
        {
            ParameterName = "p1",
            DataTypeName = type,
            Value = expected
        };
        var p2 = new NpgsqlParameter { ParameterName = "p2", Value = expected };
        cmd.Parameters.Add(p1);
        cmd.Parameters.Add(p2);
        var reader = await cmd.ExecuteReaderAsync();
        reader.Read();

        for (var i = 0; i < cmd.Parameters.Count; i++)
        {
            Assert.That(reader.GetFieldType(i), Is.EqualTo(typeof(Mood)));
            Assert.That(reader.GetFieldValue<Mood>(i), Is.EqualTo(expected));
            Assert.That(reader.GetValue(i), Is.EqualTo(expected));
        }
    }

    [Test]
    public async Task Dual_enums()
    {
        await using var adminConnection = await OpenConnectionAsync();
        var type1 = await GetTempTypeName(adminConnection);
        var type2 = await GetTempTypeName(adminConnection);
        await adminConnection.ExecuteNonQueryAsync($@"
CREATE TYPE {type1} AS ENUM ('sad', 'ok', 'happy');
CREATE TYPE {type2} AS ENUM ('label1', 'label2', 'label3')");

        var dataSourceBuilder = CreateDataSourceBuilder();
        dataSourceBuilder.MapEnum<Mood>(type1);
        dataSourceBuilder.MapEnum<TestEnum>(type2);
        await using var dataSource = dataSourceBuilder.Build();

<<<<<<< HEAD
        // Unmap
        NpgsqlConnection.GlobalTypeMapper.UnmapEnum<Mood>(type);

        using (var conn = await OpenConnectionAsync())
        {
            // Enum should have been unmapped and so will return as text
            Assert.That(await conn.ExecuteScalarAsync($"SELECT 'ok'::{type}"), Is.EqualTo("ok"));
        }
    }

    [Test]
    public async Task Global_nongeneric_mapping()
    {
        using var adminConn = await OpenConnectionAsync();
        await using var _ = await GetTempTypeName(adminConn, out var type);

        using (var conn = await OpenConnectionAsync())
        {
            await conn.ExecuteNonQueryAsync($"CREATE TYPE {type} AS ENUM ('sad', 'ok', 'happy')");
            NpgsqlConnection.GlobalTypeMapper.MapEnum(typeof(Mood), type);
            conn.ReloadTypes();
            const Mood expected = Mood.Ok;
            using (var cmd = new NpgsqlCommand($"SELECT @p::{type}", conn))
            {
                var p = new NpgsqlParameter { ParameterName = "p", Value = expected };
                cmd.Parameters.Add(p);
                using (var reader = await cmd.ExecuteReaderAsync())
                {
                    reader.Read();

                    Assert.That(reader.GetFieldType(0), Is.EqualTo(typeof(Mood)));
                    Assert.That(reader.GetFieldValue<Mood>(0), Is.EqualTo(expected));
                    Assert.That(reader.GetValue(0), Is.EqualTo(expected));
                }
            }
        }

        // Unmap
        NpgsqlConnection.GlobalTypeMapper.UnmapEnum(typeof(Mood), type);

        using (var conn = await OpenConnectionAsync())
        {
            // Enum should have been unmapped and so will return as text
            Assert.That(await conn.ExecuteScalarAsync($"SELECT 'ok'::{type}"), Is.EqualTo("ok"));
        }
    }

    [Test]
    public async Task Global_mapping_when_type_not_found()
    {
        using var conn = await OpenConnectionAsync();
        NpgsqlConnection.GlobalTypeMapper.MapEnum<Mood>("unknown_enum");
        try
        {
            Assert.That(conn.ReloadTypes, Throws.Nothing);
        }
        finally
        {
            NpgsqlConnection.GlobalTypeMapper.UnmapEnum<Mood>("unknown_enum");
        }
=======
        await AssertType(dataSource, new[] { Mood.Ok, Mood.Sad }, "{ok,sad}", type1 + "[]", npgsqlDbType: null);
>>>>>>> 0b991a21
    }

    [Test]
    public async Task Global_nongeneric_mapping_when_type_not_found()
    {
        using var conn = await OpenConnectionAsync();
        NpgsqlConnection.GlobalTypeMapper.MapEnum(typeof(Mood), "unknown_enum");
        try
        {
            Assert.That(conn.ReloadTypes, Throws.Nothing);
        }
        finally
        {
            NpgsqlConnection.GlobalTypeMapper.UnmapEnum(typeof(Mood), "unknown_enum");
        }
    }

    [Test]
    public async Task Array()
    {
        await using var adminConnection = await OpenConnectionAsync();
        var type = await GetTempTypeName(adminConnection);
        await adminConnection.ExecuteNonQueryAsync($"CREATE TYPE {type} AS ENUM ('sad', 'ok', 'happy')");

        var dataSourceBuilder = CreateDataSourceBuilder();
        dataSourceBuilder.MapEnum<Mood>(type);
        await using var dataSource = dataSourceBuilder.Build();

        await AssertType(dataSource, new[] { Mood.Ok, Mood.Happy }, "{ok,happy}", type + "[]", npgsqlDbType: null);
    }

    [Test, IssueLink("https://github.com/npgsql/npgsql/issues/859")]
    public async Task Name_translation_default_snake_case()
    {
        await using var adminConnection = await OpenConnectionAsync();
        var enumName1 = await GetTempTypeName(adminConnection);
        await adminConnection.ExecuteNonQueryAsync($"CREATE TYPE {enumName1} AS ENUM ('simple', 'two_words', 'some_database_name')");

        var dataSourceBuilder = CreateDataSourceBuilder();
        dataSourceBuilder.MapEnum<NameTranslationEnum>(enumName1);
        await using var dataSource = dataSourceBuilder.Build();

        await AssertType(dataSource, NameTranslationEnum.Simple, "simple", enumName1, npgsqlDbType: null);
        await AssertType(dataSource, NameTranslationEnum.TwoWords, "two_words", enumName1, npgsqlDbType: null);
        await AssertType(dataSource, NameTranslationEnum.SomeClrName, "some_database_name", enumName1, npgsqlDbType: null);
    }

    [Test, IssueLink("https://github.com/npgsql/npgsql/issues/859")]
    public async Task Name_translation_null()
    {
        await using var adminConnection = await OpenConnectionAsync();
        var type = await GetTempTypeName(adminConnection);
        await adminConnection.ExecuteNonQueryAsync($"CREATE TYPE {type} AS ENUM ('Simple', 'TwoWords', 'some_database_name')");

        var dataSourceBuilder = CreateDataSourceBuilder();
        dataSourceBuilder.MapEnum<NameTranslationEnum>(type, nameTranslator: new NpgsqlNullNameTranslator());
        await using var dataSource = dataSourceBuilder.Build();

        await AssertType(dataSource, NameTranslationEnum.Simple, "Simple", type, npgsqlDbType: null);
        await AssertType(dataSource, NameTranslationEnum.TwoWords, "TwoWords", type, npgsqlDbType: null);
        await AssertType(dataSource, NameTranslationEnum.SomeClrName, "some_database_name", type, npgsqlDbType: null);
    }

    [Test]
    public async Task Unmapped_enum_as_clr_enum()
    {
        await using var connection = await OpenConnectionAsync();
        var type1 = await GetTempTypeName(connection);
        var type2 = await GetTempTypeName(connection);
        await connection.ExecuteNonQueryAsync(@$"
CREATE TYPE {type1} AS ENUM ('sad', 'ok', 'happy');
CREATE TYPE {type2} AS ENUM ('value1', 'value2');");
        await connection.ReloadTypesAsync();

        await AssertType(connection, Mood.Happy, "happy", type1, npgsqlDbType: null, isDefault: false);
        await AssertType(connection, AnotherEnum.Value2, "value2", type2, npgsqlDbType: null, isDefault: false);
    }

    [Test]
    public async Task Unmapped_enum_as_string()
    {
        await using var connection = await OpenConnectionAsync();
        var type = await GetTempTypeName(connection);
        await connection.ExecuteNonQueryAsync($"CREATE TYPE {type} AS ENUM ('sad', 'ok', 'happy')");
        await connection.ReloadTypesAsync();

        await AssertType(connection, "happy", "happy", type, npgsqlDbType: null, isDefaultForWriting: false);
    }

    enum NameTranslationEnum
    {
        Simple,
        TwoWords,
        [PgName("some_database_name")]
        SomeClrName
    }

    [Test, IssueLink("https://github.com/npgsql/npgsql/issues/632")]
    public async Task Same_name_in_different_schemas()
    {
        await using var adminConnection = await OpenConnectionAsync();
        var schema1 = await CreateTempSchema(adminConnection);
        var schema2 = await CreateTempSchema(adminConnection);
        await adminConnection.ExecuteNonQueryAsync($@"
CREATE TYPE {schema1}.my_enum AS ENUM ('one');
CREATE TYPE {schema2}.my_enum AS ENUM ('alpha');");

        var dataSourceBuilder = CreateDataSourceBuilder();
        dataSourceBuilder.MapEnum<Enum1>($"{schema1}.my_enum");
        dataSourceBuilder.MapEnum<Enum2>($"{schema2}.my_enum");
        await using var dataSource = dataSourceBuilder.Build();

        await AssertType(dataSource, Enum1.One, "one", $"{schema1}.my_enum", npgsqlDbType: null);
        await AssertType(dataSource, Enum2.Alpha, "alpha", $"{schema2}.my_enum", npgsqlDbType: null);
    }

    enum Enum1 { One }
    enum Enum2 { Alpha }

    [Test, IssueLink("https://github.com/npgsql/npgsql/issues/1779")]
    public async Task GetPostgresType()
    {
        using var _ = CreateTempPool(ConnectionString, out var connectionString);
        using var conn = await OpenConnectionAsync(connectionString);
        var type = await GetTempTypeName(conn);
        await conn.ExecuteNonQueryAsync($"CREATE TYPE {type} AS ENUM ('sad', 'ok', 'happy')");
        conn.ReloadTypes();

        using var cmd = new NpgsqlCommand($"SELECT 'ok'::{type}", conn);
        using var reader = await cmd.ExecuteReaderAsync();
        reader.Read();
        var enumType = (PostgresEnumType)reader.GetPostgresType(0);
        Assert.That(enumType.Name, Is.EqualTo(type));
        Assert.That(enumType.Labels, Is.EqualTo(new List<string> { "sad", "ok", "happy" }));
    }

    enum TestEnum
    {
        label1,
        label2,
        [PgName("label3")]
        Label3
    }

    public EnumTests(MultiplexingMode multiplexingMode) : base(multiplexingMode) {}
}<|MERGE_RESOLUTION|>--- conflicted
+++ resolved
@@ -24,200 +24,7 @@
         dataSourceBuilder.MapEnum<Mood>(type);
         await using var dataSource = dataSourceBuilder.Build();
 
-<<<<<<< HEAD
-            // Resolve type by OID (read)
-            conn.ReloadTypes();
-            using (var cmd = new NpgsqlCommand($"SELECT 'happy'::{type}", conn))
-            using (var reader = await cmd.ExecuteReaderAsync())
-            {
-                reader.Read();
-                Assert.That(reader.GetDataTypeName(0), Is.EqualTo($"public.{type}"));
-            }
-        }
-        finally
-        {
-            NpgsqlConnection.GlobalTypeMapper.UnmapEnum<Mood>(type);
-        }
-    }
-
-    [Test, Description("Resolves an enum type handler via the different pathways, with global mapping")]
-    public async Task Enum_resolution_with_global_nongeneric_mapping()
-    {
-        var csb = new NpgsqlConnectionStringBuilder(ConnectionString)
-        {
-            ApplicationName = nameof(Enum_resolution_with_global_mapping),  // Prevent backend type caching in TypeHandlerRegistry
-            Pooling = false
-        };
-
-        using var conn = await OpenConnectionAsync(csb);
-        await using var _ = await GetTempTypeName(conn, out var type);
-        await conn.ExecuteNonQueryAsync($"CREATE TYPE {type} AS ENUM ('sad', 'ok', 'happy')");
-        NpgsqlConnection.GlobalTypeMapper.MapEnum(typeof(Mood), type);
-        try
-        {
-            conn.ReloadTypes();
-
-            // Resolve type by DataTypeName
-            using (var cmd = new NpgsqlCommand("SELECT @p", conn))
-            {
-                cmd.Parameters.Add(new NpgsqlParameter
-                {
-                    ParameterName = "p",
-                    DataTypeName = type,
-                    Value = DBNull.Value
-                });
-                using (var reader = await cmd.ExecuteReaderAsync())
-                {
-                    reader.Read();
-                    Assert.That(reader.GetDataTypeName(0), Is.EqualTo($"public.{type}"));
-                    Assert.That(reader.IsDBNull(0), Is.True);
-                }
-            }
-
-            // Resolve type by ClrType (type inference)
-            conn.ReloadTypes();
-            using (var cmd = new NpgsqlCommand("SELECT @p", conn))
-            {
-                cmd.Parameters.Add(new NpgsqlParameter { ParameterName = "p", Value = Mood.Ok });
-                using (var reader = await cmd.ExecuteReaderAsync())
-                {
-                    reader.Read();
-                    Assert.That(reader.GetDataTypeName(0), Is.EqualTo($"public.{type}"));
-                }
-            }
-
-            // Resolve type by OID (read)
-            conn.ReloadTypes();
-            using (var cmd = new NpgsqlCommand($"SELECT 'happy'::{type}", conn))
-            using (var reader = await cmd.ExecuteReaderAsync())
-            {
-                reader.Read();
-                Assert.That(reader.GetDataTypeName(0), Is.EqualTo($"public.{type}"));
-            }
-        }
-        finally
-        {
-            NpgsqlConnection.GlobalTypeMapper.UnmapEnum<Mood>(type);
-        }
-    }
-
-    [Test, Description("Resolves an enum type handler via the different pathways, with late mapping")]
-    public async Task Enum_resolution_with_late_mapping()
-    {
-        var csb = new NpgsqlConnectionStringBuilder(ConnectionString)
-        {
-            ApplicationName = nameof(Enum_resolution_with_late_mapping),  // Prevent backend type caching in TypeHandlerRegistry
-            Pooling = false
-        };
-
-        using var conn = await OpenConnectionAsync(csb);
-        await using var _ = await GetTempTypeName(conn, out var type);
-        await conn.ExecuteNonQueryAsync($"CREATE TYPE {type} AS ENUM ('sad', 'ok', 'happy')");
-
-        // Resolve type by NpgsqlDbType
-        conn.ReloadTypes();
-        conn.TypeMapper.MapEnum<Mood>(type);
-        using (var cmd = new NpgsqlCommand("SELECT @p", conn))
-        {
-            cmd.Parameters.Add(new NpgsqlParameter
-            {
-                ParameterName = "p",
-                DataTypeName = type,
-                Value = DBNull.Value
-            });
-            using (var reader = await cmd.ExecuteReaderAsync())
-            {
-                reader.Read();
-                Assert.That(reader.GetDataTypeName(0), Is.EqualTo($"public.{type}"));
-                Assert.That(reader.IsDBNull(0), Is.True);
-            }
-        }
-
-        // Resolve type by ClrType (type inference)
-        conn.ReloadTypes();
-        conn.TypeMapper.MapEnum<Mood>(type);
-        using (var cmd = new NpgsqlCommand("SELECT @p", conn))
-        {
-            cmd.Parameters.Add(new NpgsqlParameter { ParameterName = "p", Value = Mood.Ok });
-            using (var reader = await cmd.ExecuteReaderAsync())
-            {
-                reader.Read();
-                Assert.That(reader.GetDataTypeName(0), Is.EqualTo($"public.{type}"));
-            }
-        }
-
-        // Resolve type by OID (read)
-        conn.ReloadTypes();
-        conn.TypeMapper.MapEnum<Mood>(type);
-        using (var cmd = new NpgsqlCommand($"SELECT 'happy'::{type}", conn))
-        using (var reader = await cmd.ExecuteReaderAsync())
-        {
-            reader.Read();
-            Assert.That(reader.GetDataTypeName(0), Is.EqualTo($"public.{type}"));
-        }
-    }
-
-    [Test]
-    public async Task Late_mapping()
-    {
-        using var conn = await OpenConnectionAsync();
-        await using var _ = await GetTempTypeName(conn, out var type);
-        await conn.ExecuteNonQueryAsync($"CREATE TYPE {type} AS ENUM ('sad', 'ok', 'happy')");
-        conn.ReloadTypes();
-        conn.TypeMapper.MapEnum<Mood>(type);
-        const Mood expected = Mood.Ok;
-        var cmd = new NpgsqlCommand($"SELECT @p1::{type}, @p2::{type}", conn);
-        var p1 = new NpgsqlParameter
-        {
-            ParameterName = "p1",
-            DataTypeName = type,
-            Value = expected
-        };
-        var p2 = new NpgsqlParameter { ParameterName = "p2", Value = expected };
-        cmd.Parameters.Add(p1);
-        cmd.Parameters.Add(p2);
-        var reader = await cmd.ExecuteReaderAsync();
-        reader.Read();
-
-        for (var i = 0; i < cmd.Parameters.Count; i++)
-        {
-            Assert.That(reader.GetFieldType(i), Is.EqualTo(typeof(Mood)));
-            Assert.That(reader.GetFieldValue<Mood>(i), Is.EqualTo(expected));
-            Assert.That(reader.GetValue(i), Is.EqualTo(expected));
-        }
-=======
         await AssertType(dataSource, Mood.Happy, "happy", type, npgsqlDbType: null);
->>>>>>> 0b991a21
-    }
-
-    [Test]
-    public async Task Late_nongeneric_mapping()
-    {
-        using var conn = await OpenConnectionAsync();
-        await using var _ = await GetTempTypeName(conn, out var type);
-        await conn.ExecuteNonQueryAsync($"CREATE TYPE {type} AS ENUM ('sad', 'ok', 'happy')");
-        conn.ReloadTypes();
-        conn.TypeMapper.MapEnum(typeof(Mood), type);
-        const Mood expected = Mood.Ok;
-        var cmd = new NpgsqlCommand($"SELECT @p1::{type}, @p2::{type}", conn);
-        var p1 = new NpgsqlParameter
-        {
-            ParameterName = "p1",
-            DataTypeName = type,
-            Value = expected
-        };
-        var p2 = new NpgsqlParameter { ParameterName = "p2", Value = expected };
-        cmd.Parameters.Add(p1);
-        cmd.Parameters.Add(p2);
-        var reader = await cmd.ExecuteReaderAsync();
-        reader.Read();
-
-        for (var i = 0; i < cmd.Parameters.Count; i++)
-        {
-            Assert.That(reader.GetFieldType(i), Is.EqualTo(typeof(Mood)));
-            Assert.That(reader.GetFieldValue<Mood>(i), Is.EqualTo(expected));
-            Assert.That(reader.GetValue(i), Is.EqualTo(expected));
-        }
     }
 
     [Test]
@@ -235,85 +42,7 @@
         dataSourceBuilder.MapEnum<TestEnum>(type2);
         await using var dataSource = dataSourceBuilder.Build();
 
-<<<<<<< HEAD
-        // Unmap
-        NpgsqlConnection.GlobalTypeMapper.UnmapEnum<Mood>(type);
-
-        using (var conn = await OpenConnectionAsync())
-        {
-            // Enum should have been unmapped and so will return as text
-            Assert.That(await conn.ExecuteScalarAsync($"SELECT 'ok'::{type}"), Is.EqualTo("ok"));
-        }
-    }
-
-    [Test]
-    public async Task Global_nongeneric_mapping()
-    {
-        using var adminConn = await OpenConnectionAsync();
-        await using var _ = await GetTempTypeName(adminConn, out var type);
-
-        using (var conn = await OpenConnectionAsync())
-        {
-            await conn.ExecuteNonQueryAsync($"CREATE TYPE {type} AS ENUM ('sad', 'ok', 'happy')");
-            NpgsqlConnection.GlobalTypeMapper.MapEnum(typeof(Mood), type);
-            conn.ReloadTypes();
-            const Mood expected = Mood.Ok;
-            using (var cmd = new NpgsqlCommand($"SELECT @p::{type}", conn))
-            {
-                var p = new NpgsqlParameter { ParameterName = "p", Value = expected };
-                cmd.Parameters.Add(p);
-                using (var reader = await cmd.ExecuteReaderAsync())
-                {
-                    reader.Read();
-
-                    Assert.That(reader.GetFieldType(0), Is.EqualTo(typeof(Mood)));
-                    Assert.That(reader.GetFieldValue<Mood>(0), Is.EqualTo(expected));
-                    Assert.That(reader.GetValue(0), Is.EqualTo(expected));
-                }
-            }
-        }
-
-        // Unmap
-        NpgsqlConnection.GlobalTypeMapper.UnmapEnum(typeof(Mood), type);
-
-        using (var conn = await OpenConnectionAsync())
-        {
-            // Enum should have been unmapped and so will return as text
-            Assert.That(await conn.ExecuteScalarAsync($"SELECT 'ok'::{type}"), Is.EqualTo("ok"));
-        }
-    }
-
-    [Test]
-    public async Task Global_mapping_when_type_not_found()
-    {
-        using var conn = await OpenConnectionAsync();
-        NpgsqlConnection.GlobalTypeMapper.MapEnum<Mood>("unknown_enum");
-        try
-        {
-            Assert.That(conn.ReloadTypes, Throws.Nothing);
-        }
-        finally
-        {
-            NpgsqlConnection.GlobalTypeMapper.UnmapEnum<Mood>("unknown_enum");
-        }
-=======
         await AssertType(dataSource, new[] { Mood.Ok, Mood.Sad }, "{ok,sad}", type1 + "[]", npgsqlDbType: null);
->>>>>>> 0b991a21
-    }
-
-    [Test]
-    public async Task Global_nongeneric_mapping_when_type_not_found()
-    {
-        using var conn = await OpenConnectionAsync();
-        NpgsqlConnection.GlobalTypeMapper.MapEnum(typeof(Mood), "unknown_enum");
-        try
-        {
-            Assert.That(conn.ReloadTypes, Throws.Nothing);
-        }
-        finally
-        {
-            NpgsqlConnection.GlobalTypeMapper.UnmapEnum(typeof(Mood), "unknown_enum");
-        }
     }
 
     [Test]
