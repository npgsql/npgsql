﻿<Project>
  <ItemGroup>
    <PackageVersion Include="Microsoft.Extensions.Logging.Abstractions" Version="6.0.0" />
    <PackageVersion Include="System.Runtime.CompilerServices.Unsafe" Version="6.0.0" />
    <PackageVersion Include="Microsoft.SourceLink.GitHub" Version="1.1.1" />
    <PackageVersion Include="Microsoft.CodeAnalysis.PublicApiAnalyzers" Version="3.3.4" />

    <PackageVersion Include="System.Text.Json" Version="7.0.2" />
    <PackageVersion Include="System.Threading.Channels" Version="7.0.0" />
    <PackageVersion Include="Microsoft.Bcl.HashCode" Version="1.1.1" />
    <PackageVersion Include="System.Collections.Immutable" Version="7.0.0" />
    <PackageVersion Include="System.Diagnostics.DiagnosticSource" Version="6.0.0" />
    <PackageVersion Include="OpenTelemetry.API" Version="1.3.2" />
    <PackageVersion Include="Microsoft.Extensions.DependencyInjection.Abstractions" Version="7.0.0" />

    <PackageVersion Include="Microsoft.CodeAnalysis.CSharp" Version="4.4.0" />
    <PackageVersion Include="Microsoft.CodeAnalysis.Analyzers" Version="3.3.4" />
    <PackageVersion Include="Scriban.Signed" Version="5.6.0 " />

    <!-- Plugins -->
    <PackageVersion Include="NetTopologySuite" Version="2.5.0" />
    <PackageVersion Include="NetTopologySuite.IO.PostGIS" Version="2.1.0" />
    <PackageVersion Include="NodaTime" Version="3.1.6" />
    <PackageVersion Include="GeoJSON.Net" Version="1.2.19" />
    <PackageVersion Include="Newtonsoft.Json" Version="13.0.2" />

    <!-- Tests -->
    <PackageVersion Include="NUnit" Version="3.13.3" />
    <PackageVersion Include="Microsoft.Extensions.Logging" Version="7.0.0" />
    <PackageVersion Include="Microsoft.Extensions.Logging.Console" Version="7.0.0" />
    <PackageVersion Include="Microsoft.CSharp" Version="4.7.0" />
    <PackageVersion Include="Microsoft.NET.Test.Sdk" Version="17.4.1" />
    <PackageVersion Include="NUnit3TestAdapter" Version="4.3.1" />
    <PackageVersion Include="xunit" Version="2.4.2" />
    <PackageVersion Include="xunit.runner.visualstudio" Version="2.4.5" />
    <PackageVersion Include="GitHubActionsTestLogger" Version="2.0.1" />
    <PackageVersion Include="AdoNet.Specification.Tests" Version="2.0.0-alpha8" />
    <PackageVersion Include="Microsoft.Extensions.DependencyInjection" Version="7.0.0" />

    <!-- Benchmarks -->
<<<<<<< HEAD
    <PackageVersion Include="BenchmarkDotNet" Version="0.13.4" />
    <PackageVersion Include="Microsoft.Data.SqlClient" Version="5.1.0" />
    <PackageVersion Include="BenchmarkDotNet.Diagnostics.Windows" Version="0.13.4" />
=======
    <PackageVersion Include="BenchmarkDotNet" Version="0.13.5" />
    <PackageVersion Include="Microsoft.Data.SqlClient" Version="5.0.1" />
    <PackageVersion Include="BenchmarkDotNet.Diagnostics.Windows" Version="0.13.5" />

    <!-- NativeAOT -->
    <PackageVersion Include="Mono.Cecil" Version="0.11.4" />
>>>>>>> 888d2360
  </ItemGroup>
</Project><|MERGE_RESOLUTION|>--- conflicted
+++ resolved
@@ -38,17 +38,11 @@
     <PackageVersion Include="Microsoft.Extensions.DependencyInjection" Version="7.0.0" />
 
     <!-- Benchmarks -->
-<<<<<<< HEAD
-    <PackageVersion Include="BenchmarkDotNet" Version="0.13.4" />
+    <PackageVersion Include="BenchmarkDotNet" Version="0.13.5" />
     <PackageVersion Include="Microsoft.Data.SqlClient" Version="5.1.0" />
-    <PackageVersion Include="BenchmarkDotNet.Diagnostics.Windows" Version="0.13.4" />
-=======
-    <PackageVersion Include="BenchmarkDotNet" Version="0.13.5" />
-    <PackageVersion Include="Microsoft.Data.SqlClient" Version="5.0.1" />
     <PackageVersion Include="BenchmarkDotNet.Diagnostics.Windows" Version="0.13.5" />
 
     <!-- NativeAOT -->
     <PackageVersion Include="Mono.Cecil" Version="0.11.4" />
->>>>>>> 888d2360
   </ItemGroup>
 </Project>