--- conflicted
+++ resolved
@@ -220,18 +220,10 @@
 
                         Assert.That(reader.GetFieldValue<PhysicalAddress>(0), Is.EqualTo(expected6));
                         Assert.That(reader.GetValue(0), Is.EqualTo(expected6));
-<<<<<<< HEAD
-                        Assert.That(reader.GetString(0), Is.EqualTo(expected6.ToString()));
-=======
->>>>>>> ae62fd5a
                         Assert.That(reader.GetFieldType(0), Is.EqualTo(typeof(PhysicalAddress)));
 
                         Assert.That(reader.GetFieldValue<PhysicalAddress>(1), Is.EqualTo(expected8));
                         Assert.That(reader.GetValue(1), Is.EqualTo(expected8));
-<<<<<<< HEAD
-                        Assert.That(reader.GetString(1), Is.EqualTo(expected8.ToString()));
-=======
->>>>>>> ae62fd5a
                         Assert.That(reader.GetFieldType(1), Is.EqualTo(typeof(PhysicalAddress)));
                     }
                 }
