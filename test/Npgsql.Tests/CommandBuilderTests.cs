﻿using System;
using System.Data;
using System.Threading.Tasks;
using Npgsql.PostgresTypes;
using NpgsqlTypes;
using NUnit.Framework;
using static Npgsql.Tests.TestUtil;
using static Npgsql.Util.Statics;

namespace Npgsql.Tests;

class CommandBuilderTests : TestBase
{
    // TODO: REMOVE ME
    bool IsMultiplexing = false;

    [Test, Description("Tests function parameter derivation with IN, OUT and INOUT parameters")]
    public async Task DeriveParameters_function_various()
    {
        using var conn = await OpenConnectionAsync();
        await using var _ = GetTempFunctionName(conn, out var function);

        // This function returns record because of the two Out (InOut & Out) parameters
        await conn.ExecuteNonQueryAsync($@"
                    CREATE OR REPLACE FUNCTION {function}(IN param1 INT, OUT param2 text, INOUT param3 INT) RETURNS record AS
                    '
                    BEGIN
                            param2 = ''sometext'';
                            param3 = param1 + param3;
                    END;
                    ' LANGUAGE 'plpgsql';
                ");

        var cmd = new NpgsqlCommand(function, conn) { CommandType = CommandType.StoredProcedure };
        NpgsqlCommandBuilder.DeriveParameters(cmd);
        Assert.That(cmd.Parameters, Has.Count.EqualTo(3));
        Assert.That(cmd.Parameters[0].Direction, Is.EqualTo(ParameterDirection.Input));
        Assert.That(cmd.Parameters[0].NpgsqlDbType, Is.EqualTo(NpgsqlDbType.Integer));
        Assert.That(cmd.Parameters[0].PostgresType, Is.TypeOf<PostgresBaseType>());
        Assert.That(cmd.Parameters[0].DataTypeName, Is.EqualTo("integer"));
        Assert.That(cmd.Parameters[0].ParameterName, Is.EqualTo("param1"));
        Assert.That(cmd.Parameters[1].Direction, Is.EqualTo(ParameterDirection.Output));
        Assert.That(cmd.Parameters[1].NpgsqlDbType, Is.EqualTo(NpgsqlDbType.Text));
        Assert.That(cmd.Parameters[1].PostgresType, Is.TypeOf<PostgresBaseType>());
        Assert.That(cmd.Parameters[1].DataTypeName, Is.EqualTo("text"));
        Assert.That(cmd.Parameters[1].ParameterName, Is.EqualTo("param2"));
        Assert.That(cmd.Parameters[2].Direction, Is.EqualTo(ParameterDirection.InputOutput));
        Assert.That(cmd.Parameters[2].NpgsqlDbType, Is.EqualTo(NpgsqlDbType.Integer));
        Assert.That(cmd.Parameters[2].PostgresType, Is.TypeOf<PostgresBaseType>());
        Assert.That(cmd.Parameters[2].DataTypeName, Is.EqualTo("integer"));
        Assert.That(cmd.Parameters[2].ParameterName, Is.EqualTo("param3"));
        cmd.Parameters[0].Value = 5;
        cmd.Parameters[2].Value = 4;
        cmd.ExecuteNonQuery();
        Assert.That(cmd.Parameters[0].Value, Is.EqualTo(5));
        Assert.That(cmd.Parameters[1].Value, Is.EqualTo("sometext"));
        Assert.That(cmd.Parameters[2].Value, Is.EqualTo(9));
    }

    [Test, Description("Tests function parameter derivation with IN-only parameters")]
    public async Task DeriveParameters_function_in_only()
    {
        using var conn = await OpenConnectionAsync();
        await using var _ = GetTempFunctionName(conn, out var function);

        // This function returns record because of the two Out (InOut & Out) parameters
        await conn.ExecuteNonQueryAsync($@"
                    CREATE OR REPLACE FUNCTION {function}(IN param1 INT, IN param2 INT) RETURNS int AS
                    '
                    BEGIN
                    RETURN param1 + param2;
                    END;
                    ' LANGUAGE 'plpgsql';
                ");

        var cmd = new NpgsqlCommand(function, conn) { CommandType = CommandType.StoredProcedure };
        NpgsqlCommandBuilder.DeriveParameters(cmd);
        Assert.That(cmd.Parameters, Has.Count.EqualTo(2));
        Assert.That(cmd.Parameters[0].Direction, Is.EqualTo(ParameterDirection.Input));
        Assert.That(cmd.Parameters[1].Direction, Is.EqualTo(ParameterDirection.Input));
        cmd.Parameters[0].Value = 5;
        cmd.Parameters[1].Value = 4;
        Assert.That(await cmd.ExecuteScalarAsync(), Is.EqualTo(9));
    }

    [Test, Description("Tests function parameter derivation with no parameters")]
    public async Task DeriveParameters_function_no_params()
    {
        using var conn = await OpenConnectionAsync();
        await using var _ = GetTempFunctionName(conn, out var function);

        // This function returns record because of the two Out (InOut & Out) parameters
        await conn.ExecuteNonQueryAsync($@"
                    CREATE OR REPLACE FUNCTION {function}() RETURNS int AS
                    '
                    BEGIN
                    RETURN 4;
                    END;
                    ' LANGUAGE 'plpgsql';
                ");

        var cmd = new NpgsqlCommand(function, conn) { CommandType = CommandType.StoredProcedure };
        NpgsqlCommandBuilder.DeriveParameters(cmd);
        Assert.That(cmd.Parameters, Is.Empty);
    }

    [Test]
    public async Task DeriveParameters_function_with_case_sensitive_name()
    {
        using var conn = await OpenConnectionAsync();
        await conn.ExecuteNonQueryAsync(
            @"CREATE OR REPLACE FUNCTION ""FunctionCaseSensitive""(int4, text) returns int4 as
                              $BODY$
                              begin
                                return 0;
                              end
                              $BODY$
                              language 'plpgsql';");
        await using var _ = DeferAsync(() => conn.ExecuteNonQueryAsync(@"DROP FUNCTION ""FunctionCaseSensitive"""));

        var command = new NpgsqlCommand(@"""FunctionCaseSensitive""", conn) { CommandType = CommandType.StoredProcedure };
        NpgsqlCommandBuilder.DeriveParameters(command);
        Assert.AreEqual(NpgsqlDbType.Integer, command.Parameters[0].NpgsqlDbType);
        Assert.AreEqual(NpgsqlDbType.Text, command.Parameters[1].NpgsqlDbType);
    }

    [Test]
    public async Task DeriveParameters_function_parameter_name_from_function()
    {
        using var conn = await OpenConnectionAsync();
        await using var _ = GetTempFunctionName(conn, out var function);

        await conn.ExecuteNonQueryAsync($@"CREATE OR REPLACE FUNCTION {function}(x int, y int, out sum int, out product int) as 'select $1 + $2, $1 * $2' language 'sql';");
        var command = new NpgsqlCommand(function, conn) { CommandType = CommandType.StoredProcedure };
        NpgsqlCommandBuilder.DeriveParameters(command);
        Assert.AreEqual("x", command.Parameters[0].ParameterName);
        Assert.AreEqual("y", command.Parameters[1].ParameterName);
    }

    [Test]
    public async Task DeriveParameters_non_existing_function()
    {
        using var conn = await OpenConnectionAsync();
        var invalidCommandName = new NpgsqlCommand("invalidfunctionname", conn) { CommandType = CommandType.StoredProcedure };
        Assert.That(() => NpgsqlCommandBuilder.DeriveParameters(invalidCommandName),
            Throws.Exception.TypeOf<PostgresException>()
                .With.Property(nameof(PostgresException.SqlState)).EqualTo("42883"));
    }

    [Test, IssueLink("https://github.com/npgsql/npgsql/issues/1212")]
    public async Task DeriveParameters_function_with_table_parameters()
    {
        using var conn = await OpenConnectionAsync();
        MinimumPgVersion(conn, "9.2.0");
        await using var _ = GetTempFunctionName(conn, out var function);

        // This function returns record because of the two Out (InOut & Out) parameters
        await conn.ExecuteNonQueryAsync($@"
                    CREATE FUNCTION {function}(IN in1 INT) RETURNS TABLE(t1 INT, t2 INT) AS
                      'SELECT in1,in1+1' LANGUAGE 'sql';
                ");

        var cmd = new NpgsqlCommand(function, conn) { CommandType = CommandType.StoredProcedure };
        NpgsqlCommandBuilder.DeriveParameters(cmd);
        Assert.That(cmd.Parameters, Has.Count.EqualTo(3));
        Assert.That(cmd.Parameters[0].Direction, Is.EqualTo(ParameterDirection.Input));
        Assert.That(cmd.Parameters[1].Direction, Is.EqualTo(ParameterDirection.Output));
        Assert.That(cmd.Parameters[2].Direction, Is.EqualTo(ParameterDirection.Output));
        cmd.Parameters[0].Value = 5;
        cmd.ExecuteNonQuery();
        Assert.That(cmd.Parameters[1].Value, Is.EqualTo(5));
        Assert.That(cmd.Parameters[2].Value, Is.EqualTo(6));
    }

    [Test, Description("Tests function parameter derivation for quoted functions with double quotes in the name works")]
    public async Task DeriveParameters_quote_characters_in_function_name()
    {
        using var conn = await OpenConnectionAsync();
        var function = @"""""""FunctionQuote""""CharactersInName""""""";
        await conn.ExecuteNonQueryAsync(
            $@"CREATE OR REPLACE FUNCTION {function}(int4, text) returns int4 as
                              $BODY$
                              begin
                                return 0;
                              end
                              $BODY$
                              language 'plpgsql';");
        await using var _ = DeferAsync(() => conn.ExecuteNonQueryAsync("DROP FUNCTION " + function));

        var command = new NpgsqlCommand(function, conn) { CommandType = CommandType.StoredProcedure };
        NpgsqlCommandBuilder.DeriveParameters(command);
        Assert.AreEqual(NpgsqlDbType.Integer, command.Parameters[0].NpgsqlDbType);
        Assert.AreEqual(NpgsqlDbType.Text, command.Parameters[1].NpgsqlDbType);
    }

    [Test, Description("Tests function parameter derivation for quoted functions with dots in the name works")]
    public async Task DeriveParameters_dot_character_in_function_name()
    {
        using var conn = await OpenConnectionAsync();
        await conn.ExecuteNonQueryAsync(
            @"CREATE OR REPLACE FUNCTION ""My.Dotted.Function""(int4, text) returns int4 as
                              $BODY$
                              begin
                                return 0;
                              end
                              $BODY$
                              language 'plpgsql';");
        await using var _ = DeferAsync(() => conn.ExecuteNonQueryAsync(@"DROP FUNCTION ""My.Dotted.Function"""));

        var command = new NpgsqlCommand(@"""My.Dotted.Function""", conn) { CommandType = CommandType.StoredProcedure };
        NpgsqlCommandBuilder.DeriveParameters(command);
        Assert.AreEqual(NpgsqlDbType.Integer, command.Parameters[0].NpgsqlDbType);
        Assert.AreEqual(NpgsqlDbType.Text, command.Parameters[1].NpgsqlDbType);
    }

    [Test, Description("Tests if the right function according to search_path is used in function parameter derivation")]
    public async Task DeriveParameters_function_correct_schema_resolution()
    {
        if (IsMultiplexing)
            return;  // Uses search_path

        using var conn = await OpenConnectionAsync();
        await using var _ = await CreateTempSchema(conn, out var schema1);
        await using var __ = await CreateTempSchema(conn, out var schema2);

        await conn.ExecuteNonQueryAsync(
            $@"
CREATE FUNCTION {schema1}.redundantfunc() RETURNS int AS
$BODY$
BEGIN
    RETURN 1;
END;
$BODY$
LANGUAGE 'plpgsql';

CREATE FUNCTION {schema2}.redundantfunc(IN param1 INT, IN param2 INT) RETURNS int AS
$BODY$
BEGIN
RETURN param1 + param2;
END;
$BODY$
LANGUAGE 'plpgsql';

SET search_path TO {schema2};
");
        var command = new NpgsqlCommand("redundantfunc", conn) { CommandType = CommandType.StoredProcedure };
        NpgsqlCommandBuilder.DeriveParameters(command);
        Assert.That(command.Parameters, Has.Count.EqualTo(2));
        Assert.That(command.Parameters[0].Direction, Is.EqualTo(ParameterDirection.Input));
        Assert.That(command.Parameters[1].Direction, Is.EqualTo(ParameterDirection.Input));
        command.Parameters[0].Value = 5;
        command.Parameters[1].Value = 4;
        Assert.That(command.ExecuteScalar(), Is.EqualTo(9));
    }

    [Test, Description("Tests if function parameter derivation throws an exception if the specified function is not in the search_path")]
    public async Task DeriveParameters_throws_for_existing_function_that_is_not_in_search_path()
    {
        using var conn = await OpenConnectionAsync();
        await using var _ = await CreateTempSchema(conn, out var schema);

        await conn.ExecuteNonQueryAsync($@"
CREATE OR REPLACE FUNCTION {schema}.schema1func() RETURNS int AS
$BODY$
BEGIN
    RETURN 1;
END;
$BODY$
LANGUAGE 'plpgsql';

RESET search_path;
");
        var command = new NpgsqlCommand("schema1func", conn) { CommandType = CommandType.StoredProcedure };
        Assert.That(() => NpgsqlCommandBuilder.DeriveParameters(command),
            Throws.Exception.TypeOf<PostgresException>()
                .With.Property(nameof(PostgresException.SqlState)).EqualTo("42883"));
    }

    [Test, Description("Tests if an exception is thrown if multiple functions with the specified name are in the search_path")]
    public async Task DeriveParameters_throws_for_multiple_function_name_hits_in_search_path()
    {
        if (IsMultiplexing)
            return;  // Uses search_path

        using var conn = await OpenConnectionAsync();
        await using var _ = await CreateTempSchema(conn, out var schema1);
        await using var __ = await CreateTempSchema(conn, out var schema2);

        await conn.ExecuteNonQueryAsync(
            $@"
CREATE FUNCTION {schema1}.redundantfunc() RETURNS int AS
$BODY$
BEGIN
    RETURN 1;
END;
$BODY$
LANGUAGE 'plpgsql';

CREATE OR REPLACE FUNCTION {schema1}.redundantfunc(IN param1 INT, IN param2 INT) RETURNS int AS
$BODY$
BEGIN
RETURN param1 + param2;
END;
$BODY$
LANGUAGE 'plpgsql';

SET search_path TO {schema1}, {schema2};
");
        var command = new NpgsqlCommand("redundantfunc", conn) { CommandType = CommandType.StoredProcedure };
        Assert.That(() => NpgsqlCommandBuilder.DeriveParameters(command),
            Throws.Exception.TypeOf<PostgresException>()
                .With.Property(nameof(PostgresException.SqlState)).EqualTo("42725"));
    }

    #region Set returning functions

    [Test, Description("Tests parameter derivation for a function that returns SETOF sometype")]
    public async Task DeriveParameters_function_returning_setof_type()
    {
        using var conn = await OpenConnectionAsync();
        MinimumPgVersion(conn, "9.2.0");

        await using var _ = await GetTempTableName(conn, out var table);
        await using var __ = GetTempFunctionName(conn, out var function);

        // This function returns record because of the two Out (InOut & Out) parameters
        await conn.ExecuteNonQueryAsync($@"
CREATE TABLE {table} (fooid int, foosubid int, fooname text);

INSERT INTO {table} VALUES
(1, 1, 'Joe'),
(1, 2, 'Ed'),
(2, 1, 'Mary');

CREATE FUNCTION {function}(int) RETURNS SETOF {table} AS $$
    SELECT * FROM {table} WHERE {table}.fooid = $1 ORDER BY {table}.foosubid;
$$ LANGUAGE SQL;
                ");

        var cmd = new NpgsqlCommand(function, conn) { CommandType = CommandType.StoredProcedure };
        NpgsqlCommandBuilder.DeriveParameters(cmd);
        Assert.That(cmd.Parameters, Has.Count.EqualTo(4));
        Assert.That(cmd.Parameters[0].Direction, Is.EqualTo(ParameterDirection.Input));
        Assert.That(cmd.Parameters[1].Direction, Is.EqualTo(ParameterDirection.Output));
        Assert.That(cmd.Parameters[2].Direction, Is.EqualTo(ParameterDirection.Output));
        Assert.That(cmd.Parameters[3].Direction, Is.EqualTo(ParameterDirection.Output));
        cmd.Parameters[0].Value = 1;
        cmd.ExecuteNonQuery();
        Assert.That(cmd.Parameters[0].Value, Is.EqualTo(1));
    }

    [Test, Description("Tests parameter derivation for a function that returns TABLE")]
    public async Task DeriveParameters_function_returning_table()
    {
        using var conn = await OpenConnectionAsync();
        MinimumPgVersion(conn, "9.2.0");

        await using var _ = await GetTempTableName(conn, out var table);
        await using var __ = GetTempFunctionName(conn, out var function);

        // This function returns record because of the two Out (InOut & Out) parameters
        await conn.ExecuteNonQueryAsync($@"
CREATE TABLE {table} (fooid int, foosubid int, fooname text);

INSERT INTO {table} VALUES
(1, 1, 'Joe'),
(1, 2, 'Ed'),
(2, 1, 'Mary');

CREATE OR REPLACE FUNCTION {function}(int) RETURNS TABLE(fooid int, foosubid int, fooname text) AS $$
    SELECT * FROM {table} WHERE {table}.fooid = $1 ORDER BY {table}.foosubid;
$$ LANGUAGE SQL;
                ");

        var cmd = new NpgsqlCommand(function, conn) { CommandType = CommandType.StoredProcedure };
        NpgsqlCommandBuilder.DeriveParameters(cmd);
        Assert.That(cmd.Parameters, Has.Count.EqualTo(4));
        Assert.That(cmd.Parameters[0].Direction, Is.EqualTo(ParameterDirection.Input));
        Assert.That(cmd.Parameters[1].Direction, Is.EqualTo(ParameterDirection.Output));
        Assert.That(cmd.Parameters[2].Direction, Is.EqualTo(ParameterDirection.Output));
        Assert.That(cmd.Parameters[3].Direction, Is.EqualTo(ParameterDirection.Output));
        cmd.Parameters[0].Value = 1;
        cmd.ExecuteNonQuery();
        Assert.That(cmd.Parameters[0].Value, Is.EqualTo(1));
    }

    [Test, Description("Tests parameter derivation for a function that returns SETOF record")]
    public async Task DeriveParameters_function_returning_setof_record()
    {
        using var conn = await OpenConnectionAsync();
        MinimumPgVersion(conn, "9.2.0");

        await using var _ = await GetTempTableName(conn, out var table);
        await using var __ = GetTempFunctionName(conn, out var function);

        // This function returns record because of the two Out (InOut & Out) parameters
        await conn.ExecuteNonQueryAsync($@"
CREATE TABLE {table} (fooid int, foosubid int, fooname text);

INSERT INTO {table} VALUES
(1, 1, 'Joe'),
(1, 2, 'Ed'),
(2, 1, 'Mary');

CREATE FUNCTION {function}(int, OUT fooid int, OUT foosubid int, OUT fooname text) RETURNS SETOF record AS $$
    SELECT * FROM {table} WHERE {table}.fooid = $1 ORDER BY {table}.foosubid;
$$ LANGUAGE SQL;
                ");

        var cmd = new NpgsqlCommand(function, conn) { CommandType = CommandType.StoredProcedure };
        NpgsqlCommandBuilder.DeriveParameters(cmd);
        Assert.That(cmd.Parameters, Has.Count.EqualTo(4));
        Assert.That(cmd.Parameters[0].Direction, Is.EqualTo(ParameterDirection.Input));
        Assert.That(cmd.Parameters[1].Direction, Is.EqualTo(ParameterDirection.Output));
        Assert.That(cmd.Parameters[2].Direction, Is.EqualTo(ParameterDirection.Output));
        Assert.That(cmd.Parameters[3].Direction, Is.EqualTo(ParameterDirection.Output));
        cmd.Parameters[0].Value = 1;
        cmd.ExecuteNonQuery();
        Assert.That(cmd.Parameters[0].Value, Is.EqualTo(1));
    }

    [Test, IssueLink("https://github.com/npgsql/npgsql/issues/2022")]
    public async Task DeriveParameters_function_returning_setof_type_with_dropped_column()
    {
        using var conn = await OpenConnectionAsync();
        MinimumPgVersion(conn, "9.2.0");

        await using var _ = await GetTempTableName(conn, out var table);
        await using var __ = GetTempFunctionName(conn, out var function);

        await conn.ExecuteNonQueryAsync($@"
                    CREATE TABLE {table} (id serial PRIMARY KEY, t1 text, t2 text);
                    CREATE OR REPLACE FUNCTION {function}() RETURNS SETOF {table} AS $$
                        SELECT * FROM {table}
                    $$LANGUAGE SQL;
                    ALTER TABLE {table} DROP t2;
                ");

        var cmd = new NpgsqlCommand(function, conn) { CommandType = CommandType.StoredProcedure };
        NpgsqlCommandBuilder.DeriveParameters(cmd);
        Assert.That(cmd.Parameters, Has.Count.EqualTo(2));
        Assert.That(cmd.Parameters[0].Direction, Is.EqualTo(ParameterDirection.Output));
        Assert.That(cmd.Parameters[0].NpgsqlDbType, Is.EqualTo(NpgsqlDbType.Integer));
        Assert.That(cmd.Parameters[1].Direction, Is.EqualTo(ParameterDirection.Output));
        Assert.That(cmd.Parameters[1].NpgsqlDbType, Is.EqualTo(NpgsqlDbType.Text));
    }

    #endregion

    #region CommandType.Text

    [Test, Description("Tests parameter derivation for parameterized queries (CommandType.Text)")]
    public async Task DeriveParameters_text_one_parameter_with_same_type()
    {
        using var conn = await OpenConnectionAsync();
        await using var _ = await CreateTempTable(conn, "id int, val text", out var table);

        var cmd = new NpgsqlCommand(
            $@"INSERT INTO {table} VALUES(:x, 'some value');
                    UPDATE {table} SET val = 'changed value' WHERE id = :x;
                    SELECT val FROM {table} WHERE id = :x;",
            conn);
        NpgsqlCommandBuilder.DeriveParameters(cmd);
        Assert.That(cmd.Parameters, Has.Count.EqualTo(1));
        Assert.That(cmd.Parameters[0].Direction, Is.EqualTo(ParameterDirection.Input));
        Assert.That(cmd.Parameters[0].ParameterName, Is.EqualTo("x"));
        Assert.That(cmd.Parameters[0].NpgsqlDbType, Is.EqualTo(NpgsqlDbType.Integer));
        cmd.Parameters[0].Value = 42;
        var retVal = await cmd.ExecuteScalarAsync();
        Assert.That(retVal, Is.EqualTo("changed value"));
    }

    [Test, Description("Tests parameter derivation for parameterized queries (CommandType.Text) where different types would be inferred for placeholders with the same name.")]
    public async Task DeriveParameters_text_one_parameter_with_different_types()
    {
        using var conn = await OpenConnectionAsync();
        await using var _ = await CreateTempTable(conn, "id int, val text", out var table);

        var cmd = new NpgsqlCommand(
            $@"INSERT INTO {table} VALUES(:x, 'some value');
                    UPDATE {table} SET val = 'changed value' WHERE id = :x::double precision;
                    SELECT val FROM {table} WHERE id = :x::numeric;",
            conn);
        var ex = Assert.Throws<NpgsqlException>(() => NpgsqlCommandBuilder.DeriveParameters(cmd))!;
        Assert.That(ex.Message, Is.EqualTo("The backend parser inferred different types for parameters with the same name. Please try explicit casting within your SQL statement or batch or use different placeholder names."));
    }

    [Test, Description("Tests parameter derivation for parameterized queries (CommandType.Text) with multiple parameters")]
    public async Task DeriveParameters_multiple_parameters()
    {
        using var conn = await OpenConnectionAsync();
        await using var _ = await CreateTempTable(conn, "id int, val text", out var table);

        var cmd = new NpgsqlCommand(
            $@"INSERT INTO {table} VALUES(:x, 'some value');
                    UPDATE {table} SET val = 'changed value' WHERE id = @y::double precision;
                    SELECT val FROM {table} WHERE id = :z::numeric;",
<<<<<<< HEAD
                conn);
            NpgsqlCommandBuilder.DeriveParameters(cmd);
            Assert.That(cmd.Parameters, Has.Count.EqualTo(3));
            Assert.That(cmd.Parameters[0].ParameterName, Is.EqualTo("x"));
            Assert.That(cmd.Parameters[1].ParameterName, Is.EqualTo("y"));
            Assert.That(cmd.Parameters[2].ParameterName, Is.EqualTo("z"));
            Assert.That(cmd.Parameters[0].NpgsqlDbType, Is.EqualTo(NpgsqlDbType.Integer));
            Assert.That(cmd.Parameters[1].NpgsqlDbType, Is.EqualTo(NpgsqlDbType.Double));
            Assert.That(cmd.Parameters[2].NpgsqlDbType, Is.EqualTo(NpgsqlDbType.Numeric));

            cmd.Parameters[0].Value = 42;
            cmd.Parameters[1].Value = 42d;
            cmd.Parameters[2].Value = 42;
            var retVal = await cmd.ExecuteScalarAsync();
            Assert.That(retVal, Is.EqualTo("changed value"));
        }

        [Test, Description("Tests parameter derivation a parameterized query (CommandType.Text) that is already prepared.")]
        public async Task DeriveTextCommandParameters_PreparedStatement()
        {
            const string query = "SELECT @p::integer";
            const int answer = 42;
            using var conn = await OpenConnectionAsync();

            conn.Connector!.PreparedStatementManager.NumPrepared = 0;

            using var cmd = new NpgsqlCommand(query, conn);
            cmd.Parameters.AddWithValue("@p", NpgsqlDbType.Integer, answer);
            cmd.Prepare();
            Assert.That(conn.Connector!.PreparedStatementManager.NumPrepared, Is.EqualTo(1));

            var ex = Assert.Throws<NpgsqlException>(() =>
            {
                // Derive parameters for the already prepared statement
                NpgsqlCommandBuilder.DeriveParameters(cmd);

            })!;

            Assert.That(ex.Message, Is.EqualTo("Deriving parameters isn't supported for commands that are already prepared."));

            // We leave the command intact when throwing so it should still be useable
            Assert.That(cmd.Parameters.Count, Is.EqualTo(1));
            Assert.That(cmd.Parameters[0].ParameterName, Is.EqualTo("@p"));
            Assert.That(conn.Connector.PreparedStatementManager.NumPrepared, Is.EqualTo(1));
            cmd.Parameters["@p"].Value = answer;
            Assert.That(await cmd.ExecuteScalarAsync(), Is.EqualTo(answer));

            conn.UnprepareAll();
        }
=======
            conn);
        NpgsqlCommandBuilder.DeriveParameters(cmd);
        Assert.That(cmd.Parameters, Has.Count.EqualTo(3));
        Assert.That(cmd.Parameters[0].ParameterName, Is.EqualTo("x"));
        Assert.That(cmd.Parameters[1].ParameterName, Is.EqualTo("y"));
        Assert.That(cmd.Parameters[2].ParameterName, Is.EqualTo("z"));
        Assert.That(cmd.Parameters[0].NpgsqlDbType, Is.EqualTo(NpgsqlDbType.Integer));
        Assert.That(cmd.Parameters[1].NpgsqlDbType, Is.EqualTo(NpgsqlDbType.Double));
        Assert.That(cmd.Parameters[2].NpgsqlDbType, Is.EqualTo(NpgsqlDbType.Numeric));

        cmd.Parameters[0].Value = 42;
        cmd.Parameters[1].Value = 42d;
        cmd.Parameters[2].Value = 42;
        var retVal = await cmd.ExecuteScalarAsync();
        Assert.That(retVal, Is.EqualTo("changed value"));
    }
>>>>>>> e1fb3df4

    [Test, Description("Tests parameter derivation a parameterized query (CommandType.Text) that is already prepared.")]
    public async Task DeriveParameters_text_prepared_statement()
    {
        const string query = "SELECT @p::integer";
        const int answer = 42;
        using var conn = await OpenConnectionAsync();
        using var cmd = new NpgsqlCommand(query, conn);
        cmd.Parameters.AddWithValue("@p", NpgsqlDbType.Integer, answer);
        cmd.Prepare();
        Assert.That(conn.Connector!.PreparedStatementManager.NumPrepared, Is.EqualTo(1));

        var ex = Assert.Throws<NpgsqlException>(() =>
        {
            // Derive parameters for the already prepared statement
            NpgsqlCommandBuilder.DeriveParameters(cmd);

        })!;

        Assert.That(ex.Message, Is.EqualTo("Deriving parameters isn't supported for commands that are already prepared."));

        // We leave the command intact when throwing so it should still be useable
        Assert.That(cmd.Parameters.Count, Is.EqualTo(1));
        Assert.That(cmd.Parameters[0].ParameterName, Is.EqualTo("@p"));
        Assert.That(conn.Connector.PreparedStatementManager.NumPrepared, Is.EqualTo(1));
        cmd.Parameters["@p"].Value = answer;
        Assert.That(await cmd.ExecuteScalarAsync(), Is.EqualTo(answer));

        conn.UnprepareAll();
    }

    [Test, Description("Tests parameter derivation for array parameters in parameterized queries (CommandType.Text)")]
    public async Task DeriveParameters_text_array()
    {
        using var conn = await OpenConnectionAsync();
        var cmd = new NpgsqlCommand("SELECT :a::integer[]", conn);
        var val = new[] { 7, 42 };

        NpgsqlCommandBuilder.DeriveParameters(cmd);
        Assert.That(cmd.Parameters, Has.Count.EqualTo(1));
        Assert.That(cmd.Parameters[0].ParameterName, Is.EqualTo("a"));
        Assert.That(cmd.Parameters[0].NpgsqlDbType, Is.EqualTo(NpgsqlDbType.Integer | NpgsqlDbType.Array));
        cmd.Parameters[0].Value = val;
        using var reader = await cmd.ExecuteReaderAsync(CommandBehavior.SingleResult | CommandBehavior.SingleRow);
        Assert.That(reader.Read(), Is.True);
        Assert.That(reader.GetFieldValue<int[]>(0), Is.EqualTo(val));
    }

    [Test, Description("Tests parameter derivation for domain parameters in parameterized queries (CommandType.Text)")]
    public async Task DeriveParameters_text_domain()
    {
        using var conn = await OpenConnectionAsync();
        MinimumPgVersion(conn, "11.0", "Arrays of domains and domains over arrays were introduced in PostgreSQL 11");
        await using var _ = await GetTempTypeName(conn, out var domainType);
        await using var __ = await GetTempTypeName(conn, out var domainArrayType);
        await conn.ExecuteNonQueryAsync($@"
CREATE DOMAIN {domainType} AS integer CHECK (VALUE > 0);
CREATE DOMAIN {domainArrayType} AS int[] CHECK(array_length(VALUE, 1) = 2);");
        conn.ReloadTypes();

        var cmd = new NpgsqlCommand($"SELECT :a::{domainType}, :b::{domainType}[], :c::{domainArrayType}", conn);
        var val = 23;
        var arrayVal = new[] { 7, 42 };

        NpgsqlCommandBuilder.DeriveParameters(cmd);
        Assert.That(cmd.Parameters, Has.Count.EqualTo(3));
        Assert.That(cmd.Parameters[0].ParameterName, Is.EqualTo("a"));
        Assert.That(cmd.Parameters[0].NpgsqlDbType, Is.EqualTo(NpgsqlDbType.Integer));
        Assert.That(cmd.Parameters[0].DataTypeName, Does.EndWith(domainType));
        Assert.That(cmd.Parameters[1].ParameterName, Is.EqualTo("b"));
        Assert.That(cmd.Parameters[1].NpgsqlDbType, Is.EqualTo(NpgsqlDbType.Integer | NpgsqlDbType.Array));
        Assert.That(cmd.Parameters[1].DataTypeName, Does.EndWith(domainType + "[]"));
        Assert.That(cmd.Parameters[2].ParameterName, Is.EqualTo("c"));
        Assert.That(cmd.Parameters[2].NpgsqlDbType, Is.EqualTo(NpgsqlDbType.Integer | NpgsqlDbType.Array));
        Assert.That(cmd.Parameters[2].DataTypeName, Does.EndWith(domainArrayType));
        cmd.Parameters[0].Value = val;
        cmd.Parameters[1].Value = arrayVal;
        cmd.Parameters[2].Value = arrayVal;
        using var reader = await cmd.ExecuteReaderAsync();
        reader.Read();
        Assert.That(reader.GetFieldValue<int>(0), Is.EqualTo(val));
        Assert.That(reader.GetFieldValue<int[]>(1), Is.EqualTo(arrayVal));
        Assert.That(reader.GetFieldValue<int[]>(2), Is.EqualTo(arrayVal));
    }

    [Test, Description("Tests parameter derivation for unmapped enum parameters in parameterized queries (CommandType.Text)")]
    public async Task DeriveParameters_text_unmapped_enum()
    {
        using var conn = await OpenConnectionAsync();
        await using var _ = await GetTempTypeName(conn, out var type);
        await conn.ExecuteNonQueryAsync($@"CREATE TYPE {type} AS ENUM ('Apple', 'Cherry', 'Plum')");
        conn.ReloadTypes();

        var cmd = new NpgsqlCommand($"SELECT :x::{type}", conn);
        const string val1 = "Apple";
        var val2 = new string[] { "Cherry", "Plum" };

        NpgsqlCommandBuilder.DeriveParameters(cmd);
        Assert.That(cmd.Parameters, Has.Count.EqualTo(1));
        Assert.That(cmd.Parameters[0].ParameterName, Is.EqualTo("x"));
        Assert.That(cmd.Parameters[0].NpgsqlDbType, Is.EqualTo(NpgsqlDbType.Unknown));
        Assert.That(cmd.Parameters[0].PostgresType, Is.InstanceOf<PostgresEnumType>());
        Assert.That(cmd.Parameters[0].PostgresType!.Name, Is.EqualTo(type));
        Assert.That(cmd.Parameters[0].DataTypeName, Does.EndWith(type));
        cmd.Parameters[0].Value = val1;
        using var reader = await cmd.ExecuteReaderAsync(CommandBehavior.SingleResult | CommandBehavior.SingleRow);
        Assert.That(reader.Read(), Is.True);
        Assert.That(reader.GetString(0), Is.EqualTo(val1));
    }

    enum Fruit { Apple, Cherry, Plum }

    [Test, Description("Tests parameter derivation for mapped enum parameters in parameterized queries (CommandType.Text)")]
    public async Task DeriveParameters_text_mapped_enum()
    {
        using var conn = await OpenConnectionAsync();
        await using var _ = await GetTempTypeName(conn, out var type);
        await conn.ExecuteNonQueryAsync($@"CREATE TYPE {type} AS ENUM ('apple', 'cherry', 'plum')");
        conn.ReloadTypes();
        conn.TypeMapper.MapEnum<Fruit>(type);

        var cmd = new NpgsqlCommand($"SELECT :x::{type}, :y::{type}[]", conn);
        const Fruit val1 = Fruit.Apple;
        var val2 = new Fruit[] { Fruit.Cherry, Fruit.Plum };

        NpgsqlCommandBuilder.DeriveParameters(cmd);
        Assert.That(cmd.Parameters, Has.Count.EqualTo(2));
        Assert.That(cmd.Parameters[0].ParameterName, Is.EqualTo("x"));
        Assert.That(cmd.Parameters[0].NpgsqlDbType, Is.EqualTo(NpgsqlDbType.Unknown));
        Assert.That(cmd.Parameters[0].PostgresType, Is.InstanceOf<PostgresEnumType>());
        Assert.That(cmd.Parameters[0].DataTypeName, Does.EndWith(type));
        Assert.That(cmd.Parameters[1].ParameterName, Is.EqualTo("y"));
        Assert.That(cmd.Parameters[1].NpgsqlDbType, Is.EqualTo(NpgsqlDbType.Unknown));
        Assert.That(cmd.Parameters[1].PostgresType, Is.InstanceOf<PostgresArrayType>());
        Assert.That(cmd.Parameters[1].DataTypeName, Does.EndWith(type + "[]"));
        cmd.Parameters[0].Value = val1;
        cmd.Parameters[1].Value = val2;
        using var reader = await cmd.ExecuteReaderAsync(CommandBehavior.SingleResult | CommandBehavior.SingleRow);
        Assert.That(reader.Read(), Is.True);
        Assert.That(reader.GetFieldValue<Fruit>(0), Is.EqualTo(val1));
        Assert.That(reader.GetFieldValue<Fruit[]>(1), Is.EqualTo(val2));
    }

    class SomeComposite
    {
        public int X { get; set; }

        [PgName("some_text")]
        public string SomeText { get; set; } = "";
    }

    [Test]
    public async Task DeriveParameters_text_mapped_composite()
    {
        using var conn = await OpenConnectionAsync();
        await using var _ = await GetTempTypeName(conn, out var type);
        await conn.ExecuteNonQueryAsync($"CREATE TYPE {type} AS (x int, some_text text)");
        conn.ReloadTypes();
        conn.TypeMapper.MapComposite<SomeComposite>(type);

        var expected1 = new SomeComposite { X = 8, SomeText = "foo" };
        var expected2 = new[] {
            expected1,
            new SomeComposite {X = 9, SomeText = "bar"}
        };

        using var cmd = new NpgsqlCommand($"SELECT @p1::{type}, @p2::{type}[]", conn);
        NpgsqlCommandBuilder.DeriveParameters(cmd);
        Assert.That(cmd.Parameters, Has.Count.EqualTo(2));
        Assert.That(cmd.Parameters[0].ParameterName, Is.EqualTo("p1"));
        Assert.That(cmd.Parameters[0].NpgsqlDbType, Is.EqualTo(NpgsqlDbType.Unknown));
        Assert.That(cmd.Parameters[0].PostgresType, Is.InstanceOf<PostgresCompositeType>());
        Assert.That(cmd.Parameters[0].DataTypeName, Does.EndWith(type));
        var p1Fields = ((PostgresCompositeType)cmd.Parameters[0].PostgresType!).Fields;
        Assert.That(p1Fields[0].Name, Is.EqualTo("x"));
        Assert.That(p1Fields[1].Name, Is.EqualTo("some_text"));

        Assert.That(cmd.Parameters[1].ParameterName, Is.EqualTo("p2"));
        Assert.That(cmd.Parameters[1].NpgsqlDbType, Is.EqualTo(NpgsqlDbType.Unknown));
        Assert.That(cmd.Parameters[1].PostgresType, Is.InstanceOf<PostgresArrayType>());
        Assert.That(cmd.Parameters[1].DataTypeName, Does.EndWith(type + "[]"));
        var p2Element = ((PostgresArrayType)cmd.Parameters[1].PostgresType!).Element;
        Assert.That(p2Element, Is.InstanceOf<PostgresCompositeType>());
        Assert.That(p2Element.Name, Is.EqualTo(type));
        var p2Fields = ((PostgresCompositeType)p2Element).Fields;
        Assert.That(p2Fields[0].Name, Is.EqualTo("x"));
        Assert.That(p2Fields[1].Name, Is.EqualTo("some_text"));

        cmd.Parameters[0].Value = expected1;
        cmd.Parameters[1].Value = expected2;
        using var reader = await cmd.ExecuteReaderAsync(CommandBehavior.SingleResult | CommandBehavior.SingleRow);
        Assert.That(reader.Read(), Is.True);
        Assert.That(reader.GetFieldValue<SomeComposite>(0).SomeText, Is.EqualTo(expected1.SomeText));
        Assert.That(reader.GetFieldValue<SomeComposite>(0).X, Is.EqualTo(expected1.X));
        for (var i = 0; i < 2; i++)
        {
            Assert.That(reader.GetFieldValue<SomeComposite[]>(1)[i].SomeText, Is.EqualTo(expected2[i].SomeText));
            Assert.That(reader.GetFieldValue<SomeComposite[]>(1)[i].X, Is.EqualTo(expected2[i].X));
        }
    }

    #endregion

    [Test, IssueLink("https://github.com/npgsql/npgsql/issues/1591")]
    public async Task Get_update_command_infers_parameters_with_NpgsqDbType()
    {
        using var conn = await OpenConnectionAsync();
        await using var _ = await GetTempTableName(conn, out var table);
        await conn.ExecuteNonQueryAsync($@"
CREATE TABLE {table} (
    Cod varchar(5) NOT NULL,
    Descr varchar(40),
    Data date,
    DataOra timestamp,
    Intero smallInt NOT NULL,
    Decimale money,
    Singolo float,
    Booleano bit,
    Nota varchar(255),
    BigIntArr bigint[],
    VarCharArr character varying(20)[],
    PRIMARY KEY (Cod)
);
INSERT INTO {table} VALUES('key1', 'description', '2018-07-03', '2018-07-03 07:02:00', 123, 123.4, 1234.5, B'1', 'note')");

        var daDataAdapter =
            new NpgsqlDataAdapter(
                $"SELECT Cod, Descr, Data, DataOra, Intero, Decimale, Singolo, Booleano, Nota, BigIntArr, VarCharArr FROM {table}", conn);

        var cbCommandBuilder = new NpgsqlCommandBuilder(daDataAdapter);
        var dtTable = new DataTable();

        daDataAdapter.InsertCommand = cbCommandBuilder.GetInsertCommand();
        daDataAdapter.UpdateCommand = cbCommandBuilder.GetUpdateCommand();
        daDataAdapter.DeleteCommand = cbCommandBuilder.GetDeleteCommand();

        Assert.That(daDataAdapter.UpdateCommand.Parameters[0].NpgsqlDbType, Is.EqualTo(NpgsqlDbType.Varchar));
        Assert.That(daDataAdapter.UpdateCommand.Parameters[1].NpgsqlDbType, Is.EqualTo(NpgsqlDbType.Varchar));
        Assert.That(daDataAdapter.UpdateCommand.Parameters[2].NpgsqlDbType, Is.EqualTo(NpgsqlDbType.Date));
        Assert.That(daDataAdapter.UpdateCommand.Parameters[3].NpgsqlDbType, Is.EqualTo(NpgsqlDbType.Timestamp));
        Assert.That(daDataAdapter.UpdateCommand.Parameters[4].NpgsqlDbType, Is.EqualTo(NpgsqlDbType.Smallint));
        Assert.That(daDataAdapter.UpdateCommand.Parameters[5].NpgsqlDbType, Is.EqualTo(NpgsqlDbType.Money));
        Assert.That(daDataAdapter.UpdateCommand.Parameters[6].NpgsqlDbType, Is.EqualTo(NpgsqlDbType.Double));
        Assert.That(daDataAdapter.UpdateCommand.Parameters[7].NpgsqlDbType, Is.EqualTo(NpgsqlDbType.Bit));
        Assert.That(daDataAdapter.UpdateCommand.Parameters[8].NpgsqlDbType, Is.EqualTo(NpgsqlDbType.Varchar));
        Assert.That(daDataAdapter.UpdateCommand.Parameters[9].NpgsqlDbType, Is.EqualTo(NpgsqlDbType.Array | NpgsqlDbType.Bigint));
        Assert.That(daDataAdapter.UpdateCommand.Parameters[10].NpgsqlDbType, Is.EqualTo(NpgsqlDbType.Array | NpgsqlDbType.Varchar));

        Assert.That(daDataAdapter.UpdateCommand.Parameters[11].NpgsqlDbType, Is.EqualTo(NpgsqlDbType.Varchar));
        Assert.That(daDataAdapter.UpdateCommand.Parameters[13].NpgsqlDbType, Is.EqualTo(NpgsqlDbType.Varchar));
        Assert.That(daDataAdapter.UpdateCommand.Parameters[15].NpgsqlDbType, Is.EqualTo(NpgsqlDbType.Date));
        Assert.That(daDataAdapter.UpdateCommand.Parameters[17].NpgsqlDbType, Is.EqualTo(NpgsqlDbType.Timestamp));
        Assert.That(daDataAdapter.UpdateCommand.Parameters[18].NpgsqlDbType, Is.EqualTo(NpgsqlDbType.Smallint));
        Assert.That(daDataAdapter.UpdateCommand.Parameters[20].NpgsqlDbType, Is.EqualTo(NpgsqlDbType.Money));
        Assert.That(daDataAdapter.UpdateCommand.Parameters[22].NpgsqlDbType, Is.EqualTo(NpgsqlDbType.Double));
        Assert.That(daDataAdapter.UpdateCommand.Parameters[24].NpgsqlDbType, Is.EqualTo(NpgsqlDbType.Bit));
        Assert.That(daDataAdapter.UpdateCommand.Parameters[26].NpgsqlDbType, Is.EqualTo(NpgsqlDbType.Varchar));
        Assert.That(daDataAdapter.UpdateCommand.Parameters[28].NpgsqlDbType, Is.EqualTo(NpgsqlDbType.Array | NpgsqlDbType.Bigint));
        Assert.That(daDataAdapter.UpdateCommand.Parameters[30].NpgsqlDbType, Is.EqualTo(NpgsqlDbType.Array | NpgsqlDbType.Varchar));

        daDataAdapter.Fill(dtTable);

        var row = dtTable.Rows[0];

        Assert.That(row[0], Is.EqualTo("key1"));
        Assert.That(row[1], Is.EqualTo("description"));
        Assert.That(row[2], Is.EqualTo(new DateTime(2018, 7, 3)));
        Assert.That(row[3], Is.EqualTo(new DateTime(2018, 7, 3, 7, 2, 0)));
        Assert.That(row[4], Is.EqualTo(123));
        Assert.That(row[5], Is.EqualTo(123.4));
        Assert.That(row[6], Is.EqualTo(1234.5));
        Assert.That(row[7], Is.EqualTo(true));
        Assert.That(row[8], Is.EqualTo("note"));

        dtTable.Rows[0]["Singolo"] = 1.1D;

        Assert.That(daDataAdapter.Update(dtTable), Is.EqualTo(1));
    }

    [Test, IssueLink("https://github.com/npgsql/npgsql/issues/2560")]
    public async Task Get_update_command_with_column_aliases()
    {
        using var conn = await OpenConnectionAsync();
        await using var _ = await GetTempTableName(conn, out var table);

        await conn.ExecuteNonQueryAsync($@"
CREATE TEMP TABLE {table} (
    Cod varchar(5) NOT NULL,
    Descr varchar(40),
    Data date,
    CONSTRAINT PK_test_Cod PRIMARY KEY (Cod)
)");

        using var cmd = new NpgsqlCommand($"SELECT Cod as CodAlias, Descr as DescrAlias, Data as DataAlias FROM {table}", conn);
        using var daDataAdapter = new NpgsqlDataAdapter(cmd);
        using var cbCommandBuilder = new NpgsqlCommandBuilder(daDataAdapter);

        daDataAdapter.UpdateCommand = cbCommandBuilder.GetUpdateCommand();
        Assert.True(daDataAdapter.UpdateCommand.CommandText.Contains("SET \"cod\" = @p1, \"descr\" = @p2, \"data\" = @p3 WHERE ((\"cod\" = @p4) AND ((@p5 = 1 AND \"descr\" IS NULL) OR (\"descr\" = @p6)) AND ((@p7 = 1 AND \"data\" IS NULL) OR (\"data\" = @p8)))"));
    }

    [Test, IssueLink("https://github.com/npgsql/npgsql/issues/2846")]
    public async Task Get_update_command_with_array_column_type()
    {
        using var conn = await OpenConnectionAsync();
        await using var _ = await GetTempTableName(conn, out var table);
        await conn.ExecuteNonQueryAsync($@"
CREATE TABLE {table} (
Cod varchar(5) NOT NULL,
Vettore character varying(20)[],
CONSTRAINT PK_test_Cod PRIMARY KEY (Cod)
)");
        using var daDataAdapter = new NpgsqlDataAdapter($"SELECT cod, vettore FROM {table} ORDER By cod", conn);
        using var cbCommandBuilder = new NpgsqlCommandBuilder(daDataAdapter);
        var dtTable = new DataTable();

        cbCommandBuilder.SetAllValues = true;

        daDataAdapter.UpdateCommand = cbCommandBuilder.GetUpdateCommand();

        daDataAdapter.Fill(dtTable);
        dtTable.Rows.Add();
        dtTable.Rows[0]["cod"] = '0';
        dtTable.Rows[0]["vettore"] = new[] { "aaa", "bbb" };

        daDataAdapter.Update(dtTable);
    }
}<|MERGE_RESOLUTION|>--- conflicted
+++ resolved
@@ -495,57 +495,6 @@
             $@"INSERT INTO {table} VALUES(:x, 'some value');
                     UPDATE {table} SET val = 'changed value' WHERE id = @y::double precision;
                     SELECT val FROM {table} WHERE id = :z::numeric;",
-<<<<<<< HEAD
-                conn);
-            NpgsqlCommandBuilder.DeriveParameters(cmd);
-            Assert.That(cmd.Parameters, Has.Count.EqualTo(3));
-            Assert.That(cmd.Parameters[0].ParameterName, Is.EqualTo("x"));
-            Assert.That(cmd.Parameters[1].ParameterName, Is.EqualTo("y"));
-            Assert.That(cmd.Parameters[2].ParameterName, Is.EqualTo("z"));
-            Assert.That(cmd.Parameters[0].NpgsqlDbType, Is.EqualTo(NpgsqlDbType.Integer));
-            Assert.That(cmd.Parameters[1].NpgsqlDbType, Is.EqualTo(NpgsqlDbType.Double));
-            Assert.That(cmd.Parameters[2].NpgsqlDbType, Is.EqualTo(NpgsqlDbType.Numeric));
-
-            cmd.Parameters[0].Value = 42;
-            cmd.Parameters[1].Value = 42d;
-            cmd.Parameters[2].Value = 42;
-            var retVal = await cmd.ExecuteScalarAsync();
-            Assert.That(retVal, Is.EqualTo("changed value"));
-        }
-
-        [Test, Description("Tests parameter derivation a parameterized query (CommandType.Text) that is already prepared.")]
-        public async Task DeriveTextCommandParameters_PreparedStatement()
-        {
-            const string query = "SELECT @p::integer";
-            const int answer = 42;
-            using var conn = await OpenConnectionAsync();
-
-            conn.Connector!.PreparedStatementManager.NumPrepared = 0;
-
-            using var cmd = new NpgsqlCommand(query, conn);
-            cmd.Parameters.AddWithValue("@p", NpgsqlDbType.Integer, answer);
-            cmd.Prepare();
-            Assert.That(conn.Connector!.PreparedStatementManager.NumPrepared, Is.EqualTo(1));
-
-            var ex = Assert.Throws<NpgsqlException>(() =>
-            {
-                // Derive parameters for the already prepared statement
-                NpgsqlCommandBuilder.DeriveParameters(cmd);
-
-            })!;
-
-            Assert.That(ex.Message, Is.EqualTo("Deriving parameters isn't supported for commands that are already prepared."));
-
-            // We leave the command intact when throwing so it should still be useable
-            Assert.That(cmd.Parameters.Count, Is.EqualTo(1));
-            Assert.That(cmd.Parameters[0].ParameterName, Is.EqualTo("@p"));
-            Assert.That(conn.Connector.PreparedStatementManager.NumPrepared, Is.EqualTo(1));
-            cmd.Parameters["@p"].Value = answer;
-            Assert.That(await cmd.ExecuteScalarAsync(), Is.EqualTo(answer));
-
-            conn.UnprepareAll();
-        }
-=======
             conn);
         NpgsqlCommandBuilder.DeriveParameters(cmd);
         Assert.That(cmd.Parameters, Has.Count.EqualTo(3));
@@ -562,7 +511,6 @@
         var retVal = await cmd.ExecuteScalarAsync();
         Assert.That(retVal, Is.EqualTo("changed value"));
     }
->>>>>>> e1fb3df4
 
     [Test, Description("Tests parameter derivation a parameterized query (CommandType.Text) that is already prepared.")]
     public async Task DeriveParameters_text_prepared_statement()
@@ -570,6 +518,7 @@
         const string query = "SELECT @p::integer";
         const int answer = 42;
         using var conn = await OpenConnectionAsync();
+        conn.Connector!.PreparedStatementManager.NumPrepared = 0;
         using var cmd = new NpgsqlCommand(query, conn);
         cmd.Parameters.AddWithValue("@p", NpgsqlDbType.Integer, answer);
         cmd.Prepare();
