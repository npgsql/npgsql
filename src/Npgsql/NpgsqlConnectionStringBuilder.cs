#region License
// The PostgreSQL License
//
// Copyright (C) 2018 The Npgsql Development Team
//
// Permission to use, copy, modify, and distribute this software and its
// documentation for any purpose, without fee, and without a written
// agreement is hereby granted, provided that the above copyright notice
// and this paragraph and the following two paragraphs appear in all copies.
//
// IN NO EVENT SHALL THE NPGSQL DEVELOPMENT TEAM BE LIABLE TO ANY PARTY
// FOR DIRECT, INDIRECT, SPECIAL, INCIDENTAL, OR CONSEQUENTIAL DAMAGES,
// INCLUDING LOST PROFITS, ARISING OUT OF THE USE OF THIS SOFTWARE AND ITS
// DOCUMENTATION, EVEN IF THE NPGSQL DEVELOPMENT TEAM HAS BEEN ADVISED OF
// THE POSSIBILITY OF SUCH DAMAGE.
//
// THE NPGSQL DEVELOPMENT TEAM SPECIFICALLY DISCLAIMS ANY WARRANTIES,
// INCLUDING, BUT NOT LIMITED TO, THE IMPLIED WARRANTIES OF MERCHANTABILITY
// AND FITNESS FOR A PARTICULAR PURPOSE. THE SOFTWARE PROVIDED HEREUNDER IS
// ON AN "AS IS" BASIS, AND THE NPGSQL DEVELOPMENT TEAM HAS NO OBLIGATIONS
// TO PROVIDE MAINTENANCE, SUPPORT, UPDATES, ENHANCEMENTS, OR MODIFICATIONS.
#endregion

using System;
using System.Collections;
using System.Collections.Generic;
using System.ComponentModel;
using System.Data.Common;
using System.Diagnostics;
using System.Linq;
using System.Reflection;
using JetBrains.Annotations;

namespace Npgsql
{
    /// <summary>
    /// Provides a simple way to create and manage the contents of connection strings used by
    /// the <see cref="NpgsqlConnection"/> class.
    /// </summary>
    public sealed class NpgsqlConnectionStringBuilder : DbConnectionStringBuilder, IDictionary<string, object>
    {
        #region Fields

        /// <summary>
        /// Makes all valid keywords for a property to that property (e.g. User Name -> Username, UserId -> Username...)
        /// </summary>
        static readonly Dictionary<string, PropertyInfo> PropertiesByKeyword;

        /// <summary>
        /// Maps CLR property names (e.g. BufferSize) to their canonical keyword name, which is the
        /// property's [DisplayName] (e.g. Buffer Size)
        /// </summary>
        static readonly Dictionary<string, string> PropertyNameToCanonicalKeyword;

        /// <summary>
        /// Maps each property to its [DefaultValue]
        /// </summary>
        static readonly Dictionary<PropertyInfo, object> PropertyDefaults;

        #endregion

        #region Constructors

        /// <summary>
        /// Initializes a new instance of the NpgsqlConnectionStringBuilder class.
        /// </summary>
        public NpgsqlConnectionStringBuilder() { Init(); }

        /// <summary>
        /// Initializes a new instance of the NpgsqlConnectionStringBuilder class, optionally using ODBC rules for quoting values.
        /// </summary>
        /// <param name="useOdbcRules">true to use {} to delimit fields; false to use quotation marks.</param>
        public NpgsqlConnectionStringBuilder(bool useOdbcRules) : base(useOdbcRules) { Init(); }

        /// <summary>
        /// Initializes a new instance of the NpgsqlConnectionStringBuilder class and sets its <see cref="DbConnectionStringBuilder.ConnectionString"/>.
        /// </summary>
        public NpgsqlConnectionStringBuilder(string connectionString)
        {
            Init();
            ConnectionString = connectionString;
        }

        void Init()
        {
            // Set the strongly-typed properties to their default values
            foreach (var kv in PropertyDefaults)
                kv.Key.SetValue(this, kv.Value);
            // Setting the strongly-typed properties here also set the string-based properties in the base class.
            // Clear them (default settings = empty connection string)
            base.Clear();
        }

        #endregion

        #region Static initialization

        static NpgsqlConnectionStringBuilder()
        {
            var properties = typeof(NpgsqlConnectionStringBuilder)
                .GetProperties()
                .Where(p => p.GetCustomAttribute<NpgsqlConnectionStringPropertyAttribute>() != null)
                .ToArray();

            Debug.Assert(properties.All(p => p.CanRead && p.CanWrite));
            Debug.Assert(properties.All(p => p.GetCustomAttribute<DisplayNameAttribute>() != null));

            PropertiesByKeyword = (
                from p in properties
                let displayName = p.GetCustomAttribute<DisplayNameAttribute>().DisplayName.ToUpperInvariant()
                let propertyName = p.Name.ToUpperInvariant()
                from k in new[] { displayName }
                  .Concat(propertyName != displayName ? new[] { propertyName } : EmptyStringArray )
                  .Concat(p.GetCustomAttribute<NpgsqlConnectionStringPropertyAttribute>().Synonyms
                    .Select(a => a.ToUpperInvariant())
                  )
                  .Select(k => new { Property = p, Keyword = k })
                select k
            ).ToDictionary(t => t.Keyword, t => t.Property);

            PropertyNameToCanonicalKeyword = properties.ToDictionary(
                p => p.Name,
                p => p.GetCustomAttribute<DisplayNameAttribute>().DisplayName
            );

            PropertyDefaults = properties
                .Where(p => p.GetCustomAttribute<ObsoleteAttribute>() == null)
                .ToDictionary(
                p => p,
                p => p.GetCustomAttribute<DefaultValueAttribute>() != null
                    ? p.GetCustomAttribute<DefaultValueAttribute>().Value
                    : (p.PropertyType.GetTypeInfo().IsValueType ? Activator.CreateInstance(p.PropertyType) : null)
            );
        }

        #endregion

        #region Non-static property handling

        /// <summary>
        /// Gets or sets the value associated with the specified key.
        /// </summary>
        /// <param name="keyword">The key of the item to get or set.</param>
        /// <returns>The value associated with the specified key.</returns>
        public override object this[[NotNull] string keyword]
        {
            get
            {
                if (!TryGetValue(keyword, out var value))
                    throw new ArgumentException("Keyword not supported: " + keyword, nameof(keyword));
                return value;
            }
            set
            {
                if (value == null) {
                    Remove(keyword);
                    return;
                }

                var p = GetProperty(keyword);
                try {
                    object convertedValue;
                    if (p.PropertyType.GetTypeInfo().IsEnum && value is string) {
                        convertedValue = Enum.Parse(p.PropertyType, (string)value);
                    } else {
                        convertedValue = Convert.ChangeType(value, p.PropertyType);
                    }
                    p.SetValue(this, convertedValue);
                } catch (Exception e) {
                    throw new ArgumentException("Couldn't set " + keyword, keyword, e);
                }
            }
        }

        /// <summary>
        /// Adds an item to the <see cref="NpgsqlConnectionStringBuilder"/>.
        /// </summary>
        /// <param name="item">The key-value pair to be added.</param>
        public void Add(KeyValuePair<string, object> item)
            => this[item.Key] = item.Value;

        /// <summary>
        /// Removes the entry with the specified key from the DbConnectionStringBuilder instance.
        /// </summary>
        /// <param name="keyword">The key of the key/value pair to be removed from the connection string in this DbConnectionStringBuilder.</param>
        /// <returns><b>true</b> if the key existed within the connection string and was removed; <b>false</b> if the key did not exist.</returns>
        public override bool Remove([NotNull] string keyword)
        {
            var p = GetProperty(keyword);
            var cannonicalName = PropertyNameToCanonicalKeyword[p.Name];
            var removed = base.ContainsKey(cannonicalName);
            // Note that string property setters call SetValue, which itself calls base.Remove().
            p.SetValue(this, PropertyDefaults[p]);
            base.Remove(cannonicalName);
            return removed;
        }

        /// <summary>
        /// Removes the entry from the DbConnectionStringBuilder instance.
        /// </summary>
        /// <param name="item">The key/value pair to be removed from the connection string in this DbConnectionStringBuilder.</param>
        /// <returns><b>true</b> if the key existed within the connection string and was removed; <b>false</b> if the key did not exist.</returns>
        public bool Remove(KeyValuePair<string, object> item)
            => Remove(item.Key);

        /// <summary>
        /// Clears the contents of the <see cref="NpgsqlConnectionStringBuilder"/> instance.
        /// </summary>
        public override void Clear()
        {
            Debug.Assert(Keys != null);
            foreach (var k in Keys.ToArray()) {
                Remove(k);
            }
        }

        /// <summary>
        /// Determines whether the <see cref="NpgsqlConnectionStringBuilder"/> contains a specific key.
        /// </summary>
        /// <param name="keyword">The key to locate in the <see cref="NpgsqlConnectionStringBuilder"/>.</param>
        /// <returns><b>true</b> if the <see cref="NpgsqlConnectionStringBuilder"/> contains an entry with the specified key; otherwise <b>false</b>.</returns>
        public override bool ContainsKey([CanBeNull] string keyword)
        {
            if (keyword == null)
                throw new ArgumentNullException(nameof(keyword));

            return PropertiesByKeyword.ContainsKey(keyword.ToUpperInvariant());
        }

        /// <summary>
        /// Determines whether the <see cref="NpgsqlConnectionStringBuilder"/> contains a specific key-value pair.
        /// </summary>
        /// <param name="item">The itemto locate in the <see cref="NpgsqlConnectionStringBuilder"/>.</param>
        /// <returns><b>true</b> if the <see cref="NpgsqlConnectionStringBuilder"/> contains the entry; otherwise <b>false</b>.</returns>
        public bool Contains(KeyValuePair<string, object> item)
        {
            return TryGetValue(item.Key, out var value) &&
                ((value == null && item.Value == null) || (value != null && value.Equals(item.Value)));
        }

        PropertyInfo GetProperty(string keyword)
        {
            if (!PropertiesByKeyword.TryGetValue(keyword.ToUpperInvariant(), out var p))
                throw new ArgumentException("Keyword not supported: " + keyword, nameof(keyword));
            return p;
        }

        /// <summary>
        /// Retrieves a value corresponding to the supplied key from this <see cref="NpgsqlConnectionStringBuilder"/>.
        /// </summary>
        /// <param name="keyword">The key of the item to retrieve.</param>
        /// <param name="value">The value corresponding to the key.</param>
        /// <returns><b>true</b> if keyword was found within the connection string, <b>false</b> otherwise.</returns>
        public override bool TryGetValue([NotNull] string keyword, [CanBeNull] out object value)
        {
            if (keyword == null)
                throw new ArgumentNullException(nameof(keyword));

            if (!PropertiesByKeyword.ContainsKey(keyword.ToUpperInvariant()))
            {
                value = null;
                return false;
            }

            value = GetProperty(keyword).GetValue(this) ?? "";
            return true;

        }

        void SetValue(string propertyName, [CanBeNull] object value)
        {
            var canonicalKeyword = PropertyNameToCanonicalKeyword[propertyName];
            if (value == null) {
                base.Remove(canonicalKeyword);
            } else {
                base[canonicalKeyword] = value;
            }
        }

        #endregion

        #region Properties - Connection

        /// <summary>
        /// The hostname or IP address of the PostgreSQL server to connect to.
        /// </summary>
        [Category("Connection")]
        [Description("The hostname or IP address of the PostgreSQL server to connect to.")]
        [DisplayName("Host")]
        [NpgsqlConnectionStringProperty("Server")]
        [CanBeNull]
        public string Host
        {
            get => _host;
            set
            {
                _host = value;
                SetValue(nameof(Host), value);
            }
        }
        string _host;

        /// <summary>
        /// The TCP/IP port of the PostgreSQL server.
        /// </summary>
        [Category("Connection")]
        [Description("The TCP port of the PostgreSQL server.")]
        [DisplayName("Port")]
        [NpgsqlConnectionStringProperty]
        [DefaultValue(NpgsqlConnection.DefaultPort)]
        public int Port
        {
            get => _port;
            set
            {
                if (value <= 0)
                    throw new ArgumentOutOfRangeException(nameof(value), value, "Invalid port: " + value);

                _port = value;
                SetValue(nameof(Port), value);
            }
        }
        int _port;

        ///<summary>
        /// The PostgreSQL database to connect to.
        /// </summary>
        [Category("Connection")]
        [Description("The PostgreSQL database to connect to.")]
        [DisplayName("Database")]
        [NpgsqlConnectionStringProperty("DB")]
        [CanBeNull]
        public string Database
        {
            get => _database;
            set
            {
                _database = value;
                SetValue(nameof(Database), value);
            }
        }
        string _database;

        /// <summary>
        /// The username to connect with. Not required if using IntegratedSecurity.
        /// </summary>
        [Category("Connection")]
        [Description("The username to connect with. Not required if using IntegratedSecurity.")]
        [DisplayName("Username")]
        [NpgsqlConnectionStringProperty("User Name", "UserId", "User Id", "UID")]
        [CanBeNull]
        public string Username
        {
            get => _username;
            set
            {
                _username = value;
                SetValue(nameof(Username), value);
            }
        }
        string _username;

        /// <summary>
        /// The password to connect with. Not required if using IntegratedSecurity.
        /// </summary>
        [Category("Connection")]
        [Description("The password to connect with. Not required if using IntegratedSecurity.")]
        [PasswordPropertyText(true)]
        [DisplayName("Password")]
        [NpgsqlConnectionStringProperty("PSW", "PWD")]
        [CanBeNull]
        public string Password
        {
            get => _password;
            set
            {
                _password = value;
                SetValue(nameof(Password), value);
            }
        }
        string _password;

        /// <summary>
        /// Path to a PostgreSQL password file (PGPASSFILE), from which the password would be taken.
        /// </summary>
        [Category("Connection")]
        [Description("Path to a PostgreSQL password file (PGPASSFILE), from which the password would be taken.")]
        [DisplayName("Passfile")]
        [NpgsqlConnectionStringProperty]
        [CanBeNull]
        public string Passfile
        {
            get => _passfile;
            set
            {
                _passfile = value;
                SetValue(nameof(Passfile), value);
            }
        }

        string _passfile;

        /// <summary>
        /// The optional application name parameter to be sent to the backend during connection initiation.
        /// </summary>
        [Category("Connection")]
        [Description("The optional application name parameter to be sent to the backend during connection initiation")]
        [DisplayName("Application Name")]
        [NpgsqlConnectionStringProperty]
        public string ApplicationName
        {
            get => _applicationName;
            set
            {
                _applicationName = value;
                SetValue(nameof(ApplicationName), value);
            }
        }
        string _applicationName;

        /// <summary>
        /// Whether to enlist in an ambient TransactionScope.
        /// </summary>
        [Category("Connection")]
        [Description("Whether to enlist in an ambient TransactionScope.")]
        [DisplayName("Enlist")]
        [DefaultValue(true)]
        [NpgsqlConnectionStringProperty]
        public bool Enlist
        {
            get => _enlist;
            set
            {
                _enlist = value;
                SetValue(nameof(Enlist), value);
            }
        }
        bool _enlist;

        /// <summary>
        /// Gets or sets the schema search path.
        /// </summary>
        [Category("Connection")]
        [Description("Gets or sets the schema search path.")]
        [DisplayName("Search Path")]
        [NpgsqlConnectionStringProperty]
        public string SearchPath
        {
            get => _searchpath;
            set
            {
                _searchpath = value;
                SetValue(nameof(SearchPath), value);
            }
        }
        string _searchpath;

        /// <summary>
        /// Gets or sets the client_encoding parameter.
        /// </summary>
        [Category("Connection")]
        [Description("Gets or sets the client_encoding parameter.")]
        [DisplayName("Client Encoding")]
        [NpgsqlConnectionStringProperty]
        [CanBeNull]
        public string ClientEncoding
        {
            get => _clientEncoding;
            set
            {
                _clientEncoding = value;
                SetValue(nameof(ClientEncoding), value);
            }
        }
        string _clientEncoding;

        /// <summary>
        /// Gets or sets the .NET encoding that will be used to encode/decode PostgreSQL string data.
        /// </summary>
        [Category("Connection")]
        [Description("Gets or sets the .NET encoding that will be used to encode/decode PostgreSQL string data.")]
        [DisplayName("Encoding")]
        [DefaultValue("UTF8")]
        [NpgsqlConnectionStringProperty]
        public string Encoding
        {
            get => _encoding;
            set
            {
                _encoding = value;
                SetValue(nameof(Encoding), value);
            }
        }
        string _encoding;

        /// <summary>
<<<<<<< HEAD
        /// Gets or sets the replication mode.
        /// </summary>
        [Category("Connection")]
        [Description("Gets or sets the replication mode.")]
        [DisplayName("Replication Mode")]
        [DefaultValue(ReplicationMode.None)]
        [NpgsqlConnectionStringProperty]
        public ReplicationMode ReplicationMode
        {
            get => _replicationMode;
            set
            {
                _replicationMode = value;
                SetValue(nameof(ReplicationMode), value);
            }
        }
        ReplicationMode _replicationMode;
=======
        /// Gets or sets the PostgreSQL session timezone, in Olson/IANA database format.
        /// </summary>
        [Category("Connection")]
        [Description("Gets or sets the PostgreSQL session timezone, in Olson/IANA database format.")]
        [DisplayName("Timezone")]
        [NpgsqlConnectionStringProperty]
        [CanBeNull]
        public string Timezone
        {
            get => _timezone;
            set
            {
                _timezone = value;
                SetValue(nameof(Timezone), value);
            }
        }
        string _timezone;
>>>>>>> 764439d6

        #endregion

        #region Properties - Security

        /// <summary>
        /// Controls whether SSL is required, disabled or preferred, depending on server support.
        /// </summary>
        [Category("Security")]
        [Description("Controls whether SSL is required, disabled or preferred, depending on server support.")]
        [DisplayName("SSL Mode")]
        [NpgsqlConnectionStringProperty]
        public SslMode SslMode
        {
            get => _sslmode;
            set
            {
                _sslmode = value;
                SetValue(nameof(SslMode), value);
            }
        }
        SslMode _sslmode;

        /// <summary>
        /// Whether to trust the server certificate without validating it.
        /// </summary>
        [Category("Security")]
        [Description("Whether to trust the server certificate without validating it.")]
        [DisplayName("Trust Server Certificate")]
        [NpgsqlConnectionStringProperty]
        public bool TrustServerCertificate
        {
            get => _trustServerCertificate;
            set
            {
                _trustServerCertificate = value;
                SetValue(nameof(TrustServerCertificate), value);
            }
        }
        bool _trustServerCertificate;

        /// <summary>
        /// Whether to check the certificate revocation list during authentication.
        /// False by default.
        /// </summary>
        [Category("Security")]
        [Description("Whether to check the certificate revocation list during authentication.")]
        [DisplayName("Check Certificate Revocation")]
        [NpgsqlConnectionStringProperty]
        public bool CheckCertificateRevocation
        {
            get => _checkCertificateRevocation;
            set
            {
                _checkCertificateRevocation = value;
                SetValue(nameof(CheckCertificateRevocation), value);
            }
        }
        bool _checkCertificateRevocation;

        /// <summary>
        /// Whether to use Windows integrated security to log in.
        /// </summary>
        [Category("Security")]
        [Description("Whether to use Windows integrated security to log in.")]
        [DisplayName("Integrated Security")]
        [NpgsqlConnectionStringProperty]
        public bool IntegratedSecurity
        {
            get => _integratedSecurity;
            set
            {
                // No integrated security if we're on mono and .NET 4.5 because of ClaimsIdentity,
                // see https://github.com/npgsql/Npgsql/issues/133
                if (value && Type.GetType("Mono.Runtime") != null)
                    throw new NotSupportedException("IntegratedSecurity is currently unsupported on mono and .NET 4.5 (see https://github.com/npgsql/Npgsql/issues/133)");
                _integratedSecurity = value;
                SetValue(nameof(IntegratedSecurity), value);
            }
        }
        bool _integratedSecurity;

        /// <summary>
        /// The Kerberos service name to be used for authentication.
        /// </summary>
        [Category("Security")]
        [Description("The Kerberos service name to be used for authentication.")]
        [DisplayName("Kerberos Service Name")]
        [NpgsqlConnectionStringProperty("Krbsrvname")]
        [DefaultValue("postgres")]
        public string KerberosServiceName
        {
            get => _kerberosServiceName;
            set
            {
                _kerberosServiceName = value;
                SetValue(nameof(KerberosServiceName), value);
            }
        }
        string _kerberosServiceName;

        /// <summary>
        /// The Kerberos realm to be used for authentication.
        /// </summary>
        [Category("Security")]
        [Description("The Kerberos realm to be used for authentication.")]
        [DisplayName("Include Realm")]
        [NpgsqlConnectionStringProperty]
        public bool IncludeRealm
        {
            get => _includeRealm;
            set
            {
                _includeRealm = value;
                SetValue(nameof(IncludeRealm), value);
            }
        }
        bool _includeRealm;

        /// <summary>
        /// Gets or sets a Boolean value that indicates if security-sensitive information, such as the password, is not returned as part of the connection if the connection is open or has ever been in an open state.
        /// </summary>
        [Category("Security")]
        [Description("Gets or sets a Boolean value that indicates if security-sensitive information, such as the password, is not returned as part of the connection if the connection is open or has ever been in an open state.")]
        [DisplayName("Persist Security Info")]
        [NpgsqlConnectionStringProperty]
        public bool PersistSecurityInfo
        {
            get => _persistSecurityInfo;
            set
            {
                _persistSecurityInfo = value;
                SetValue(nameof(PersistSecurityInfo), value);
            }
        }
        bool _persistSecurityInfo;

        #endregion

        #region Properties - Pooling

        /// <summary>
        /// Whether connection pooling should be used.
        /// </summary>
        [Category("Pooling")]
        [Description("Whether connection pooling should be used.")]
        [DisplayName("Pooling")]
        [NpgsqlConnectionStringProperty]
        [DefaultValue(true)]
        public bool Pooling
        {
            get => _pooling;
            set
            {
                _pooling = value;
                SetValue(nameof(Pooling), value);
            }
        }
        bool _pooling;

        /// <summary>
        /// The minimum connection pool size.
        /// </summary>
        [Category("Pooling")]
        [Description("The minimum connection pool size.")]
        [DisplayName("Minimum Pool Size")]
        [NpgsqlConnectionStringProperty]
        [DefaultValue(0)]
        public int MinPoolSize
        {
            get => _minPoolSize;
            set
            {
                if (value < 0 || value > ConnectorPool.PoolSizeLimit)
                    throw new ArgumentOutOfRangeException(nameof(value), value, "MinPoolSize must be between 0 and " + ConnectorPool.PoolSizeLimit);

                _minPoolSize = value;
                SetValue(nameof(MinPoolSize), value);
            }
        }
        int _minPoolSize;

        /// <summary>
        /// The maximum connection pool size.
        /// </summary>
        [Category("Pooling")]
        [Description("The maximum connection pool size.")]
        [DisplayName("Maximum Pool Size")]
        [NpgsqlConnectionStringProperty]
        [DefaultValue(100)]
        public int MaxPoolSize
        {
            get => _maxPoolSize;
            set
            {
                if (value < 0 || value > ConnectorPool.PoolSizeLimit)
                    throw new ArgumentOutOfRangeException(nameof(value), value, "MaxPoolSize must be between 0 and " + ConnectorPool.PoolSizeLimit);

                _maxPoolSize = value;
                SetValue(nameof(MaxPoolSize), value);
            }
        }
        int _maxPoolSize;

        /// <summary>
        /// The time to wait before closing idle connections in the pool if the count
        /// of all connections exceeds MinPoolSize.
        /// </summary>
        /// <value>The time (in seconds) to wait. The default value is 300.</value>
        [Category("Pooling")]
        [Description("The time to wait before closing unused connections in the pool if the count of all connections exceeds MinPoolSize.")]
        [DisplayName("Connection Idle Lifetime")]
        [NpgsqlConnectionStringProperty]
        [DefaultValue(300)]
        public int ConnectionIdleLifetime
        {
            get => _connectionIdleLifetime;
            set
            {
                _connectionIdleLifetime = value;
                SetValue(nameof(ConnectionIdleLifetime), value);
            }
        }
        int _connectionIdleLifetime;

        /// <summary>
        /// How many seconds the pool waits before attempting to prune idle connections that are beyond
        /// idle lifetime (<see cref="ConnectionIdleLifetime"/>.
        /// </summary>
        /// <value>The interval (in seconds). The default value is 10.</value>
        [Category("Pooling")]
        [Description("How many seconds the pool waits before attempting to prune idle connections that are beyond idle lifetime.")]
        [DisplayName("Connection Pruning Interval")]
        [NpgsqlConnectionStringProperty]
        [DefaultValue(10)]
        public int ConnectionPruningInterval
        {
            get => _connectionPruningInterval;
            set
            {
                _connectionPruningInterval = value;
                SetValue(nameof(ConnectionPruningInterval), value);
            }
        }
        int _connectionPruningInterval;

        #endregion

        #region Properties - Timeouts

        /// <summary>
        /// The time to wait (in seconds) while trying to establish a connection before terminating the attempt and generating an error.
        /// Defaults to 15 seconds.
        /// </summary>
        [Category("Timeouts")]
        [Description("The time to wait (in seconds) while trying to establish a connection before terminating the attempt and generating an error.")]
        [DisplayName("Timeout")]
        [NpgsqlConnectionStringProperty]
        [DefaultValue(DefaultTimeout)]
        public int Timeout
        {
            get => _timeout;
            set
            {
                if (value < 0 || value > NpgsqlConnection.TimeoutLimit)
                    throw new ArgumentOutOfRangeException(nameof(value), value, "Timeout must be between 0 and " + NpgsqlConnection.TimeoutLimit);

                _timeout = value;
                SetValue(nameof(Timeout), value);
            }
        }
        int _timeout;

        internal const int DefaultTimeout = 15;

        /// <summary>
        /// The time to wait (in seconds) while trying to execute a command before terminating the attempt and generating an error.
        /// Defaults to 30 seconds.
        /// </summary>
        [Category("Timeouts")]
        [Description("The time to wait (in seconds) while trying to execute a command before terminating the attempt and generating an error. Set to zero for infinity.")]
        [DisplayName("Command Timeout")]
        [NpgsqlConnectionStringProperty]
        [DefaultValue(NpgsqlCommand.DefaultTimeout)]
        public int CommandTimeout
        {
            get => _commandTimeout;
            set
            {
                if (value < 0)
                    throw new ArgumentOutOfRangeException(nameof(value), value, "CommandTimeout can't be negative");

                _commandTimeout = value;
                SetValue(nameof(CommandTimeout), value);
            }
        }
        int _commandTimeout;

        /// <summary>
        /// The time to wait (in seconds) while trying to execute a an internal command before terminating the attempt and generating an error.
        /// </summary>
        [Category("Timeouts")]
        [Description("The time to wait (in seconds) while trying to execute a an internal command before terminating the attempt and generating an error. -1 uses CommandTimeout, 0 means no timeout.")]
        [DisplayName("Internal Command Timeout")]
        [NpgsqlConnectionStringProperty]
        [DefaultValue(-1)]
        public int InternalCommandTimeout
        {
            get => _internalCommandTimeout;
            set
            {
                if (value != 0 && value != -1 && value < NpgsqlConnector.MinimumInternalCommandTimeout)
                    throw new ArgumentOutOfRangeException(nameof(value), value,
                        $"InternalCommandTimeout must be >= {NpgsqlConnector.MinimumInternalCommandTimeout}, 0 (infinite) or -1 (use CommandTimeout)");

                _internalCommandTimeout = value;
                SetValue(nameof(InternalCommandTimeout), value);
            }
        }
        int _internalCommandTimeout;

        #endregion

        #region Properties - Entity Framework

        /// <summary>
        /// The database template to specify when creating a database in Entity Framework. If not specified,
        /// PostgreSQL defaults to "template1".
        /// </summary>
        /// <remarks>
        /// http://www.postgresql.org/docs/current/static/manage-ag-templatedbs.html
        /// </remarks>
        [Category("Entity Framework")]
        [Description("The database template to specify when creating a database in Entity Framework. If not specified, PostgreSQL defaults to \"template1\".")]
        [DisplayName("EF Template Database")]
        [NpgsqlConnectionStringProperty]
        public string EntityTemplateDatabase
        {
            get => _entityTemplateDatabase;
            set
            {
                _entityTemplateDatabase = value;
                SetValue(nameof(EntityTemplateDatabase), value);
            }
        }
        string _entityTemplateDatabase;

        /// <summary>
        /// The database admin to specify when creating and dropping a database in Entity Framework. This is needed because
        /// Npgsql needs to connect to a database in order to send the create/drop database command.
        /// If not specified, defaults to "template1". Check NpgsqlServices.UsingPostgresDBConnection for more information.
        /// </summary>
        [Category("Entity Framework")]
        [Description("The database admin to specify when creating and dropping a database in Entity Framework. If not specified, defaults to \"template1\".")]
        [DisplayName("EF Admin Database")]
        [NpgsqlConnectionStringProperty]
        public string EntityAdminDatabase
        {
            get => _entityAdminDatabase;
            set
            {
                _entityAdminDatabase = value;
                SetValue(nameof(EntityAdminDatabase), value);
            }
        }
        string _entityAdminDatabase;

        #endregion

        #region Properties - Advanced

        /// <summary>
        /// The number of seconds of connection inactivity before Npgsql sends a keepalive query.
        /// Set to 0 (the default) to disable.
        /// </summary>
        [Category("Advanced")]
        [Description("The number of seconds of connection inactivity before Npgsql sends a keepalive query.")]
        [DisplayName("Keepalive")]
        [NpgsqlConnectionStringProperty]
        public int KeepAlive
        {
            get => _keepAlive;
            set
            {
                if (value < 0)
                    throw new ArgumentOutOfRangeException(nameof(value), value, "KeepAlive can't be negative");

                _keepAlive = value;
                SetValue(nameof(KeepAlive), value);
            }
        }
        int _keepAlive;

        /// <summary>
        /// Whether to use TCP keepalive with system defaults if overrides isn't specified.
        /// </summary>
        [Category("Advanced")]
        [Description("Whether to use TCP keepalive with system defaults if overrides isn't specified.")]
        [DisplayName("TCP Keepalive")]
        [NpgsqlConnectionStringProperty]
        public bool TcpKeepAlive
        {
            get => _tcpKeepAlive;
            set
            {
                _tcpKeepAlive = value;
                SetValue(nameof(TcpKeepAlive), value);
            }
        }
        bool _tcpKeepAlive;

        /// <summary>
        /// The number of seconds of connection inactivity before a TCP keepalive query is sent.
        /// Use of this option is discouraged, use <see cref="KeepAlive"/> instead if possible.
        /// Set to 0 (the default) to disable. Supported only on Windows.
        /// </summary>
        [Category("Advanced")]
        [Description("The number of milliseconds of connection inactivity before a TCP keepalive query is sent.")]
        [DisplayName("TCP Keepalive Time")]
        [NpgsqlConnectionStringProperty]
        public int TcpKeepAliveTime
        {
            get => _tcpKeepAliveTime;
            set
            {
                if (value < 0)
                    throw new ArgumentOutOfRangeException(nameof(value), value, "TcpKeepAliveTime can't be negative");

                _tcpKeepAliveTime = value;
                SetValue(nameof(TcpKeepAliveTime), value);
            }
        }
        int _tcpKeepAliveTime;

        /// <summary>
        /// The interval, in milliseconds, between when successive keep-alive packets are sent if no acknowledgement is received.
        /// Defaults to the value of <see cref="TcpKeepAliveTime"/>. <see cref="TcpKeepAliveTime"/> must be non-zero as well.
        /// Supported only on Windows.
        /// </summary>
        [Category("Advanced")]
        [Description("The interval, in milliseconds, between when successive keep-alive packets are sent if no acknowledgement is received.")]
        [DisplayName("TCP Keepalive Interval")]
        [NpgsqlConnectionStringProperty]
        public int TcpKeepAliveInterval
        {
            get => _tcpKeepAliveInterval;
            set
            {
                if (value < 0)
                    throw new ArgumentOutOfRangeException(nameof(value), value, "TcpKeepAliveInterval can't be negative");

                _tcpKeepAliveInterval = value;
                SetValue(nameof(TcpKeepAliveInterval), value);
            }
        }
        int _tcpKeepAliveInterval;

        /// <summary>
        /// Determines the size of the internal buffer Npgsql uses when reading. Increasing may improve performance if transferring large values from the database.
        /// </summary>
        [Category("Advanced")]
        [Description("Determines the size of the internal buffer Npgsql uses when reading. Increasing may improve performance if transferring large values from the database.")]
        [DisplayName("Read Buffer Size")]
        [NpgsqlConnectionStringProperty]
        [DefaultValue(NpgsqlReadBuffer.DefaultSize)]
        public int ReadBufferSize
        {
            get => _readBufferSize;
            set
            {
                _readBufferSize = value;
                SetValue(nameof(ReadBufferSize), value);
            }
        }
        int _readBufferSize;

        /// <summary>
        /// Determines the size of the internal buffer Npgsql uses when writing. Increasing may improve performance if transferring large values to the database.
        /// </summary>
        [Category("Advanced")]
        [Description("Determines the size of the internal buffer Npgsql uses when writing. Increasing may improve performance if transferring large values to the database.")]
        [DisplayName("Write Buffer Size")]
        [NpgsqlConnectionStringProperty]
        [DefaultValue(NpgsqlWriteBuffer.DefaultSize)]
        public int WriteBufferSize
        {
            get => _writeBufferSize;
            set
            {
                _writeBufferSize = value;
                SetValue(nameof(WriteBufferSize), value);
            }
        }
        int _writeBufferSize;

        /// <summary>
        /// Determines the size of socket read buffer.
        /// </summary>
        [Category("Advanced")]
        [Description("Determines the size of socket receive buffer.")]
        [DisplayName("Socket Receive Buffer Size")]
        [NpgsqlConnectionStringProperty]
        [CanBeNull]
        public int SocketReceiveBufferSize
        {
            get => _socketReceiveBufferSize;
            set
            {
                _socketReceiveBufferSize = value;
                SetValue(nameof(SocketReceiveBufferSize), value);
            }
        }
        int _socketReceiveBufferSize;

        /// <summary>
        /// Determines the size of socket send buffer.
        /// </summary>
        [Category("Advanced")]
        [Description("Determines the size of socket send buffer.")]
        [DisplayName("Socket Send Buffer Size")]
        [NpgsqlConnectionStringProperty]
        public int SocketSendBufferSize
        {
            get => _socketSendBufferSize;
            set
            {
                _socketSendBufferSize = value;
                SetValue(nameof(SocketSendBufferSize), value);
            }
        }
        int _socketSendBufferSize;

        /// <summary>
        /// The maximum number SQL statements that can be automatically prepared at any given point.
        /// Beyond this number the least-recently-used statement will be recycled.
        /// Zero (the default) disables automatic preparation.
        /// </summary>
        [Category("Advanced")]
        [Description("The maximum number SQL statements that can be automatically prepared at any given point. Beyond this number the least-recently-used statement will be recycled. Zero (the default) disables automatic preparation.")]
        [DisplayName("Max Auto Prepare")]
        [NpgsqlConnectionStringProperty]
        public int MaxAutoPrepare
        {
            get => _maxAutoPrepare;
            set
            {
                if (value < 0)
                    throw new ArgumentOutOfRangeException(nameof(value), value, $"{nameof(MaxAutoPrepare)} cannot be negative");

                _maxAutoPrepare = value;
                SetValue(nameof(MaxAutoPrepare), value);
            }
        }
        int _maxAutoPrepare;

        /// <summary>
        /// The minimum number of usages an SQL statement is used before it's automatically prepared.
        /// Defaults to 5.
        /// </summary>
        [Category("Advanced")]
        [Description("The minimum number of usages an SQL statement is used before it's automatically prepared. Defaults to 5.")]
        [DisplayName("Auto Prepare Min Usages")]
        [NpgsqlConnectionStringProperty]
        [DefaultValue(5)]
        public int AutoPrepareMinUsages
        {
            get => _autoPrepareMinUsages;
            set
            {
                if (value < 1)
                    throw new ArgumentOutOfRangeException(nameof(value), value, $"{nameof(AutoPrepareMinUsages)} must be 1 or greater");

                _autoPrepareMinUsages = value;
                SetValue(nameof(AutoPrepareMinUsages), value);
            }
        }
        int _autoPrepareMinUsages;

        /// <summary>
        /// Writes connection performance information to performance counters.
        /// </summary>
        [Category("Advanced")]
        [Description("Writes connection performance information to performance counters.")]
        [DisplayName("Use Perf Counters")]
        [NpgsqlConnectionStringProperty]
        public bool UsePerfCounters
        {
            get => _usePerfCounters;
            set
            {
                _usePerfCounters = value;
                SetValue(nameof(UsePerfCounters), value);
            }
        }
        bool _usePerfCounters;

        /// <summary>
        /// If set to true, a pool connection's state won't be reset when it is closed (improves performance).
        /// Do not specify this unless you know what you're doing.
        /// </summary>
        [Category("Advanced")]
        [Description("If set to true, a pool connection's state won't be reset when it is closed (improves performance). Do not specify this unless you know what you're doing.")]
        [DisplayName("No Reset On Close")]
        [NpgsqlConnectionStringProperty]
        public bool NoResetOnClose
        {
            get => _noResetOnClose;
            set
            {
                _noResetOnClose = value;
                SetValue(nameof(NoResetOnClose), value);
            }
        }
        bool _noResetOnClose;

        /// <summary>
        /// Load table composite type definitions, and not just free-standing composite types.
        /// </summary>
        [Category("Advanced")]
        [Description("Load table composite type definitions, and not just free-standing composite types.")]
        [DisplayName("Load Table Composites")]
        [NpgsqlConnectionStringProperty]
        public bool LoadTableComposites
        {
            get => _loadTableComposites;
            set
            {
                _loadTableComposites = value;
                SetValue(nameof(LoadTableComposites), value);
            }
        }
        bool _loadTableComposites;

        #endregion

        #region Properties - Compatibility

        /// <summary>
        /// A compatibility mode for special PostgreSQL server types.
        /// </summary>
        [Category("Compatibility")]
        [Description("A compatibility mode for special PostgreSQL server types.")]
        [DisplayName("Server Compatibility Mode")]
        [NpgsqlConnectionStringProperty]
        public ServerCompatibilityMode ServerCompatibilityMode
        {
            get => _serverCompatibilityMode;
            set
            {
                _serverCompatibilityMode = value;
                SetValue(nameof(ServerCompatibilityMode), value);
            }
        }
        ServerCompatibilityMode _serverCompatibilityMode;

        /// <summary>
        /// Makes MaxValue and MinValue timestamps and dates readable as infinity and negative infinity.
        /// </summary>
        [Category("Compatibility")]
        [Description("Makes MaxValue and MinValue timestamps and dates readable as infinity and negative infinity.")]
        [DisplayName("Convert Infinity DateTime")]
        [NpgsqlConnectionStringProperty]
        public bool ConvertInfinityDateTime
        {
            get => _convertInfinityDateTime;
            set
            {
                _convertInfinityDateTime = value;
                SetValue(nameof(ConvertInfinityDateTime), value);
            }
        }
        bool _convertInfinityDateTime;

        #endregion

        #region Properties - Obsolete

        /// <summary>
        /// Obsolete, see http://www.npgsql.org/doc/release-notes/3.1.html
        /// </summary>
        [Category("Obsolete")]
        [Description("Obsolete, see http://www.npgsql.org/doc/release-notes/3.1.html")]
        [DisplayName("Connection Lifetime")]
        [NpgsqlConnectionStringProperty]
        [Obsolete("The ConnectionLifeTime parameter is no longer supported")]
        public int ConnectionLifeTime
        {
            get => 0;
            set => throw new NotSupportedException("The ConnectionLifeTime parameter is no longer supported. Please see http://www.npgsql.org/doc/release-notes/3.1.html");
        }

        /// <summary>
        /// Obsolete, see http://www.npgsql.org/doc/release-notes/3.1.html
        /// </summary>
        [Category("Obsolete")]
        [Description("Obsolete, see http://www.npgsql.org/doc/release-notes/3.1.html")]
        [DisplayName("Continuous Processing")]
        [NpgsqlConnectionStringProperty]
        [Obsolete("The ContinuousProcessing parameter is no longer supported.")]
        public bool ContinuousProcessing
        {
            get => false;
            set => throw new NotSupportedException("The ContinuousProcessing parameter is no longer supported. Please see http://www.npgsql.org/doc/release-notes/3.1.html");
        }

        /// <summary>
        /// Obsolete, see http://www.npgsql.org/doc/release-notes/3.1.html
        /// </summary>
        [Category("Obsolete")]
        [Description("Obsolete, see http://www.npgsql.org/doc/release-notes/3.1.html")]
        [DisplayName("Backend Timeouts")]
        [NpgsqlConnectionStringProperty]
        [Obsolete("The BackendTimeouts parameter is no longer supported")]
        public bool BackendTimeouts
        {
            get => false;
            set => throw new NotSupportedException("The BackendTimeouts parameter is no longer supported. Please see http://www.npgsql.org/doc/release-notes/3.1.html");
        }

        /// <summary>
        /// Obsolete, see http://www.npgsql.org/doc/release-notes/3.0.html
        /// </summary>
        [Category("Obsolete")]
        [Description("Obsolete, see http://www.npgsql.org/doc/v/3.0.html")]
        [DisplayName("Preload Reader")]
        [NpgsqlConnectionStringProperty]
        [Obsolete("The PreloadReader parameter is no longer supported")]
        public bool PreloadReader
        {
            get => false;
            set => throw new NotSupportedException("The PreloadReader parameter is no longer supported. Please see http://www.npgsql.org/doc/release-notes/3.0.html");
        }

        /// <summary>
        /// Obsolete, see http://www.npgsql.org/doc/release-notes/3.0.html
        /// </summary>
        [Category("Obsolete")]
        [Description("Obsolete, see http://www.npgsql.org/doc/release-notes/3.0.html")]
        [DisplayName("Use Extended Types")]
        [NpgsqlConnectionStringProperty]
        [Obsolete("The UseExtendedTypes parameter is no longer supported")]
        public bool UseExtendedTypes
        {
            get => false;
            set => throw new NotSupportedException("The UseExtendedTypes parameter is no longer supported. Please see http://www.npgsql.org/doc/release-notes/3.0.html");
        }

        /// <summary>
        /// Obsolete, see http://www.npgsql.org/doc/release-notes/4.1.html
        /// </summary>
        [Category("Obsolete")]
        [Description("Obsolete, see http://www.npgsql.org/doc/release-notes/4.1.html")]
        [DisplayName("Use Ssl Stream")]
        [NpgsqlConnectionStringProperty]
        [Obsolete("The UseSslStream parameter is no longer supported (always true)")]
        public bool UseSslStream
        {
            get => true;
            set => throw new NotSupportedException("The UseSslStream parameter is no longer supported (SslStream is always used). Please see http://www.npgsql.org/doc/release-notes/4.1.html");
        }

        #endregion

        #region Misc

        internal string ToStringWithoutPassword()
        {
            var clone = Clone();
            clone.Password = null;
            return clone.ToString();
        }

        internal NpgsqlConnectionStringBuilder Clone() => new NpgsqlConnectionStringBuilder(ConnectionString);

        /// <summary>
        /// Determines whether the specified object is equal to the current object.
        /// </summary>
        public override bool Equals(object obj)
        {
            var o = obj as NpgsqlConnectionStringBuilder;
            return o != null && EquivalentTo(o);
        }

        /// <summary>
        /// Hash function.
        /// </summary>
        /// <returns></returns>
        public override int GetHashCode() => Host?.GetHashCode() ?? 0;

        #endregion

        #region IDictionary<string, object>

        /// <summary>
        /// Gets an ICollection{string} containing the keys of the <see cref="NpgsqlConnectionStringBuilder"/>.
        /// </summary>
        public new ICollection<string> Keys => new List<string>(base.Keys.Cast<string>());

        /// <summary>
        /// Gets an ICollection{string} containing the values in the <see cref="NpgsqlConnectionStringBuilder"/>.
        /// </summary>
        public new ICollection<object> Values => base.Values.Cast<object>().ToList();

        /// <summary>
        /// Copies the elements of the <see cref="NpgsqlConnectionStringBuilder"/> to an Array, starting at a particular Array index.
        /// </summary>
        /// <param name="array">
        /// The one-dimensional Array that is the destination of the elements copied from <see cref="NpgsqlConnectionStringBuilder"/>.
        /// The Array must have zero-based indexing.
        /// </param>
        /// <param name="arrayIndex">
        /// The zero-based index in array at which copying begins.
        /// </param>
        public void CopyTo([NotNull] KeyValuePair<string, object>[] array, int arrayIndex)
        {
            foreach (var kv in this)
                array[arrayIndex++] = kv;
        }

        /// <summary>
        /// Returns an enumerator that iterates through the <see cref="NpgsqlConnectionStringBuilder"/>.
        /// </summary>
        /// <returns></returns>
        public IEnumerator<KeyValuePair<string, object>> GetEnumerator()
        {
            foreach (var k in Keys)
                yield return new KeyValuePair<string, object>(k, this[k]);
        }

        #endregion IDictionary<string, object>

        #region ICustomTypeDescriptor

#pragma warning disable CS1591 // Missing XML comment for publicly visible type or member
        protected override void GetProperties(Hashtable propertyDescriptors)
        {
            // Tweak which properties are exposed via TypeDescriptor. This affects the VS DDEX
            // provider, for example.
            base.GetProperties(propertyDescriptors);

            var toRemove = propertyDescriptors.Values
                .Cast<PropertyDescriptor>()
                .Where(d =>
                    !d.Attributes.Cast<Attribute>().Any(a => a is NpgsqlConnectionStringPropertyAttribute) ||
                    d.Attributes.Cast<Attribute>().Any(a => a is ObsoleteAttribute)
                )
                .ToList();
            foreach (var o in toRemove)
                propertyDescriptors.Remove(o.DisplayName);
        }
#pragma warning restore CS1591 // Missing XML comment for publicly visible type or member

        #endregion

        internal static readonly string[] EmptyStringArray = new string[0];
    }

    #region Attributes

    /// <summary>
    /// Marks on <see cref="NpgsqlConnectionStringBuilder"/> which participate in the connection
    /// string. Optionally holds a set of synonyms for the property.
    /// </summary>
    [AttributeUsage(AttributeTargets.Property)]
    [MeansImplicitUse]
    public class NpgsqlConnectionStringPropertyAttribute : Attribute
    {
        /// <summary>
        /// Holds a list of synonyms for the property.
        /// </summary>
        public string[] Synonyms { get; }

        /// <summary>
        /// Creates a <see cref="NpgsqlConnectionStringPropertyAttribute"/>.
        /// </summary>
        public NpgsqlConnectionStringPropertyAttribute()
        {
            Synonyms = NpgsqlConnectionStringBuilder.EmptyStringArray;
        }

        /// <summary>
        /// Creates a <see cref="NpgsqlConnectionStringPropertyAttribute"/>.
        /// </summary>
        public NpgsqlConnectionStringPropertyAttribute(params string[] synonyms)
        {
            Synonyms = synonyms;
        }
    }

    #endregion

    #region Enums

    /// <summary>
    /// An option specified in the connection string that activates special compatibility features.
    /// </summary>
    [PublicAPI]
    public enum ServerCompatibilityMode
    {
        /// <summary>
        /// No special server compatibility mode is active
        /// </summary>
        None,
        /// <summary>
        /// The server is an Amazon Redshift instance.
        /// </summary>
        Redshift,
        /// <summary>
        /// The server is doesn't support full type loading from the PostgreSQL catalogs, support the basic set
        /// of types via information hardcoded inside Npgsql.
        /// </summary>
        NoTypeLoading,
    }

    /// <summary>
    /// Specifies how to manage SSL.
    /// </summary>
    [PublicAPI]
    public enum SslMode
    {
        /// <summary>
        /// SSL is disabled. If the server requires SSL, the connection will fail.
        /// </summary>
        Disable,
        /// <summary>
        /// Prefer SSL connections if the server allows them, but allow connections without SSL.
        /// </summary>
        Prefer,
        /// <summary>
        /// Fail the connection if the server doesn't support SSL.
        /// </summary>
        Require,
    }

    /// <summary>
    /// Specifies one of possible replication modes.
    /// </summary>
    /// <remarks>https://www.postgresql.org/docs/current/static/protocol-replication.html</remarks>
    [PublicAPI]
    public enum ReplicationMode
    {
        /// <summary>
        /// Not a replication connection.
        /// </summary>
        None,

        /// <summary>
        /// Logical replication mode. Similar to the physical replication mode,
        /// but instructs walsender to connect to the specified database. Note that a
        /// <a href="https://www.postgresql.org/docs/current/static/logicaldecoding-output-plugin.html">logical decoding output plugin</a>
        /// is required to transform the data from the write-ahead log's internal representation
        /// into the format the consumer of a replication slot desires.
        /// </summary>
        /// <remarks>replication=database</remarks>
        Logical
    }

    #endregion
}<|MERGE_RESOLUTION|>--- conflicted
+++ resolved
@@ -494,7 +494,25 @@
         string _encoding;
 
         /// <summary>
-<<<<<<< HEAD
+        /// Gets or sets the PostgreSQL session timezone, in Olson/IANA database format.
+        /// </summary>
+        [Category("Connection")]
+        [Description("Gets or sets the PostgreSQL session timezone, in Olson/IANA database format.")]
+        [DisplayName("Timezone")]
+        [NpgsqlConnectionStringProperty]
+        [CanBeNull]
+        public string Timezone
+        {
+            get => _timezone;
+            set
+            {
+                _timezone = value;
+                SetValue(nameof(Timezone), value);
+            }
+        }
+        string _timezone;
+
+        /// <summary>
         /// Gets or sets the replication mode.
         /// </summary>
         [Category("Connection")]
@@ -512,25 +530,6 @@
             }
         }
         ReplicationMode _replicationMode;
-=======
-        /// Gets or sets the PostgreSQL session timezone, in Olson/IANA database format.
-        /// </summary>
-        [Category("Connection")]
-        [Description("Gets or sets the PostgreSQL session timezone, in Olson/IANA database format.")]
-        [DisplayName("Timezone")]
-        [NpgsqlConnectionStringProperty]
-        [CanBeNull]
-        public string Timezone
-        {
-            get => _timezone;
-            set
-            {
-                _timezone = value;
-                SetValue(nameof(Timezone), value);
-            }
-        }
-        string _timezone;
->>>>>>> 764439d6
 
         #endregion
 
