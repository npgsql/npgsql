--- conflicted
+++ resolved
@@ -438,14 +438,11 @@
         /// </summary>
         Regtype = 49,
 
-<<<<<<< HEAD
-=======
         /// <summary>
         /// Corresponds to the PostgreSQL "tid" type, a tuple id identifying the physical location of a row within its table.
         /// </summary>
         Tid = 53,
 
->>>>>>> 9e75d8d9
         #endregion
 
         #region Special
