﻿#region License
// The PostgreSQL License
//
// Copyright (C) 2018 The Npgsql Development Team
//
// Permission to use, copy, modify, and distribute this software and its
// documentation for any purpose, without fee, and without a written
// agreement is hereby granted, provided that the above copyright notice
// and this paragraph and the following two paragraphs appear in all copies.
//
// IN NO EVENT SHALL THE NPGSQL DEVELOPMENT TEAM BE LIABLE TO ANY PARTY
// FOR DIRECT, INDIRECT, SPECIAL, INCIDENTAL, OR CONSEQUENTIAL DAMAGES,
// INCLUDING LOST PROFITS, ARISING OUT OF THE USE OF THIS SOFTWARE AND ITS
// DOCUMENTATION, EVEN IF THE NPGSQL DEVELOPMENT TEAM HAS BEEN ADVISED OF
// THE POSSIBILITY OF SUCH DAMAGE.
//
// THE NPGSQL DEVELOPMENT TEAM SPECIFICALLY DISCLAIMS ANY WARRANTIES,
// INCLUDING, BUT NOT LIMITED TO, THE IMPLIED WARRANTIES OF MERCHANTABILITY
// AND FITNESS FOR A PARTICULAR PURPOSE. THE SOFTWARE PROVIDED HEREUNDER IS
// ON AN "AS IS" BASIS, AND THE NPGSQL DEVELOPMENT TEAM HAS NO OBLIGATIONS
// TO PROVIDE MAINTENANCE, SUPPORT, UPDATES, ENHANCEMENTS, OR MODIFICATIONS.
#endregion

using System;
using System.Diagnostics;
using System.Linq;
using System.Runtime.CompilerServices;
using JetBrains.Annotations;
using Npgsql.BackendMessages;
using Npgsql.FrontendMessages;
using Npgsql.Logging;
using Npgsql.TypeHandlers;
using Npgsql.TypeHandling;
using Npgsql.TypeMapping;
using NpgsqlTypes;
using static Npgsql.Statics;

namespace Npgsql
{
    /// <summary>
    /// Provides an API for a binary COPY TO operation, a high-performance data export mechanism from
    /// a PostgreSQL table. Initiated by <see cref="NpgsqlConnection.BeginBinaryExport"/>
    /// </summary>
    public sealed class NpgsqlBinaryExporter : ICancelable
    {
        #region Fields and Properties

        NpgsqlConnector _connector;
        NpgsqlReadBuffer _buf;
        ConnectorTypeMapper _typeMapper;
        bool _isConsumed, _isDisposed;
        int _leftToReadInDataMsg, _columnLen;

        short _column;

        /// <summary>
        /// The number of columns, as returned from the backend in the CopyInResponse.
        /// </summary>
        internal int NumColumns { get; }

<<<<<<< HEAD
        /// <inheritdoc />
        public bool CancellationRequired => false;

=======
        [ItemCanBeNull]
        readonly NpgsqlTypeHandler[] _typeHandlerCache;
>>>>>>> 764439d6
        static readonly NpgsqlLogger Log = NpgsqlLogManager.GetCurrentClassLogger();

        #endregion

        #region Construction / Initialization

        internal NpgsqlBinaryExporter(NpgsqlConnector connector, string copyToCommand)
        {
            _connector = connector;
            _buf = connector.ReadBuffer;
            _typeMapper = connector.TypeMapper;
            _columnLen = int.MinValue;   // Mark that the (first) column length hasn't been read yet
            _column = -1;

            try
            {
                _connector.SendQuery(copyToCommand);

                CopyOutResponseMessage copyOutResponse;
                var msg = _connector.ReadMessage();
                switch (msg.Code)
                {
                case BackendMessageCode.CopyOutResponse:
                    copyOutResponse = (CopyOutResponseMessage)msg;
                    if (!copyOutResponse.IsBinary)
                        throw new ArgumentException("copyToCommand triggered a text transfer, only binary is allowed", nameof(copyToCommand));
                    break;
                case BackendMessageCode.CompletedResponse:
                    throw new InvalidOperationException(
                        "This API only supports import/export from the client, i.e. COPY commands containing TO/FROM STDIN. " +
                        "To import/export with files on your PostgreSQL machine, simply execute the command with ExecuteNonQuery. " +
                        "Note that your data has been successfully imported/exported.");
                default:
                    throw _connector.UnexpectedMessageReceived(msg.Code);
                }

                NumColumns = copyOutResponse.NumColumns;
                _typeHandlerCache = new NpgsqlTypeHandler[NumColumns];
                ReadHeader();
            }
            catch
            {
                _connector.Break();
                throw;
            }
        }

        void ReadHeader()
        {
            _leftToReadInDataMsg = Expect<CopyDataMessage>(_connector.ReadMessage()).Length;
            var headerLen = NpgsqlRawCopyStream.BinarySignature.Length + 4 + 4;
            _buf.Ensure(headerLen);
            if (NpgsqlRawCopyStream.BinarySignature.Any(t => _buf.ReadByte() != t)) {
                throw new NpgsqlException("Invalid COPY binary signature at beginning!");
            }
            var flags = _buf.ReadInt32();
            if (flags != 0) {
                throw new NotSupportedException("Unsupported flags in COPY operation (OID inclusion?)");
            }
            _buf.ReadInt32();   // Header extensions, currently unused
            _leftToReadInDataMsg -= headerLen;
        }

        #endregion

        #region Read

        /// <summary>
        /// Starts reading a single row, must be invoked before reading any columns.
        /// </summary>
        /// <returns>
        /// The number of columns in the row. -1 if there are no further rows.
        /// Note: This will currently be the same value for all rows, but this may change in the future.
        /// </returns>
        public int StartRow()
        {
            CheckDisposed();
            if (_isConsumed) { return -1; }

            // The very first row (i.e. _column == -1) is included in the header's CopyData message.
            // Otherwise we need to read in a new CopyData row (the docs specify that there's a CopyData
            // message per row).
            if (_column == NumColumns)
            {
                _leftToReadInDataMsg = Expect<CopyDataMessage>(_connector.ReadMessage()).Length;
            }
            else if (_column != -1)
            {
                throw new InvalidOperationException("Already in the middle of a row");
            }
            _buf.Ensure(2);
            _leftToReadInDataMsg -= 2;
            var numColumns = _buf.ReadInt16();
            if (numColumns == -1)
            {
                Debug.Assert(_leftToReadInDataMsg == 0);
                Expect<CopyDoneMessage>(_connector.ReadMessage());
                Expect<CommandCompleteMessage>(_connector.ReadMessage());
                Expect<ReadyForQueryMessage>(_connector.ReadMessage());
                _column = -1;
                _isConsumed = true;
                return -1;
            }
            Debug.Assert(numColumns == NumColumns);

            _column = 0;
            return NumColumns;
        }

        /// <summary>
        /// Reads the current column, returns its value and moves ahead to the next column.
        /// If the column is null an exception is thrown.
        /// </summary>
        /// <typeparam name="T">
        /// The type of the column to be read. This must correspond to the actual type or data
        /// corruption will occur. If in doubt, use <see cref="Read{T}(NpgsqlDbType)"/> to manually
        /// specify the type.
        /// </typeparam>
        /// <returns>The value of the column</returns>
        public T Read<T>()
        {
            CheckDisposed();
            if (_column == -1 || _column == NumColumns) {
                throw new InvalidOperationException("Not reading a row");
            }

            var type = typeof(T);
            var handler = _typeHandlerCache[_column];
            if (handler == null)
                handler = _typeHandlerCache[_column] = _typeMapper.GetByClrType(type);
            return DoRead<T>(handler);
        }

        /// <summary>
        /// Reads the current column, returns its value according to <paramref name="type"/> and
        /// moves ahead to the next column.
        /// If the column is null an exception is thrown.
        /// </summary>
        /// <param name="type">
        /// In some cases <typeparamref name="T"/> isn't enough to infer the data type coming in from the
        /// database. This parameter and be used to unambiguously specify the type. An example is the JSONB
        /// type, for which <typeparamref name="T"/> will be a simple string but for which
        /// <paramref name="type"/> must be specified as <see cref="NpgsqlDbType.Jsonb"/>.
        /// </param>
        /// <typeparam name="T">The .NET type of the column to be read.</typeparam>
        /// <returns>The value of the column</returns>
        public T Read<T>(NpgsqlDbType type)
        {
            CheckDisposed();
            if (_column == -1 || _column == NumColumns) {
                throw new InvalidOperationException("Not reading a row");
            }

            var handler = _typeHandlerCache[_column];
            if (handler == null)
                handler = _typeHandlerCache[_column] = _typeMapper.GetByNpgsqlDbType(type);
            return DoRead<T>(handler);
        }

        T DoRead<T>(NpgsqlTypeHandler handler)
        {
            try {
                ReadColumnLenIfNeeded();
                if (_columnLen == -1)
                    throw new InvalidCastException("Column is null");

                // If we know the entire column is already in memory, use the code path without async
                var result = _columnLen <= _buf.ReadBytesLeft
                    ? handler.Read<T>(_buf, _columnLen)
                    : handler.Read<T>(_buf, _columnLen, false).GetAwaiter().GetResult();

                _leftToReadInDataMsg -= _columnLen;
                _columnLen = int.MinValue;   // Mark that the (next) column length hasn't been read yet
                _column++;
                return result;
            } catch {
                _connector.Break();
                Cleanup();
                throw;
            }
        }

        /// <summary>
        /// Returns whether the current column is null.
        /// </summary>
        public bool IsNull
        {
            get
            {
                ReadColumnLenIfNeeded();
                return _columnLen == -1;
            }
        }

        /// <summary>
        /// Skips the current column without interpreting its value.
        /// </summary>
        public void Skip()
        {
            ReadColumnLenIfNeeded();
            if (_columnLen != -1) {
                _buf.Skip(_columnLen);
            }
            _columnLen = int.MinValue;
            _column++;
        }

        #endregion

        #region Utilities

        void ReadColumnLenIfNeeded()
        {
            if (_columnLen == int.MinValue) {
                _buf.Ensure(4);
                _columnLen = _buf.ReadInt32();
                _leftToReadInDataMsg -= 4;
            }
        }

        void CheckDisposed()
        {
            if (_isDisposed) {
                throw new ObjectDisposedException(GetType().FullName, "The COPY operation has already ended.");
            }
        }

        #endregion

        #region Cancel / Close / Dispose

        /// <summary>
        /// Cancels an ongoing export.
        /// </summary>
        public void Cancel()
        {
            _connector.CancelRequest();
        }

        /// <summary>
        /// Completes that binary export and sets the connection back to idle state
        /// </summary>
        public void Dispose()
        {
            if (_isDisposed) { return; }

            if (!_isConsumed)
            {
                // Finish the current CopyData message
                _buf.Skip(_leftToReadInDataMsg);
                // Read to the end
                _connector.SkipUntil(BackendMessageCode.CopyDone);
                Expect<CommandCompleteMessage>(_connector.ReadMessage());
                Expect<ReadyForQueryMessage>(_connector.ReadMessage());
            }

            var connector = _connector;
            Cleanup();
            connector.EndUserAction();
        }

        void Cleanup()
        {
            Log.Debug("COPY operation ended", _connector.Id);
            _connector = null;
            _typeMapper = null;
            _buf = null;
            _isDisposed = true;
        }

        #endregion
    }
}<|MERGE_RESOLUTION|>--- conflicted
+++ resolved
@@ -58,14 +58,11 @@
         /// </summary>
         internal int NumColumns { get; }
 
-<<<<<<< HEAD
+        [ItemCanBeNull]
+        readonly NpgsqlTypeHandler[] _typeHandlerCache;
         /// <inheritdoc />
         public bool CancellationRequired => false;
 
-=======
-        [ItemCanBeNull]
-        readonly NpgsqlTypeHandler[] _typeHandlerCache;
->>>>>>> 764439d6
         static readonly NpgsqlLogger Log = NpgsqlLogManager.GetCurrentClassLogger();
 
         #endregion
