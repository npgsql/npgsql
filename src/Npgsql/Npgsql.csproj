﻿<?xml version="1.0" encoding="utf-8"?>
<Project ToolsVersion="12.0" DefaultTargets="Build" xmlns="http://schemas.microsoft.com/developer/msbuild/2003">
  <PropertyGroup>
    <Configuration Condition=" '$(Configuration)' == '' ">Debug</Configuration>
    <Platform Condition=" '$(Platform)' == '' ">AnyCPU</Platform>
    <ProjectGuid>{9D13B739-62B1-4190-B386-7A9547304EB3}</ProjectGuid>
    <OutputType>Library</OutputType>
    <AppDesignerFolder>Properties</AppDesignerFolder>
    <AssemblyName>Npgsql</AssemblyName>
    <RootNamespace>Npgsql</RootNamespace>
    <FileAlignment>512</FileAlignment>
    <SignAssembly>true</SignAssembly>
    <AssemblyOriginatorKeyFile>..\..\Npgsql.snk</AssemblyOriginatorKeyFile>
    <SolutionDir Condition="$(SolutionDir) == '' Or $(SolutionDir) == '*Undefined*'">..\..\</SolutionDir>
    <RestorePackages>true</RestorePackages>
    <CodeContractsAssemblyMode>0</CodeContractsAssemblyMode>
    <NuGetPackageImportStamp>
    </NuGetPackageImportStamp>
    <TargetFrameworkProfile />
    <TargetFrameworkVersion>v4.5.1</TargetFrameworkVersion>
  </PropertyGroup>
  <PropertyGroup Condition=" '$(Configuration)|$(Platform)' == 'Debug|AnyCPU' ">
    <DebugSymbols>true</DebugSymbols>
    <DebugType>full</DebugType>
    <Optimize>false</Optimize>
    <OutputPath>bin\Debug\</OutputPath>
    <DefineConstants>TRACE;DEBUG;NET451</DefineConstants>
    <ErrorReport>prompt</ErrorReport>
    <WarningLevel>4</WarningLevel>
    <DocumentationFile>bin\Debug\Npgsql.xml</DocumentationFile>
    <TreatWarningsAsErrors>true</TreatWarningsAsErrors>
    <CodeContractsEnableRuntimeChecking>True</CodeContractsEnableRuntimeChecking>
    <CodeContractsRuntimeOnlyPublicSurface>False</CodeContractsRuntimeOnlyPublicSurface>
    <CodeContractsRuntimeThrowOnFailure>True</CodeContractsRuntimeThrowOnFailure>
    <CodeContractsRuntimeCallSiteRequires>False</CodeContractsRuntimeCallSiteRequires>
    <CodeContractsRuntimeSkipQuantifiers>False</CodeContractsRuntimeSkipQuantifiers>
    <CodeContractsRunCodeAnalysis>False</CodeContractsRunCodeAnalysis>
    <CodeContractsNonNullObligations>True</CodeContractsNonNullObligations>
    <CodeContractsBoundsObligations>True</CodeContractsBoundsObligations>
    <CodeContractsArithmeticObligations>True</CodeContractsArithmeticObligations>
    <CodeContractsEnumObligations>True</CodeContractsEnumObligations>
    <CodeContractsRedundantAssumptions>True</CodeContractsRedundantAssumptions>
    <CodeContractsAssertsToContractsCheckBox>True</CodeContractsAssertsToContractsCheckBox>
    <CodeContractsRedundantTests>True</CodeContractsRedundantTests>
    <CodeContractsMissingPublicRequiresAsWarnings>True</CodeContractsMissingPublicRequiresAsWarnings>
    <CodeContractsMissingPublicEnsuresAsWarnings>False</CodeContractsMissingPublicEnsuresAsWarnings>
    <CodeContractsInferRequires>True</CodeContractsInferRequires>
    <CodeContractsInferEnsures>False</CodeContractsInferEnsures>
    <CodeContractsInferEnsuresAutoProperties>True</CodeContractsInferEnsuresAutoProperties>
    <CodeContractsInferObjectInvariants>False</CodeContractsInferObjectInvariants>
    <CodeContractsSuggestAssumptions>False</CodeContractsSuggestAssumptions>
    <CodeContractsSuggestAssumptionsForCallees>False</CodeContractsSuggestAssumptionsForCallees>
    <CodeContractsSuggestRequires>False</CodeContractsSuggestRequires>
    <CodeContractsNecessaryEnsures>True</CodeContractsNecessaryEnsures>
    <CodeContractsSuggestObjectInvariants>False</CodeContractsSuggestObjectInvariants>
    <CodeContractsSuggestReadonly>True</CodeContractsSuggestReadonly>
    <CodeContractsRunInBackground>True</CodeContractsRunInBackground>
    <CodeContractsShowSquigglies>True</CodeContractsShowSquigglies>
    <CodeContractsUseBaseLine>False</CodeContractsUseBaseLine>
    <CodeContractsEmitXMLDocs>False</CodeContractsEmitXMLDocs>
    <CodeContractsCustomRewriterAssembly />
    <CodeContractsCustomRewriterClass />
    <CodeContractsLibPaths />
    <CodeContractsExtraRewriteOptions />
    <CodeContractsExtraAnalysisOptions />
    <CodeContractsSQLServerOption />
    <CodeContractsBaseLineFile />
    <CodeContractsCacheAnalysisResults>True</CodeContractsCacheAnalysisResults>
    <CodeContractsSkipAnalysisIfCannotConnectToCache>False</CodeContractsSkipAnalysisIfCannotConnectToCache>
    <CodeContractsFailBuildOnWarnings>False</CodeContractsFailBuildOnWarnings>
    <CodeContractsBeingOptimisticOnExternal>True</CodeContractsBeingOptimisticOnExternal>
    <CodeContractsRuntimeCheckingLevel>Full</CodeContractsRuntimeCheckingLevel>
    <CodeContractsReferenceAssembly>Build</CodeContractsReferenceAssembly>
    <CodeContractsAnalysisWarningLevel>0</CodeContractsAnalysisWarningLevel>
  </PropertyGroup>
  <PropertyGroup Condition=" '$(Configuration)|$(Platform)' == 'Release|AnyCPU' ">
    <DebugType>pdbonly</DebugType>
    <Optimize>true</Optimize>
    <OutputPath>bin\Release\</OutputPath>
    <DefineConstants>TRACE;NET451</DefineConstants>
    <ErrorReport>prompt</ErrorReport>
    <WarningLevel>4</WarningLevel>
    <DocumentationFile>bin\Release\Npgsql.xml</DocumentationFile>
    <TreatWarningsAsErrors>true</TreatWarningsAsErrors>
    <CodeContractsEnableRuntimeChecking>False</CodeContractsEnableRuntimeChecking>
    <CodeContractsRuntimeOnlyPublicSurface>False</CodeContractsRuntimeOnlyPublicSurface>
    <CodeContractsRuntimeThrowOnFailure>True</CodeContractsRuntimeThrowOnFailure>
    <CodeContractsRuntimeCallSiteRequires>False</CodeContractsRuntimeCallSiteRequires>
    <CodeContractsRuntimeSkipQuantifiers>False</CodeContractsRuntimeSkipQuantifiers>
    <CodeContractsRunCodeAnalysis>False</CodeContractsRunCodeAnalysis>
    <CodeContractsNonNullObligations>True</CodeContractsNonNullObligations>
    <CodeContractsBoundsObligations>True</CodeContractsBoundsObligations>
    <CodeContractsArithmeticObligations>True</CodeContractsArithmeticObligations>
    <CodeContractsEnumObligations>True</CodeContractsEnumObligations>
    <CodeContractsRedundantAssumptions>True</CodeContractsRedundantAssumptions>
    <CodeContractsAssertsToContractsCheckBox>True</CodeContractsAssertsToContractsCheckBox>
    <CodeContractsRedundantTests>True</CodeContractsRedundantTests>
    <CodeContractsMissingPublicRequiresAsWarnings>True</CodeContractsMissingPublicRequiresAsWarnings>
    <CodeContractsMissingPublicEnsuresAsWarnings>False</CodeContractsMissingPublicEnsuresAsWarnings>
    <CodeContractsInferRequires>True</CodeContractsInferRequires>
    <CodeContractsInferEnsures>False</CodeContractsInferEnsures>
    <CodeContractsInferEnsuresAutoProperties>True</CodeContractsInferEnsuresAutoProperties>
    <CodeContractsInferObjectInvariants>False</CodeContractsInferObjectInvariants>
    <CodeContractsSuggestAssumptions>False</CodeContractsSuggestAssumptions>
    <CodeContractsSuggestAssumptionsForCallees>False</CodeContractsSuggestAssumptionsForCallees>
    <CodeContractsSuggestRequires>False</CodeContractsSuggestRequires>
    <CodeContractsNecessaryEnsures>True</CodeContractsNecessaryEnsures>
    <CodeContractsSuggestObjectInvariants>False</CodeContractsSuggestObjectInvariants>
    <CodeContractsSuggestReadonly>True</CodeContractsSuggestReadonly>
    <CodeContractsRunInBackground>True</CodeContractsRunInBackground>
    <CodeContractsShowSquigglies>True</CodeContractsShowSquigglies>
    <CodeContractsUseBaseLine>False</CodeContractsUseBaseLine>
    <CodeContractsEmitXMLDocs>False</CodeContractsEmitXMLDocs>
    <CodeContractsCustomRewriterAssembly />
    <CodeContractsCustomRewriterClass />
    <CodeContractsLibPaths />
    <CodeContractsExtraRewriteOptions />
    <CodeContractsExtraAnalysisOptions />
    <CodeContractsSQLServerOption />
    <CodeContractsBaseLineFile />
    <CodeContractsCacheAnalysisResults>True</CodeContractsCacheAnalysisResults>
    <CodeContractsSkipAnalysisIfCannotConnectToCache>False</CodeContractsSkipAnalysisIfCannotConnectToCache>
    <CodeContractsFailBuildOnWarnings>False</CodeContractsFailBuildOnWarnings>
    <CodeContractsBeingOptimisticOnExternal>True</CodeContractsBeingOptimisticOnExternal>
    <CodeContractsRuntimeCheckingLevel>Full</CodeContractsRuntimeCheckingLevel>
    <CodeContractsReferenceAssembly>Build</CodeContractsReferenceAssembly>
    <CodeContractsAnalysisWarningLevel>0</CodeContractsAnalysisWarningLevel>
  </PropertyGroup>
  <ItemGroup>
    <Reference Include="System" />
    <Reference Include="System.Core" />
    <Reference Include="System.Data" />
    <Reference Include="System.DirectoryServices" />
    <Reference Include="System.Numerics" />
    <Reference Include="System.Transactions" />
    <Reference Include="System.Configuration" />
    <Reference Include="System.Xml" />
  </ItemGroup>
  <ItemGroup>
    <Compile Include="AsyncRewriterHelpers.cs" />
    <Compile Include="BackendMessages\CopyMessages.cs" />
    <Compile Include="BackendMessages\DataRowNonSequentialMessage.cs" />
    <Compile Include="BackendMessages\CloseCompletedMessage.cs" />
    <Compile Include="BackendMessages\ErrorOrNoticeMessage.cs" />
    <Compile Include="BackendMessages\NoDataMessage.cs" />
    <Compile Include="BackendMessages\ParameterDescriptionMessage.cs" />
    <Compile Include="BackendMessages\CommandCompleteMessage.cs" />
    <Compile Include="BackendMessages\DataRowMessage.cs" />
    <Compile Include="BackendMessages\EmptyQueryMessage.cs" />
    <Compile Include="BackendMessages\BindCompleteMessage.cs" />
    <Compile Include="BackendMessages\AuthenticationMessages.cs" />
    <Compile Include="BackendMessages\BackendKeyDataMessage.cs" />
    <Compile Include="BackendMessages\PortalSuspendedMessage.cs" />
    <Compile Include="BackendMessages\ReadyForQueryMessage.cs" />
    <Compile Include="BackendMessages\ParseCompleteMessage.cs" />
    <Compile Include="BackendMessages\RowDescriptionMessage.cs" />
    <Compile Include="BackendMessages\DataRowSequentialMessage.cs" />
    <Compile Include="FrontendMessages\CopyFailMessage.cs" />
    <Compile Include="FrontendMessages\SSLRequestMessage.cs" />
    <Compile Include="ICancelable.cs" />
    <Compile Include="NameTranslation\INpgsqlNameTranslator.cs" />
    <Compile Include="Logging\ConsoleLoggingProvider.cs" />
    <Compile Include="Logging\NoOpLoggingProvider.cs" />
    <Compile Include="Logging\NpgsqlLogger.cs" />
    <Compile Include="Logging\INpgsqlLoggingProvider.cs" />
    <Compile Include="Logging\NpgsqlLogManager.cs" />
    <Compile Include="Logging\NpgsqlLogLevel.cs" />
    <Compile Include="NameTranslation\NpgsqlNullNameTranslator.cs" />
    <Compile Include="NpgsqlLargeObjectManager.cs" />
    <Compile Include="NpgsqlLargeObjectStream.cs" />
    <Compile Include="NpgsqlBinaryExporter.cs" />
    <Compile Include="NpgsqlBinaryImporter.cs" />
    <Compile Include="NpgsqlNotice.cs" />
    <Compile Include="NpgsqlRawCopyStream.cs" />
    <Compile Include="FrontendMessages\CancelRequestMessage.cs" />
    <Compile Include="FrontendMessages\ExecuteMessage.cs" />
    <Compile Include="FrontendMessages\DescribeMessage.cs" />
    <Compile Include="FrontendMessages\CloseMessage.cs" />
    <Compile Include="FrontendMessages\BindMessage.cs" />
    <Compile Include="FrontendMessages\TerminateMessage.cs" />
    <Compile Include="FrontendMessages\QueryMessage.cs" />
    <Compile Include="FrontendMessages\PasswordMessage.cs" />
    <Compile Include="FrontendMessages\PregeneratedMessage.cs" />
    <Compile Include="FrontendMessages\SyncMessage.cs" />
    <Compile Include="FrontendMessages\FlushMessage.cs" />
    <Compile Include="FrontendMessages\StartupMessage.cs" />
    <Compile Include="FrontendMessages\ParseMessage.cs" />
    <Compile Include="LengthCache.cs" />
    <Compile Include="NpgsqlStatement.cs" />
    <Compile Include="NpgsqlTypes\NpgsqlTimeSpan.cs" />
    <Compile Include="NpgsqlTypes\NpgsqlRange.cs" />
    <Compile Include="NpgsqlTypes\NpgsqlDateTime.cs" />
    <Compile Include="NpgsqlTypes\NpgsqlTsQuery.cs" />
    <Compile Include="NpgsqlTypes\NpgsqlTsVector.cs" />
    <Compile Include="NpgsqlTypes\NpgsqlUserTypes.cs" />
    <Compile Include="NpgsqlTypes\PostgisTypes.cs" />
<<<<<<< HEAD
    <Compile Include="PersistentPreparedCommand.cs" />
    <Compile Include="PersistentPreparedStatement.cs" />
    <Compile Include="PersistentStatementParameter.cs" />
    <Compile Include="PreparedStatementCollection.cs" />
=======
>>>>>>> ab294295
    <Compile Include="ReadBuffer.cs" />
    <Compile Include="NameTranslation\NpgsqlSnakeCaseNameTranslator.cs" />
    <Compile Include="SqlQueryParser.cs" />
    <Compile Include="TaskExtensions.cs" />
    <Compile Include="TlsClientStream\CipherSuiteInfo.cs" />
    <Compile Include="TlsClientStream\ClientAlertException.cs" />
    <Compile Include="TlsClientStream\ConnectionState.cs" />
    <Compile Include="TlsClientStream\EllipticCurve.cs" />
    <Compile Include="TlsClientStream\Enums.cs" />
    <Compile Include="TlsClientStream\GaloisCounterMode.cs" />
    <Compile Include="TlsClientStream\HandshakeData.cs" />
    <Compile Include="TlsClientStream\HandshakeMessagesBuffer.cs" />
    <Compile Include="TlsClientStream\Hasher.cs" />
    <Compile Include="TlsClientStream\MD5SHA1.cs" />
    <Compile Include="TlsClientStream\RsaPKCS1.cs" />
    <Compile Include="TlsClientStream\ServerAlertException.cs" />
    <Compile Include="TlsClientStream\TlsClientStream.cs" />
    <Compile Include="TlsClientStream\Utils.cs" />
    <Compile Include="TypeHandlers\BitStringHandler.cs" />
    <Compile Include="TypeHandlers\CompositeHandler.cs" />
    <Compile Include="TypeHandlers\EnumHandler.cs" />
    <Compile Include="TypeHandlers\FullTextSearchHandlers\TsQueryHandler.cs" />
    <Compile Include="TypeHandlers\FullTextSearchHandlers\TsVectorHandler.cs" />
    <Compile Include="TypeHandlers\GeometricHandlers\BoxHandler.cs" />
    <Compile Include="TypeHandlers\GeometricHandlers\LineHandler.cs" />
    <Compile Include="TypeHandlers\GeometricHandlers\CircleHandler.cs" />
    <Compile Include="TypeHandlers\GeometricHandlers\PolygonHandler.cs" />
    <Compile Include="TypeHandlers\GeometricHandlers\PathHandler.cs" />
    <Compile Include="TypeHandlers\GeometricHandlers\LineSegmentHandler.cs" />
    <Compile Include="TypeHandlers\GeometricHandlers\PointHandler.cs" />
    <Compile Include="TypeHandlers\HstoreHandler.cs" />
    <Compile Include="TypeHandlers\InternalTypesHandlers\Int2VectorHandler.cs" />
    <Compile Include="TypeHandlers\InternalTypesHandlers\OIDVectorHandler.cs" />
    <Compile Include="TypeHandlers\InternalTypesHandlers\TidHandler.cs" />
    <Compile Include="TypeHandlers\JsonbHandler.cs" />
    <Compile Include="TypeHandlers\NetworkHandlers\CidrHandler.cs" />
    <Compile Include="TypeHandlers\NetworkHandlers\MacaddrHandler.cs" />
    <Compile Include="TypeHandlers\NetworkHandlers\InetHandler.cs" />
    <Compile Include="TypeHandlers\InternalCharHandler.cs" />
    <Compile Include="NpgsqlTypes\NpgsqlDate.cs" />
    <Compile Include="NpgsqlTypes\NpgsqlDbType.cs" />
    <Compile Include="NpgsqlTypes\NpgsqlTypes.cs" />
    <Compile Include="CachedValue.cs" />
    <Compile Include="Properties\AssemblyInfo.cs" />
    <Compile Include="NpgsqlCommand.cs" />
    <Compile Include="NpgsqlCommandBuilder.cs" />
    <Compile Include="NpgsqlConnection.cs" />
    <Compile Include="NpgsqlConnectionStringBuilder.cs" />
    <Compile Include="NpgsqlConnector.cs" />
    <Compile Include="NpgsqlConnectorPool.cs" />
    <Compile Include="NpgsqlDataAdapter.cs" />
    <Compile Include="NpgsqlDataReader.cs" />
    <Compile Include="NpgsqlException.cs" />
    <Compile Include="NpgsqlFactory.cs" />
    <Compile Include="Common.cs" />
    <Compile Include="NpgsqlNotificationEventArgs.cs" />
    <Compile Include="NpgsqlParameter.cs" />
    <Compile Include="NpgsqlParameterCollection.cs" />
    <Compile Include="NpgsqlPromotableSinglePhaseNotification.cs" />
    <Compile Include="NpgsqlResourceManager.cs" />
    <Compile Include="NpgsqlSchema.cs" />
    <Compile Include="NpgsqlTransaction.cs" />
    <Compile Include="NpgsqlTransactionCallbacks.cs" />
    <Compile Include="PGUtil.cs" />
    <Compile Include="SSPIHandler.cs" />
    <Compile Include="..\CommonAssemblyInfo.cs">
      <Link>Properties\CommonAssemblyInfo.cs</Link>
      <SubType>Code</SubType>
    </Compile>
    <Compile Include="UsernameProvider.cs" />
    <Compile Include="Util\CodeAnnotations.cs" />
    <Compile Include="TypeHandlers\ArrayHandler.cs" />
    <Compile Include="TypeHandlers\NumericHandlers\UInt32Handler.cs" />
    <Compile Include="TypeHandlers\PostgisGeometryHandler.cs" />
    <Compile Include="TypeHandlers\RangeHandler.cs" />
    <Compile Include="TypeHandlers\RecordHandler.cs" />
    <Compile Include="TypeHandlers\UuidHandler.cs" />
    <Compile Include="TypeHandlers\MoneyHandler.cs" />
    <Compile Include="TypeHandlers\DateTimeHandlers\TimeStampTzHandler.cs" />
    <Compile Include="TypeHandlers\DateTimeHandlers\TimeStampHandler.cs" />
    <Compile Include="TypeHandlers\DateTimeHandlers\TimeTzHandler.cs" />
    <Compile Include="TypeHandlers\DateTimeHandlers\TimeHandler.cs" />
    <Compile Include="TypeHandlers\DateTimeHandlers\IntervalHandler.cs" />
    <Compile Include="TypeHandlers\DateTimeHandlers\DateHandler.cs" />
    <Compile Include="TypeHandlers\NumericHandlers\NumericHandler.cs" />
    <Compile Include="TypeHandlers\BoolHandler.cs" />
    <Compile Include="TypeHandlers\ByteaHandler.cs" />
    <Compile Include="TypeHandlers\NumericHandlers\SingleHandler.cs" />
    <Compile Include="TypeHandlers\NumericHandlers\DoubleHandler.cs" />
    <Compile Include="TypeHandlers\NumericHandlers\Int16Handler.cs" />
    <Compile Include="TypeHandlers\NumericHandlers\Int64Handler.cs" />
    <Compile Include="TypeHandlers\TextHandler.cs" />
    <Compile Include="TypeHandler.cs" />
    <Compile Include="TypeHandlers\NumericHandlers\Int32Handler.cs" />
    <Compile Include="TypeHandlerRegistry.cs" />
    <Compile Include="TypeHandlers\UnrecognizedTypeHandler.cs" />
    <Compile Include="GeneratedAsync.cs" />
    <Compile Include="TypeMappingAttribute.cs" />
    <Compile Include="WriteBuffer.cs" />
  </ItemGroup>
  <ItemGroup>
    <EmbeddedResource Include="NpgsqlMetaData.xml" />
  </ItemGroup>
  <ItemGroup>
    <None Include="packages.config" />
  </ItemGroup>
  <Import Project="$(MSBuildToolsPath)\Microsoft.CSharp.targets" />
</Project><|MERGE_RESOLUTION|>--- conflicted
+++ resolved
@@ -194,13 +194,10 @@
     <Compile Include="NpgsqlTypes\NpgsqlTsVector.cs" />
     <Compile Include="NpgsqlTypes\NpgsqlUserTypes.cs" />
     <Compile Include="NpgsqlTypes\PostgisTypes.cs" />
-<<<<<<< HEAD
     <Compile Include="PersistentPreparedCommand.cs" />
     <Compile Include="PersistentPreparedStatement.cs" />
     <Compile Include="PersistentStatementParameter.cs" />
     <Compile Include="PreparedStatementCollection.cs" />
-=======
->>>>>>> ab294295
     <Compile Include="ReadBuffer.cs" />
     <Compile Include="NameTranslation\NpgsqlSnakeCaseNameTranslator.cs" />
     <Compile Include="SqlQueryParser.cs" />
