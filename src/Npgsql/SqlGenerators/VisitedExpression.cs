﻿#if ENTITIES
using System;
using System.Collections.Generic;
using System.Linq;
using System.Text;
#if ENTITIES6
using System.Data.Entity.Core.Common.CommandTrees;
using System.Data.Entity.Core.Metadata.Edm;
#else
using System.Data.Metadata.Edm;
using System.Data.Common.CommandTrees;
#endif
using NpgsqlTypes;
using System.Data;

namespace Npgsql.SqlGenerators
{
    internal abstract class VisitedExpression
    {
        protected VisitedExpression()
        {
            ExpressionList = new List<VisitedExpression>();
        }

        public void Append(VisitedExpression expression)
        {
            ExpressionList.Add(expression);
        }

        public void Append(string literal)
        {
            ExpressionList.Add(new LiteralExpression(literal));
        }

        public override string ToString()
        {
            StringBuilder sqlText = new StringBuilder();
            WriteSql(sqlText);
            return sqlText.ToString();
        }

        protected List<VisitedExpression> ExpressionList { get; private set; }

        internal virtual void WriteSql(StringBuilder sqlText)
        {
            foreach (VisitedExpression expression in ExpressionList)
            {
                expression.WriteSql(sqlText);
            }
        }

        internal virtual IEnumerable<ColumnExpression> GetProjectedColumns()
        {
            return ExpressionList.Aggregate(Enumerable.Empty<ColumnExpression>(), (list, ve) => list.Concat(ve.GetProjectedColumns()));
        }

        internal virtual IEnumerable<PropertyExpression> GetAccessedProperties()
        {
            return ExpressionList.Aggregate(Enumerable.Empty<PropertyExpression>(), (list, ve) => list.Concat(ve.GetAccessedProperties()));
        }
    }

    internal class LiteralExpression : VisitedExpression
    {
        private string _literal;

        public LiteralExpression(string literal)
        {
            _literal = literal;
        }

        public new void Append(VisitedExpression expresion)
        {
            base.Append(expresion);
        }

        public new void Append(string literal)
        {
            base.Append(literal);
        }

        internal override void WriteSql(StringBuilder sqlText)
        {
            sqlText.Append(_literal);
            base.WriteSql(sqlText);
        }
    }

    internal class ConstantExpression : VisitedExpression
    {
        private PrimitiveTypeKind _primitiveType;
        private object _value;

        public ConstantExpression(object value, TypeUsage edmType)
        {
            if (edmType == null)
                throw new ArgumentNullException("edmType");
            if (edmType.EdmType == null || edmType.EdmType.BuiltInTypeKind != BuiltInTypeKind.PrimitiveType)
                throw new ArgumentException("Require primitive EdmType", "edmType");
            _primitiveType = ((PrimitiveType)edmType.EdmType).PrimitiveTypeKind;
            _value = value;
        }

        internal override void WriteSql(StringBuilder sqlText)
        {
            NpgsqlNativeTypeInfo typeInfo;
            System.Globalization.NumberFormatInfo ni = NpgsqlNativeTypeInfo.NumberFormat;
            switch (_primitiveType)
            {
                case PrimitiveTypeKind.Binary:
                    {
                        sqlText.AppendFormat("decode('{0}', 'base64')", Convert.ToBase64String((byte[])_value));
                    }
                    break;
                case PrimitiveTypeKind.DateTime:
                    sqlText.AppendFormat(ni, "TIMESTAMP '{0:o}'", _value);
                    break;
                case PrimitiveTypeKind.DateTimeOffset:
                    sqlText.AppendFormat(ni, "TIMESTAMP WITH TIME ZONE '{0:o}'", _value);
                    break;
                case PrimitiveTypeKind.Decimal:
                    sqlText.AppendFormat(ni, "cast({0} as numeric)", _value);
                    break;
                case PrimitiveTypeKind.Double:
                    sqlText.AppendFormat(ni, "cast({0} as float8)", _value);
                    break;
                case PrimitiveTypeKind.Int16:
                    sqlText.AppendFormat(ni, "cast({0} as int2)", _value);
                    break;
                case PrimitiveTypeKind.Int32:
                    sqlText.AppendFormat(ni, "{0}", _value);
                    break;
                case PrimitiveTypeKind.Int64:
                    sqlText.AppendFormat(ni, "cast({0} as int8)", _value);
                    break;
                case PrimitiveTypeKind.Single:
                    sqlText.AppendFormat(ni, "cast({0} as float4)", _value);
                    break;
                case PrimitiveTypeKind.Boolean:
                     sqlText.AppendFormat(ni, "cast({0} as boolean)", ((bool)_value)?"TRUE":"FALSE");
                     break;
                case PrimitiveTypeKind.Guid:
                case PrimitiveTypeKind.String:
                    NpgsqlTypesHelper.TryGetNativeTypeInfo(GetDbType(_primitiveType), out typeInfo);
                    // Escape syntax is needed for strings with escape values.
                    // We don't check if there are escaped strings for performance reasons.
                    // Check https://github.com/franciscojunior/Npgsql2/pull/10 for more info.
                    // NativeToBackendTypeConverterOptions.Default should provide the correct
                    // formatting rules for any backend >= 8.0.
<<<<<<< HEAD
                    sqlText.Append(System.Text.Encoding.ASCII.GetChars(typeInfo.ConvertToBackend(_value, false)));
=======
                    sqlText.Append(BackendEncoding.UTF8Encoding.GetString(typeInfo.ConvertToBackend(_value, false)));
>>>>>>> 68fe2578
                    break;
                case PrimitiveTypeKind.Time:
                    sqlText.AppendFormat(ni, "TIME '{0:T}'", _value);
                    break;
                case PrimitiveTypeKind.Byte:
                case PrimitiveTypeKind.SByte:
                default:
                    // TODO: must support more constant value types.
                    throw new NotSupportedException(string.Format("NotSupported: {0} {1}", _primitiveType, _value));
            }
            base.WriteSql(sqlText);
        }

        private DbType GetDbType(PrimitiveTypeKind _primitiveType)
        {
            switch (_primitiveType)
            {
                case PrimitiveTypeKind.Boolean:
                    return DbType.Boolean;
                case PrimitiveTypeKind.Guid:
                    return DbType.Guid;
                case PrimitiveTypeKind.String:
                    return DbType.String;
                default:
                    return DbType.Object;
            }
        }
    }

    internal class ProjectionExpression : VisitedExpression
    {
        private bool requiresColumnSeperator;
        private InputExpression _from;

        public bool Distinct { get; set; }
        public InputExpression From
        {
            get { return _from; }
            set
            {
                _from = value;
                Append(" FROM ");
                Append(_from);
            }
        }

        internal override void WriteSql(StringBuilder sqlText)
        {
            sqlText.Append("SELECT ");
            if (Distinct)
                sqlText.Append("DISTINCT ");
            base.WriteSql(sqlText);
        }

        internal IEnumerable<ColumnExpression> Columns { get { return _columns; } }

        private List<ColumnExpression> _columns = new List<ColumnExpression>();
        public void AppendColumn(ColumnExpression column)
        {
            _columns.Add(column);
            if (requiresColumnSeperator)
                Append(",");
            Append(column);
            requiresColumnSeperator = true;
        }

        public void ReplaceColumn(ColumnExpression existingColumn, ColumnExpression newColumn)
        {
            int index = _columns.IndexOf(existingColumn);
            if (index != -1)
            {
                _columns[index] = newColumn;
                int baseIndex = ExpressionList.IndexOf(existingColumn);
                ExpressionList[baseIndex] = newColumn;
            }
        }

        internal override IEnumerable<ColumnExpression> GetProjectedColumns()
        {
            return _columns;
        }
    }

    internal class InsertExpression : VisitedExpression
    {
        public void AppendTarget(VisitedExpression target)
        {
            Append(target);
        }

        public void AppendColumns(IEnumerable<VisitedExpression> columns)
        {
            Append("(");
            bool first = true;
            foreach (VisitedExpression expression in columns)
            {
                if (!first)
                    Append(",");
                Append(expression);
                first = false;
            }
            Append(")");
        }

        public void AppendValues(IEnumerable<VisitedExpression> columns)
        {
            Append(" VALUES (");
            bool first = true;
            foreach (VisitedExpression expression in columns)
            {
                if (!first)
                    Append(",");
                Append(expression);
                first = false;
            }
            Append(")");
        }

        public VisitedExpression ReturningExpression { get; set; }

        internal override void WriteSql(StringBuilder sqlText)
        {
            sqlText.Append("INSERT INTO ");
            base.WriteSql(sqlText);
            if (ReturningExpression != null)
            {
                sqlText.Append(";");
                ReturningExpression.WriteSql(sqlText);
            }
        }

        internal override IEnumerable<PropertyExpression> GetAccessedProperties()
        {
            return base.GetAccessedProperties().Concat(ReturningExpression.GetAccessedProperties());
        }

        internal override IEnumerable<ColumnExpression> GetProjectedColumns()
        {
            if (ReturningExpression != null)
                return ReturningExpression.GetProjectedColumns();
            return Enumerable.Empty<ColumnExpression>();
        }
    }

    internal class UpdateExpression : VisitedExpression
    {
        private bool _setSeperatorRequired;

        public void AppendTarget(VisitedExpression target)
        {
            Append(target);
        }

        public void AppendSet(VisitedExpression property, VisitedExpression value)
        {
            if (_setSeperatorRequired)
                Append(",");
            else
                Append(" SET ");
            Append(property);
            Append("=");
            Append(value);
            _setSeperatorRequired = true;
        }

        public void AppendWhere(VisitedExpression where)
        {
            Append(" WHERE ");
            Append(where);
        }

        internal override void WriteSql(StringBuilder sqlText)
        {
            sqlText.Append("UPDATE ");
            base.WriteSql(sqlText);
        }

        internal override IEnumerable<ColumnExpression> GetProjectedColumns()
        {
            return Enumerable.Empty<ColumnExpression>();
        }
    }

    internal class DeleteExpression : VisitedExpression
    {
        public void AppendFrom(VisitedExpression from)
        {
            Append(from);
        }

        public void AppendWhere(VisitedExpression where)
        {
            Append(" WHERE ");
            Append(where);
        }

        internal override void WriteSql(StringBuilder sqlText)
        {
            sqlText.Append("DELETE FROM ");
            base.WriteSql(sqlText);
        }

        internal override IEnumerable<ColumnExpression> GetProjectedColumns()
        {
            return Enumerable.Empty<ColumnExpression>();
        }
    }

    internal class AllColumnsExpression : VisitedExpression
    {
        private InputExpression _input;

        public AllColumnsExpression(InputExpression input)
        {
            _input = input;
        }

        internal override void WriteSql(StringBuilder sqlText)
        {
            sqlText.Append("SELECT ");
            bool first = true;
            foreach (var column in _input.GetProjectedColumns())
            {
                if (!first)
                    sqlText.Append(",");
                first = false;
                column.WriteSql(sqlText);
            }
            sqlText.Append(" FROM ");
            _input.WriteSql(sqlText);
            base.WriteSql(sqlText);
        }
    }

    internal class ColumnExpression : VisitedExpression
    {
        private VisitedExpression _column;
        private string _columnName;
        private TypeUsage _columnType;

        public ColumnExpression(VisitedExpression column, string columnName, TypeUsage columnType)
        {
            _column = column;
            _columnName = columnName;
            _columnType = columnType;
        }

        public string Name { get { return _columnName; } }
        internal TypeUsage ColumnType { get { return _columnType; ;} }

        public Type CLRType
        {
            get
            {
                if (_columnType == null)
                    return null;
                PrimitiveType pt = _columnType.EdmType as PrimitiveType;
                if (pt != null)
                    return pt.ClrEquivalentType;
                else
                    return null;
            }
        }

        internal override void WriteSql(StringBuilder sqlText)
        {
            _column.WriteSql(sqlText);
            sqlText.Append(" AS " + SqlBaseGenerator.QuoteIdentifier(_columnName));
            base.WriteSql(sqlText);
        }

        internal override IEnumerable<ColumnExpression> GetProjectedColumns()
        {
            return new ColumnExpression[] { this };
        }

        internal override IEnumerable<PropertyExpression> GetAccessedProperties()
        {
            return _column.GetAccessedProperties().Concat(base.GetAccessedProperties());
        }
    }

    internal class ScanExpression : VisitedExpression
    {
        private string _scanString;
        private EntitySetBase _target;

        public ScanExpression(string scanString, EntitySetBase target)
        {
            _scanString = scanString;
            _target = target;
        }

        internal EntitySetBase Target { get { return _target; } }

        internal override void WriteSql(StringBuilder sqlText)
        {
            sqlText.Append(_scanString);
            base.WriteSql(sqlText);
        }

        List<ColumnExpression> _projectedColumns;
        internal override IEnumerable<ColumnExpression> GetProjectedColumns()
        {
            if (_projectedColumns == null)
            {
                _projectedColumns = new List<ColumnExpression>();
                foreach (var property in _target.ElementType.Members.OfType<EdmProperty>())
                {
                    _projectedColumns.Add(new ColumnExpression(new PropertyExpression(property), property.Name, property.TypeUsage));
                }
            }
            return _projectedColumns;
        }
    }

    internal class InputExpression : VisitedExpression
    {
        private WhereExpression _where;

        public WhereExpression Where
        {
            get { return _where; }
            set
            {
                _where = value;
            }
        }

        private GroupByExpression _groupBy;

        public GroupByExpression GroupBy
        {
            get { return _groupBy; }
            set
            {
                _groupBy = value;
            }
        }

        private OrderByExpression _orderBy;

        public OrderByExpression OrderBy
        {
            get { return _orderBy; }
            set { _orderBy = value; }
        }

        private SkipExpression _skip;

        public SkipExpression Skip
        {
            get { return _skip; }
            set { _skip = value; }
        }

        private LimitExpression _limit;

        public LimitExpression Limit
        {
            get { return _limit; }
            set
            {
                _limit = value;
            }
        }

        internal override void WriteSql(StringBuilder sqlText)
        {
            base.WriteSql(sqlText);
            if (Where != null) Where.WriteSql(sqlText);
            if (GroupBy != null) GroupBy.WriteSql(sqlText);
            if (OrderBy != null) OrderBy.WriteSql(sqlText);
            if (Skip != null) Skip.WriteSql(sqlText);
            if (Limit != null) Limit.WriteSql(sqlText);
        }

        internal override IEnumerable<PropertyExpression> GetAccessedProperties()
        {
            var accessedProperties = base.GetAccessedProperties();
            if (Where != null) accessedProperties = accessedProperties.Concat(Where.GetAccessedProperties());
            if (GroupBy != null) accessedProperties = accessedProperties.Concat(GroupBy.GetAccessedProperties());
            if (OrderBy != null) accessedProperties = accessedProperties.Concat(OrderBy.GetAccessedProperties());
            if (Skip != null) accessedProperties = accessedProperties.Concat(Skip.GetAccessedProperties());
            if (Limit != null) accessedProperties = accessedProperties.Concat(Limit.GetAccessedProperties());
            return accessedProperties;
        }
    }

    internal class FromExpression : InputExpression
    {
        private VisitedExpression _from;
        private string _name;
        static int _uniqueName = 1;

        public FromExpression(VisitedExpression from, string name)
        {
            _from = from;
            if (name != null)
            {
                _name = name;
            }
            else
            {
                _name = "ALIAS" + _uniqueName++;
            }
        }

        public string Name
        {
            get { return _name; }
        }

        internal override void WriteSql(StringBuilder sqlText)
        {
            bool wrap = !(_from is LiteralExpression || _from is ScanExpression);
            if (wrap)
                sqlText.Append("(");
            _from.WriteSql(sqlText);
            if (wrap)
                sqlText.Append(")");
            sqlText.Append(" AS ");
            sqlText.Append(SqlBaseGenerator.QuoteIdentifier(_name));
            base.WriteSql(sqlText);
        }

        internal override IEnumerable<ColumnExpression> GetProjectedColumns()
        {
            Dictionary<string, string> emptySubstitution = new Dictionary<string, string>();
            if (_from is ScanExpression)
            {
                ScanExpression scan = (ScanExpression)_from;
                foreach (var property in scan.Target.ElementType.Members.OfType<EdmProperty>())
                {
                    yield return new ColumnExpression(new PropertyExpression(new VariableReferenceExpression(Name, emptySubstitution), property), property.Name, property.TypeUsage);
                }
            }
            else
            {
                foreach (var column in _from.GetProjectedColumns())
                {
                    string columnRef = string.Format("{0}.{1}", SqlBaseGenerator.QuoteIdentifier(Name), column.Name);
                    yield return new ColumnExpression(new LiteralExpression(columnRef), column.Name, column.ColumnType);
                }
            }
        }

        internal override IEnumerable<PropertyExpression> GetAccessedProperties()
        {
            return _from.GetAccessedProperties().Concat(base.GetAccessedProperties());
        }
    }

    internal class JoinExpression : InputExpression
    {
        private InputExpression _left;
        private DbExpressionKind _joinType;
        private InputExpression _right;
        private VisitedExpression _condition;

        public JoinExpression(InputExpression left, DbExpressionKind joinType, InputExpression right, VisitedExpression condition)
        {
            _left = left;
            _joinType = joinType;
            _right = right;
            _condition = condition;
        }

        public InputExpression Left { get { return _left; } }
        public DbExpressionKind JoinType { get { return _joinType; } }
        public InputExpression Right { get { return _right; } }

        public VisitedExpression Condition
        {
            get { return _condition; }
            set { _condition = value; }
        }

        internal override void WriteSql(StringBuilder sqlText)
        {
            _left.WriteSql(sqlText);
            switch (_joinType)
            {
                case DbExpressionKind.InnerJoin:
                    sqlText.Append(" INNER JOIN ");
                    break;
                case DbExpressionKind.LeftOuterJoin:
                    sqlText.Append(" LEFT OUTER JOIN ");
                    break;
                case DbExpressionKind.FullOuterJoin:
                    sqlText.Append(" FULL OUTER JOIN ");
                    break;
                case DbExpressionKind.CrossJoin:
                    sqlText.Append(" CROSS JOIN ");
                    break;
                default:
                    throw new NotSupportedException();
            }
            _right.WriteSql(sqlText);
            if (_joinType != DbExpressionKind.CrossJoin)
            {
                sqlText.Append(" ON ");
                _condition.WriteSql(sqlText);
            }
            base.WriteSql(sqlText);
        }

        internal override IEnumerable<ColumnExpression> GetProjectedColumns()
        {
            return GetProjectedColumns(this);
        }

        internal static IEnumerable<ColumnExpression> GetProjectedColumns(JoinExpression join)
        {
            IEnumerable<ColumnExpression> projectedColumns;
            if (join.Left is FromExpression)
                projectedColumns = ((FromExpression)join.Left).GetProjectedColumns();
            else
                projectedColumns = GetProjectedColumns((JoinExpression)join.Left);
            if (join.Right is FromExpression)
                projectedColumns = projectedColumns.Concat(((FromExpression)join.Right).GetProjectedColumns());
            else
                projectedColumns = projectedColumns.Concat(GetProjectedColumns((JoinExpression)join.Right));
            return projectedColumns;
        }

        internal override IEnumerable<PropertyExpression> GetAccessedProperties()
        {
            var accessedProperties = _left.GetAccessedProperties()
                .Concat
                (_right.GetAccessedProperties());
            if (_joinType != DbExpressionKind.CrossJoin)
                accessedProperties = accessedProperties.Concat(_condition.GetAccessedProperties());
            accessedProperties = accessedProperties.Concat(base.GetAccessedProperties());
            return accessedProperties;
        }
    }

    internal class WhereExpression : VisitedExpression
    {
        private VisitedExpression _where;

        public WhereExpression(VisitedExpression where)
        {
            _where = where;
        }

        internal override void WriteSql(StringBuilder sqlText)
        {
            sqlText.Append(" WHERE ");
            _where.WriteSql(sqlText);
            base.WriteSql(sqlText);
        }

        internal void And(VisitedExpression andAlso)
        {
            _where = new BooleanExpression("AND", _where, andAlso);
        }

        internal override IEnumerable<PropertyExpression> GetAccessedProperties()
        {
            return _where.GetAccessedProperties().Concat(base.GetAccessedProperties());
        }

        internal override IEnumerable<ColumnExpression> GetProjectedColumns()
        {
            return Enumerable.Empty<ColumnExpression>();
        }
    }

    internal class VariableReferenceExpression : VisitedExpression
    {
        private string _name;
        private IDictionary<string, string> _variableSubstitution;

        public VariableReferenceExpression(string name, IDictionary<string, string> variableSubstitution)
        {
            _name = name;
            _variableSubstitution = variableSubstitution;
        }

        internal VariableReferenceExpression(VariableReferenceExpression expression)
        {
            _name = expression._name;
            _variableSubstitution = expression._variableSubstitution;
        }

        internal override void WriteSql(StringBuilder sqlText)
        {
            if (_variableSubstitution.ContainsKey(_name))
                sqlText.Append(SqlBaseGenerator.QuoteIdentifier(_variableSubstitution[_name]));
            else
            {
                // TODO: come up with a better solution
                // need some way of removing extra levels of dots
                if (_name.Contains("."))
                {
                    sqlText.Append(SqlBaseGenerator.QuoteIdentifier(_name.Substring(_name.LastIndexOf('.') + 1)));
                }
                else
                {
                    sqlText.Append(SqlBaseGenerator.QuoteIdentifier(_name));
                }
            }
            base.WriteSql(sqlText);
        }

        // override ToString since we don't want variable substitution
        // until writing out the SQL.
        public override string ToString()
        {
            StringBuilder unsubstitutedText = new StringBuilder();
            unsubstitutedText.Append(_name);
            foreach (var expression in this.ExpressionList)
            {
                unsubstitutedText.Append(expression.ToString());
            }
            return unsubstitutedText.ToString();
        }

        internal void AdjustAccess(string projectName)
        {
            int projectIndex = _name.IndexOf(projectName);
            // start substring at the end of the projectName
            int substringAt = projectIndex + projectName.Length + 1;
            // skip over the ending quote if it exists
            if (_name[substringAt] == '"')
                ++substringAt;
            // skip over the connecting .
            if (_name[substringAt] == '.')
                ++substringAt;
            _name = _name.Substring(substringAt);
        }
    }

    internal class PropertyExpression : VisitedExpression
    {
        private VariableReferenceExpression _variable;
        private EdmMember _property;

        public PropertyExpression(VariableReferenceExpression variable, EdmMember property)
        {
            _variable = variable;
            _property = property;
        }

        public PropertyExpression(PropertyExpression expression)
        {
            _variable = new VariableReferenceExpression(expression._variable);
            _property = expression._property;
        }

        // used for inserts or updates where the column is not qualified
        public PropertyExpression(EdmMember property)
        {
            _variable = null;
            _property = property;
        }

        public string Name { get { return _property.Name; } }

        public TypeUsage PropertyType { get { return _property.TypeUsage; } }

        internal override void WriteSql(StringBuilder sqlText)
        {
            if (_variable != null)
            {
                _variable.WriteSql(sqlText);
                sqlText.Append(".");
            }
            sqlText.Append(SqlBaseGenerator.QuoteIdentifier(_property.Name));
            base.WriteSql(sqlText);
        }

        // override ToString since we don't want variable substitution or identifier quoting
        // until writing out the SQL.
        public override string ToString()
        {
            StringBuilder unsubstitutedText = new StringBuilder();
            if (_variable != null)
            {
                unsubstitutedText.Append(_variable.ToString());
                unsubstitutedText.Append(".");
            }
            unsubstitutedText.Append(_property.Name);
            return unsubstitutedText.ToString();
        }

        internal override IEnumerable<PropertyExpression> GetAccessedProperties()
        {
            return new PropertyExpression[] { this }.Concat(base.GetAccessedProperties());
        }

        internal void AdjustVariableAccess(string projectName)
        {
            if (_variable != null)
            {
                _variable.AdjustAccess(projectName);
            }
        }
    }

    internal class FunctionExpression : VisitedExpression
    {
        private string _name;
        private List<VisitedExpression> _args = new List<VisitedExpression>();

        public FunctionExpression(string name)
        {
            _name = name;
        }

        internal void AddArgument(VisitedExpression visitedExpression)
        {
            _args.Add(visitedExpression);
        }

        internal override void WriteSql(StringBuilder sqlText)
        {
            sqlText.Append(_name);
            sqlText.Append("(");
            bool first = true;
            foreach (var arg in _args)
            {
                if (!first)
                    sqlText.Append(",");
                arg.WriteSql(sqlText);
                first = false;
            }
            sqlText.Append(")");
            base.WriteSql(sqlText);
        }

        internal override IEnumerable<PropertyExpression> GetAccessedProperties()
        {
            return _args
                .Aggregate(Enumerable.Empty<PropertyExpression>(),
                    (list, ve) => list.Concat(ve.GetAccessedProperties()))
                .Concat(base.GetAccessedProperties());
        }

        internal override IEnumerable<ColumnExpression> GetProjectedColumns()
        {
            return Enumerable.Empty<ColumnExpression>();
        }
    }

    internal class CastExpression : VisitedExpression
    {
        private VisitedExpression _value;
        private string _type;

        public CastExpression(VisitedExpression value, string type)
        {
            _value = value;
            _type = type;
        }

        internal override void WriteSql(StringBuilder sqlText)
        {
            sqlText.Append("CAST (");
            _value.WriteSql(sqlText);
            sqlText.AppendFormat(" AS {0})", _type);
            base.WriteSql(sqlText);
        }

        internal override IEnumerable<PropertyExpression> GetAccessedProperties()
        {
            return _value.GetAccessedProperties().Concat(base.GetAccessedProperties());
        }

        internal override IEnumerable<ColumnExpression> GetProjectedColumns()
        {
            return Enumerable.Empty<ColumnExpression>();
        }
    }

    internal class GroupByExpression : VisitedExpression
    {
        private bool _requiresGroupSeperator;

        public void AppendGroupingKey(VisitedExpression key)
        {
            if (_requiresGroupSeperator)
                Append(",");
            Append(key);
            _requiresGroupSeperator = true;
        }

        internal override void WriteSql(StringBuilder sqlText)
        {
            if (ExpressionList.Count != 0)
                sqlText.Append(" GROUP BY ");
            base.WriteSql(sqlText);
        }

        internal override IEnumerable<ColumnExpression> GetProjectedColumns()
        {
            return Enumerable.Empty<ColumnExpression>();
        }
    }

    internal class LimitExpression : VisitedExpression
    {
        private VisitedExpression _arg;

        public LimitExpression(VisitedExpression arg)
        {
            _arg = arg;
        }

        internal override void WriteSql(StringBuilder sqlText)
        {
            sqlText.Append(" LIMIT ");
            _arg.WriteSql(sqlText);
            base.WriteSql(sqlText);
        }

        internal override IEnumerable<PropertyExpression> GetAccessedProperties()
        {
            return _arg.GetAccessedProperties().Concat(base.GetAccessedProperties());
        }

        internal override IEnumerable<ColumnExpression> GetProjectedColumns()
        {
            return Enumerable.Empty<ColumnExpression>();
        }
    }

    internal class SkipExpression : VisitedExpression
    {
        private VisitedExpression _arg;

        public SkipExpression(VisitedExpression arg)
        {
            _arg = arg;
        }

        internal override void WriteSql(StringBuilder sqlText)
        {
            sqlText.Append(" OFFSET ");
            _arg.WriteSql(sqlText);
            base.WriteSql(sqlText);
        }

        internal override IEnumerable<PropertyExpression> GetAccessedProperties()
        {
            return _arg.GetAccessedProperties().Concat(base.GetAccessedProperties());
        }

        internal override IEnumerable<ColumnExpression> GetProjectedColumns()
        {
            return Enumerable.Empty<ColumnExpression>();
        }
    }

    internal class BooleanExpression : VisitedExpression
    {
        private string _booleanOperator;
        private VisitedExpression _left;
        private VisitedExpression _right;

        public BooleanExpression(string booleanOperator, VisitedExpression left, VisitedExpression right)
        {
            _booleanOperator = booleanOperator;
            _left = left;
            _right = right;
        }

        internal override void WriteSql(StringBuilder sqlText)
        {
            bool wrapLeft = !(_left is PropertyExpression || _left is ConstantExpression);
            bool wrapRight = !(_right is PropertyExpression || _right is ConstantExpression);
            if (wrapLeft)
                sqlText.Append("(");
            _left.WriteSql(sqlText);
            if (wrapLeft)
                sqlText.Append(") ");
            sqlText.Append(_booleanOperator);
            if (wrapRight)
                sqlText.Append(" (");
            _right.WriteSql(sqlText);
            if (wrapRight)
                sqlText.Append(")");
            base.WriteSql(sqlText);
        }

        internal override IEnumerable<PropertyExpression> GetAccessedProperties()
        {
            return _left.GetAccessedProperties()
                .Concat
                (_right.GetAccessedProperties())
                .Concat
                (base.GetAccessedProperties());
        }

        internal override IEnumerable<ColumnExpression> GetProjectedColumns()
        {
            return Enumerable.Empty<ColumnExpression>();
        }
    }

    internal class NegatableBooleanExpression : NegatableExpression
    {
        private DbExpressionKind _booleanOperator;
        private VisitedExpression _left;
        private VisitedExpression _right;

        public NegatableBooleanExpression(DbExpressionKind booleanOperator, VisitedExpression left, VisitedExpression right)
        {
            _booleanOperator = booleanOperator;
            _left = left;
            _right = right;
        }

        internal override void WriteSql(StringBuilder sqlText)
        {
            bool wrapLeft = !(_left is PropertyExpression || _left is ConstantExpression);
            bool wrapRight = !(_right is PropertyExpression || _right is ConstantExpression);
            if (wrapLeft)
                sqlText.Append("(");
            _left.WriteSql(sqlText);
            if (wrapLeft)
                sqlText.Append(") ");
            switch (_booleanOperator)
            {
                case DbExpressionKind.Equals:
                    if (Negated)
                        sqlText.Append("!=");
                    else
                        sqlText.Append("=");
                    break;
                case DbExpressionKind.GreaterThan:
                    if (Negated)
                        sqlText.Append("<=");
                    else
                        sqlText.Append(">");
                    break;
                case DbExpressionKind.GreaterThanOrEquals:
                    if (Negated)
                        sqlText.Append("<");
                    else
                        sqlText.Append(">=");
                    break;
                case DbExpressionKind.LessThan:
                    if (Negated)
                        sqlText.Append(">=");
                    else
                        sqlText.Append("<");
                    break;
                case DbExpressionKind.LessThanOrEquals:
                    if (Negated)
                        sqlText.Append(">");
                    else
                        sqlText.Append("<=");
                    break;
                case DbExpressionKind.Like:
                    if (Negated)
                        sqlText.Append(" NOT");
                    sqlText.Append(" LIKE ");
                    break;
                case DbExpressionKind.NotEquals:
                    if (Negated)
                        sqlText.Append("=");
                    else
                        sqlText.Append("!=");
                    break;
                default:
                    throw new NotSupportedException();
            }
            if (wrapRight)
                sqlText.Append(" (");
            _right.WriteSql(sqlText);
            if (wrapRight)
                sqlText.Append(")");
            base.WriteSql(sqlText);
        }

        internal override IEnumerable<PropertyExpression> GetAccessedProperties()
        {
            return _left.GetAccessedProperties()
                .Concat
                (_right.GetAccessedProperties())
                .Concat
                (base.GetAccessedProperties());
        }

        internal override IEnumerable<ColumnExpression> GetProjectedColumns()
        {
            return Enumerable.Empty<ColumnExpression>();
        }
    }

    internal class CombinedProjectionExpression : VisitedExpression
    {
        private VisitedExpression _first;
        private VisitedExpression _second;
        private string _setOperator;

        public CombinedProjectionExpression(VisitedExpression first, string setOperator, VisitedExpression second)
        {
            _first = first;
            _setOperator = setOperator;
            _second = second;
        }

        internal override void WriteSql(StringBuilder sqlText)
        {
            _first.WriteSql(sqlText);
            sqlText.Append(" ");
            sqlText.Append(_setOperator);
            sqlText.Append(" ");
            _second.WriteSql(sqlText);
            base.WriteSql(sqlText);
        }

        internal override IEnumerable<PropertyExpression> GetAccessedProperties()
        {
            return _first.GetAccessedProperties()
                .Concat
                (_second.GetAccessedProperties())
                .Concat
                (base.GetAccessedProperties());
        }

        internal override IEnumerable<ColumnExpression> GetProjectedColumns()
        {
            return _first.GetProjectedColumns().Concat(_second.GetProjectedColumns());
        }
    }

    internal class NegatableExpression : VisitedExpression
    {
        private bool _negated;

        protected bool Negated
        {
            get { return _negated; }
            set { _negated = value; }
        }

        public NegatableExpression Negate()
        {
            _negated = !_negated;
            // allows to be used inline
            return this;
        }
    }

    internal class ExistsExpression : NegatableExpression
    {
        private VisitedExpression _argument;

        public ExistsExpression(VisitedExpression argument)
        {
            _argument = argument;
        }

        internal override void WriteSql(StringBuilder sqlText)
        {
            if (Negated)
                sqlText.Append("NOT ");
            sqlText.Append("EXISTS (");
            _argument.WriteSql(sqlText);
            sqlText.Append(")");
            base.WriteSql(sqlText);
        }

        internal override IEnumerable<PropertyExpression> GetAccessedProperties()
        {
            return _argument.GetAccessedProperties().Concat(base.GetAccessedProperties());
        }

        internal override IEnumerable<ColumnExpression> GetProjectedColumns()
        {
            return Enumerable.Empty<ColumnExpression>();
        }
    }

    internal class NegateExpression : NegatableExpression
    {
        private VisitedExpression _argument;

        public NegateExpression(VisitedExpression argument)
        {
            _argument = argument;
            Negated = true;
        }

        internal override void WriteSql(StringBuilder sqlText)
        {
            if (Negated)
                sqlText.Append(" NOT ");
            sqlText.Append("(");
            _argument.WriteSql(sqlText);
            sqlText.Append(")");
            base.WriteSql(sqlText);
        }

        internal override IEnumerable<PropertyExpression> GetAccessedProperties()
        {
            return _argument.GetAccessedProperties().Concat(base.GetAccessedProperties());
        }
    }

    internal class IsNullExpression : NegatableExpression
    {
        private VisitedExpression _argument;

        public IsNullExpression(VisitedExpression argument)
        {
            _argument = argument;
        }

        internal override void WriteSql(StringBuilder sqlText)
        {
            _argument.WriteSql(sqlText);
            sqlText.Append(" IS ");
            if (Negated)
                sqlText.Append("NOT ");
            sqlText.Append("NULL ");
            base.WriteSql(sqlText);
        }

        internal override IEnumerable<PropertyExpression> GetAccessedProperties()
        {
            return _argument.GetAccessedProperties().Concat(base.GetAccessedProperties());
        }

        internal override IEnumerable<ColumnExpression> GetProjectedColumns()
        {
            return Enumerable.Empty<ColumnExpression>();
        }
    }

    class OrderByExpression : VisitedExpression
    {
        private bool _requiresOrderSeperator;

        public void AppendSort(VisitedExpression sort, bool ascending)
        {
            if (_requiresOrderSeperator)
                Append(",");
            Append(sort);
            if (ascending)
                Append(" ASC ");
            else
                Append(" DESC ");
            _requiresOrderSeperator = true;
        }

        internal override void WriteSql(StringBuilder sqlText)
        {
            sqlText.Append(" ORDER BY ");
            base.WriteSql(sqlText);
        }

        internal override IEnumerable<ColumnExpression> GetProjectedColumns()
        {
            return Enumerable.Empty<ColumnExpression>();
        }
    }
}
#endif<|MERGE_RESOLUTION|>--- conflicted
+++ resolved
@@ -147,11 +147,7 @@
                     // Check https://github.com/franciscojunior/Npgsql2/pull/10 for more info.
                     // NativeToBackendTypeConverterOptions.Default should provide the correct
                     // formatting rules for any backend >= 8.0.
-<<<<<<< HEAD
-                    sqlText.Append(System.Text.Encoding.ASCII.GetChars(typeInfo.ConvertToBackend(_value, false)));
-=======
                     sqlText.Append(BackendEncoding.UTF8Encoding.GetString(typeInfo.ConvertToBackend(_value, false)));
->>>>>>> 68fe2578
                     break;
                 case PrimitiveTypeKind.Time:
                     sqlText.AppendFormat(ni, "TIME '{0:T}'", _value);
