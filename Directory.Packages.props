<Project>
  <ItemGroup>
    <PackageVersion Include="Microsoft.Extensions.Logging.Abstractions" Version="8.0.2" />
    <PackageVersion Include="Microsoft.Extensions.DependencyInjection.Abstractions" Version="8.0.2" />
    <PackageVersion Include="OpenTelemetry.API" Version="1.7.0" />

    <!-- Compatibility -->
    <PackageVersion Include="System.Text.Json" Version="8.0.5" />
    <PackageVersion Include="System.Diagnostics.DiagnosticSource" Version="8.0.1" />
    <PackageVersion Include="System.Runtime.CompilerServices.Unsafe" Version="6.0.0" />

    <!-- Plugin projects -->
    <PackageVersion Include="NetTopologySuite" Version="2.5.0" />
    <PackageVersion Include="NetTopologySuite.IO.PostGIS" Version="2.1.0" />
    <PackageVersion Include="NodaTime" Version="3.2.0" />
    <PackageVersion Include="GeoJSON.Net" Version="1.4.1" />
    <PackageVersion Include="Newtonsoft.Json" Version="13.0.3" />

    <!-- Build -->
    <PackageVersion Include="Microsoft.SourceLink.GitHub" Version="8.0.0" />
    <PackageVersion Include="Microsoft.CodeAnalysis.PublicApiAnalyzers" Version="3.3.4" />
    <PackageVersion Include="Microsoft.CodeAnalysis.CSharp" Version="4.9.2" />
    <PackageVersion Include="Microsoft.CodeAnalysis.Analyzers" Version="3.3.4" />
    <PackageVersion Include="Scriban.Signed" Version="5.9.0 " />
    
    <!-- Tests -->
    <PackageVersion Include="NUnit" Version="3.14.0" />
    <PackageVersion Include="Microsoft.Extensions.Logging" Version="8.0.1" />
    <PackageVersion Include="Microsoft.Extensions.Logging.Console" Version="8.0.1" />
    <PackageVersion Include="Microsoft.CSharp" Version="4.7.0" />
    <PackageVersion Include="Microsoft.NET.Test.Sdk" Version="17.9.0" />
    <PackageVersion Include="NUnit3TestAdapter" Version="4.5.0" />
    <PackageVersion Include="xunit" Version="2.7.0" />
    <PackageVersion Include="xunit.runner.visualstudio" Version="2.5.7" />
    <PackageVersion Include="GitHubActionsTestLogger" Version="2.3.3" />
    <PackageVersion Include="AdoNet.Specification.Tests" Version="2.0.0-beta.2" />
    <PackageVersion Include="Microsoft.Extensions.DependencyInjection" Version="8.0.1" />

    <!-- Benchmarks -->
<<<<<<< HEAD
    <PackageVersion Include="BenchmarkDotNet" Version="0.13.12" />
    <PackageVersion Include="Microsoft.Data.SqlClient" Version="6.1.1" />
=======
    <PackageVersion Include="BenchmarkDotNet" Version="0.15.2" />
    <PackageVersion Include="Microsoft.Data.SqlClient" Version="5.2.2" />
>>>>>>> 472259b0
    <PackageVersion Include="BenchmarkDotNet.Diagnostics.Windows" Version="0.13.10" />

    <!-- NativeAOT -->
    <PackageVersion Include="Mono.Cecil" Version="0.11.5" />
  </ItemGroup>
</Project><|MERGE_RESOLUTION|>--- conflicted
+++ resolved
@@ -37,13 +37,8 @@
     <PackageVersion Include="Microsoft.Extensions.DependencyInjection" Version="8.0.1" />
 
     <!-- Benchmarks -->
-<<<<<<< HEAD
-    <PackageVersion Include="BenchmarkDotNet" Version="0.13.12" />
+    <PackageVersion Include="BenchmarkDotNet" Version="0.15.2" />
     <PackageVersion Include="Microsoft.Data.SqlClient" Version="6.1.1" />
-=======
-    <PackageVersion Include="BenchmarkDotNet" Version="0.15.2" />
-    <PackageVersion Include="Microsoft.Data.SqlClient" Version="5.2.2" />
->>>>>>> 472259b0
     <PackageVersion Include="BenchmarkDotNet.Diagnostics.Windows" Version="0.13.10" />
 
     <!-- NativeAOT -->
