#region License
// The PostgreSQL License
//
// Copyright (C) 2016 The Npgsql Development Team
//
// Permission to use, copy, modify, and distribute this software and its
// documentation for any purpose, without fee, and without a written
// agreement is hereby granted, provided that the above copyright notice
// and this paragraph and the following two paragraphs appear in all copies.
//
// IN NO EVENT SHALL THE NPGSQL DEVELOPMENT TEAM BE LIABLE TO ANY PARTY
// FOR DIRECT, INDIRECT, SPECIAL, INCIDENTAL, OR CONSEQUENTIAL DAMAGES,
// INCLUDING LOST PROFITS, ARISING OUT OF THE USE OF THIS SOFTWARE AND ITS
// DOCUMENTATION, EVEN IF THE NPGSQL DEVELOPMENT TEAM HAS BEEN ADVISED OF
// THE POSSIBILITY OF SUCH DAMAGE.
//
// THE NPGSQL DEVELOPMENT TEAM SPECIFICALLY DISCLAIMS ANY WARRANTIES,
// INCLUDING, BUT NOT LIMITED TO, THE IMPLIED WARRANTIES OF MERCHANTABILITY
// AND FITNESS FOR A PARTICULAR PURPOSE. THE SOFTWARE PROVIDED HEREUNDER IS
// ON AN "AS IS" BASIS, AND THE NPGSQL DEVELOPMENT TEAM HAS NO OBLIGATIONS
// TO PROVIDE MAINTENANCE, SUPPORT, UPDATES, ENHANCEMENTS, OR MODIFICATIONS.
#endregion

using System;
using System.ComponentModel;
using System.Data;
using System.Data.Common;
using System.Diagnostics.Contracts;
using System.IO;
using System.Net.Security;
using System.Reflection;
using System.Security.Cryptography;
using System.Security.Cryptography.X509Certificates;
using System.Threading;
using System.Threading.Tasks;
using AsyncRewriter;
using JetBrains.Annotations;
#if NET45 || NET451 || DNX451
using System.Transactions;
#endif
using Npgsql.Logging;
using NpgsqlTypes;
using IsolationLevel = System.Data.IsolationLevel;

namespace Npgsql
{
    /// <summary>
    /// This class represents a connection to a PostgreSQL server.
    /// </summary>
#if WITHDESIGN
    [System.Drawing.ToolboxBitmapAttribute(typeof(NpgsqlConnection))]
#endif
#if NETSTANDARD1_3
    public sealed partial class NpgsqlConnection : DbConnection
#else
    // ReSharper disable once RedundantNameQualifier
    [System.ComponentModel.DesignerCategory("")]
    public sealed partial class NpgsqlConnection : DbConnection, ICloneable
#endif
    {
        #region Fields

        // Set this when disposed is called.
        bool _disposed;

        // Used when we closed the connector due to an error, but are pretending it's open.
        bool _fakingOpen;
        // Used when the connection is closed but an TransactionScope is still active
        // (the actual close is postponed until the scope ends)
        bool _postponingClose;
        bool _postponingDispose;

        /// <summary>
        /// The parsed connection string set by the user
        /// </summary>
        internal NpgsqlConnectionStringBuilder Settings { get; private set; }

        /// <summary>
        /// The actual string provided by the user for the connection string
        /// </summary>
        string _connectionString;

        /// <summary>
        /// Contains the clear text password which was extracted from the user-provided connection string.
        /// </summary>
        internal string Password { get; private set; }

        /// <summary>
        /// The connector object connected to the backend.
        /// </summary>
        internal NpgsqlConnector Connector { get; set; }

        /// <summary>
        /// A counter that gets incremented every time the connection is (re-)opened.
        /// This allows us to identify an "instance" of connection, which is useful since
        /// some resources are released when a connection is closed (e.g. prepared statements).
        /// </summary>
        internal int OpenCounter { get; private set; }

        bool _wasBroken;

#if NET45 || NET451 || DNX451
        NpgsqlPromotableSinglePhaseNotification Promotable => _promotable ?? (_promotable = new NpgsqlPromotableSinglePhaseNotification(this));
        NpgsqlPromotableSinglePhaseNotification _promotable;
#endif

        /// <summary>
        /// The default TCP/IP port for PostgreSQL.
        /// </summary>
        public const int DefaultPort = 5432;

        /// <summary>
        /// Maximum value for connection timeout.
        /// </summary>
        internal const int TimeoutLimit = 1024;

        static readonly NpgsqlLogger Log = NpgsqlLogManager.GetCurrentClassLogger();

        #endregion Fields

        #region Constructors / Init / Open

        /// <summary>
        /// Initializes a new instance of the
        /// <see cref="NpgsqlConnection">NpgsqlConnection</see> class.
        /// </summary>
        public NpgsqlConnection() : this(String.Empty) {}

        /// <summary>
        /// Initializes a new instance of the
        /// <see cref="NpgsqlConnection">NpgsqlConnection</see> class
        /// and sets the <see cref="NpgsqlConnection.ConnectionString">ConnectionString</see>.
        /// </summary>
        /// <param name="builder">The connection used to open the PostgreSQL database.</param>
        public NpgsqlConnection(NpgsqlConnectionStringBuilder builder) : this(builder.ConnectionString) { }

        /// <summary>
        /// Initializes a new instance of the
        /// <see cref="NpgsqlConnection">NpgsqlConnection</see> class
        /// and sets the <see cref="NpgsqlConnection.ConnectionString">ConnectionString</see>.
        /// </summary>
        /// <param name="connectionString">The connection used to open the PostgreSQL database.</param>
        public NpgsqlConnection(string connectionString)
        {
            GC.SuppressFinalize(this);
            ConnectionString = connectionString;
            Init();
        }

        void Init()
        {
            _noticeDelegate = OnNotice;
            _notificationDelegate = OnNotification;

#if NET45 || NET451 || DNX451
            // Fix authentication problems. See https://bugzilla.novell.com/show_bug.cgi?id=MONO77559 and
            // http://pgfoundry.org/forum/message.php?msg_id=1002377 for more info.
            RSACryptoServiceProvider.UseMachineKeyStore = true;

            _promotable = new NpgsqlPromotableSinglePhaseNotification(this);
#endif
        }

        /// <summary>
        /// Opens a database connection with the property settings specified by the
        /// <see cref="NpgsqlConnection.ConnectionString">ConnectionString</see>.
        /// </summary>
        public override void Open()
        {
            var timeout = new NpgsqlTimeout(TimeSpan.FromSeconds(ConnectionTimeout));
            OpenInternal(timeout);
        }

        /// <summary>
        /// This is the asynchronous version of <see cref="Open"/>.
        /// </summary>
        /// <remarks>
        /// Do not invoke other methods and properties of the <see cref="NpgsqlConnection"/> object until the returned Task is complete.
        /// </remarks>
        /// <param name="cancellationToken">The cancellation instruction.</param>
        /// <returns>A task representing the asynchronous operation.</returns>
        public override async Task OpenAsync(CancellationToken cancellationToken)
        {
            if (ConnectionTimeout == 0)
            {
                await OpenInternalAsync(NpgsqlTimeout.Infinite, cancellationToken);
                return;
            }

            // We have a ConnectionTimeout
            // We transmit the connection timeout event by triggering the cancellation token.
            // However, a ct can't be triggered directly (need a source), and we also want to distinguish a
            // timeout-triggered cancellation from a user-triggered cancellation.
            // So we wire up the user's ct and a new timeout ct to a new composite ct which will be used.
            var timeoutTs = TimeSpan.FromSeconds(ConnectionTimeout);
            var timeout = new NpgsqlTimeout(timeoutTs);

            using (var compositeCts = new CancellationTokenSource())
            {
                var compositeCts2 = compositeCts;  // For R# "access to disposed closure"

                using (var timeoutCts = new CancellationTokenSource(timeoutTs))
                using (timeoutCts.Token.Register(() => compositeCts2.Cancel()))
                using (cancellationToken.Register(() => compositeCts2.Cancel()))
                {
                    try
                    {
                        await OpenInternalAsync(timeout, compositeCts.Token);
                    }
                    catch (TaskCanceledException e)
                    {
                        if (!cancellationToken.IsCancellationRequested)
                        {
                            throw new TimeoutException("The connection attempt timed out", e);
                        }
                        throw;
                    }
                }
            }
        }

        [RewriteAsync]
        void OpenInternal(NpgsqlTimeout timeout)
        {
            if (string.IsNullOrWhiteSpace(Host))
                throw new ArgumentException("Host can't be null");
            if (string.IsNullOrWhiteSpace(UserName) && !IntegratedSecurity)
                throw new ArgumentException("Either Username must be specified or IntegratedSecurity must be on");
            Contract.EndContractBlock();

            // If we're postponing a close (see doc on this variable), the connection is already
            // open and can be silently reused
            if (_postponingClose)
                return;

            CheckConnectionClosed();

            Log.Trace("Opening connnection");

            // Copy the password aside and remove it from the user-provided connection string
            // (unless PersistSecurityInfo has been requested). Note that cloned connections already
            // have Password populated and should not be overwritten.
            if (Password == null)
            {
                Password = Settings.Password;
            }
            if (!Settings.PersistSecurityInfo)
            {
                Settings.Password = null;
                _connectionString = Settings.ToString();
            }

            _wasBroken = false;

            try
            {
                // Get a Connector, either from the pool or creating one ourselves.
                if (Settings.Pooling)
                {
                    Connector = NpgsqlConnectorPool.ConnectorPoolMgr.RequestConnector(this);
                }
                else
                {
                    Connector = new NpgsqlConnector(this);
                    Connector.Open(timeout);
                }

                Connector.Notice += _noticeDelegate;
                Connector.Notification += _notificationDelegate;

#if NET45 || NET451 || DNX451
                if (Settings.Enlist)
                {
                    Promotable.Enlist(Transaction.Current);
                }
#endif
            }
            catch
            {
                Connector = null;
                throw;
            }
            OpenCounter++;
            OnStateChange(new StateChangeEventArgs(ConnectionState.Closed, ConnectionState.Open));
        }

        #endregion Open / Init

        #region Connection string management

        /// <summary>
        /// Gets or sets the string used to connect to a PostgreSQL database. See the manual for details.
        /// </summary>
        /// <value>The connection string that includes the server name,
        /// the database name, and other parameters needed to establish
        /// the initial connection. The default value is an empty string.
        /// </value>
#if WITHDESIGN
        [RefreshProperties(RefreshProperties.All), DefaultValue(""), RecommendedAsConfigurable(true)]
        [NpgsqlSysDescription("Description_ConnectionString", typeof(NpgsqlConnection)), Category("Data")]
        [Editor(typeof(ConnectionStringEditor), typeof(System.Drawing.Design.UITypeEditor))]
#endif
        public override string ConnectionString
        {
            get { return _connectionString; }
            set
            {
                if (value == null) {
                    value = string.Empty;
                }
                Settings = new NpgsqlConnectionStringBuilder(value);
                // Note that settings.ConnectionString is canonical and may therefore be different from
                // the provided value
                _connectionString = Settings.ConnectionString;
            }
        }

        #endregion Connection string management

        #region Configuration settings

        /// <summary>
        /// Backend server host name.
        /// </summary>
        [Browsable(true)]
        [PublicAPI]
        public string Host => Settings.Host;

        /// <summary>
        /// Backend server port.
        /// </summary>
        [Browsable(true)]
        [PublicAPI]
        public int Port => Settings.Port;

        /// <summary>
        /// If true, the connection will attempt to use SslStream instead of an internal TlsClientStream.
        /// </summary>
        [PublicAPI]
        public bool UseSslStream => Settings.UseSslStream;

        /// <summary>
        /// Gets the time to wait while trying to establish a connection
        /// before terminating the attempt and generating an error.
        /// </summary>
        /// <value>The time (in seconds) to wait for a connection to open. The default value is 15 seconds.</value>

#if WITHDESIGN
        [NpgsqlSysDescription("Description_ConnectionTimeout", typeof(NpgsqlConnection))]
#endif

        public override int ConnectionTimeout => Settings.Timeout;

        /// <summary>
        /// Gets the time to wait while trying to execute a command
        /// before terminating the attempt and generating an error.
        /// </summary>
        /// <value>The time (in seconds) to wait for a command to complete. The default value is 20 seconds.</value>
        public int CommandTimeout => Settings.CommandTimeout;

        /// <summary>
        /// Gets the time to wait before closing unused connections in the pool if the count
        /// of all connections exeeds MinPoolSize.
        /// </summary>
        /// <remarks>
        /// If connection pool contains unused connections for ConnectionLifeTime seconds,
        /// the half of them will be closed. If there will be unused connections in a second
        /// later then again the half of them will be closed and so on.
        /// This strategy provide smooth change of connection count in the pool.
        /// </remarks>
        /// <value>The time (in seconds) to wait. The default value is 15 seconds.</value>
        public int ConnectionLifeTime => Settings.ConnectionLifeTime;

        ///<summary>
        /// Gets the name of the current database or the database to be used after a connection is opened.
        /// </summary>
        /// <value>The name of the current database or the name of the database to be
        /// used after a connection is opened. The default value is the empty string.</value>
#if WITHDESIGN
        [NpgsqlSysDescription("Description_Database", typeof(NpgsqlConnection))]
#endif

        public override string Database => Settings.Database;

        /// <summary>
        /// Gets the string identifying the database server (host and port)
        /// </summary>
        public override string DataSource => $"tcp://{Host}:{Port}";

        /// <summary>
        /// Whether to use Windows integrated security to log in.
        /// </summary>
        [PublicAPI]
        public bool IntegratedSecurity => Settings.IntegratedSecurity;

        /// <summary>
        /// User name.
        /// </summary>
        [PublicAPI]
        public string UserName => Settings.Username;

        internal int MinPoolSize => Settings.MinPoolSize;
        internal int MaxPoolSize => Settings.MaxPoolSize;
        internal int Timeout => Settings.Timeout;
        internal int BufferSize => Settings.BufferSize;
        internal string EntityTemplateDatabase => Settings.EntityTemplateDatabase;
        internal string EntityAdminDatabase => Settings.EntityAdminDatabase;

        #endregion Configuration settings

        #region State management

        /// <summary>
        /// Gets the current state of the connection.
        /// </summary>
        /// <value>A bitwise combination of the <see cref="System.Data.ConnectionState">ConnectionState</see> values. The default is <b>Closed</b>.</value>
        [Browsable(false)]
        public ConnectionState FullState
        {
            get
            {
                if (Connector == null || _disposed)
                {
                    return _wasBroken ? ConnectionState.Broken : ConnectionState.Closed;
                }

                switch (Connector.State)
                {
                    case ConnectorState.Closed:
                        return ConnectionState.Closed;
                    case ConnectorState.Connecting:
                        return ConnectionState.Connecting;
                    case ConnectorState.Ready:
                        return ConnectionState.Open;
                    case ConnectorState.Executing:
                        return ConnectionState.Open | ConnectionState.Executing;
                    case ConnectorState.Fetching:
                        return ConnectionState.Open | ConnectionState.Fetching;
                    case ConnectorState.Broken:
                        return ConnectionState.Broken;
                    case ConnectorState.Copy:
                        return ConnectionState.Open | ConnectionState.Fetching;
                    default:
                        throw PGUtil.ThrowIfReached("Unknown connector state: " + Connector.State);
                }
            }
        }

        /// <summary>
        /// Gets whether the current state of the connection is Open or Closed
        /// </summary>
        /// <value>ConnectionState.Open, ConnectionState.Closed or ConnectionState.Connecting</value>
        [Browsable(false)]
        public override ConnectionState State
        {
            get
            {
                var s = FullState;
                if ((s & ConnectionState.Open) != 0)
                    return ConnectionState.Open;
                if ((s & ConnectionState.Connecting) != 0)
                    return ConnectionState.Connecting;
                return ConnectionState.Closed;
            }
        }

        #endregion State management

        #region Commands

        /// <summary>
        /// Creates and returns a <see cref="System.Data.Common.DbCommand">DbCommand</see>
        /// object associated with the <see cref="System.Data.Common.DbConnection">IDbConnection</see>.
        /// </summary>
        /// <returns>A <see cref="System.Data.Common.DbCommand">DbCommand</see> object.</returns>
        protected override DbCommand CreateDbCommand()
        {
            return CreateCommand();
        }

        /// <summary>
        /// Creates and returns a <see cref="NpgsqlCommand">NpgsqlCommand</see>
        /// object associated with the <see cref="NpgsqlConnection">NpgsqlConnection</see>.
        /// </summary>
        /// <returns>A <see cref="NpgsqlCommand">NpgsqlCommand</see> object.</returns>
        public new NpgsqlCommand CreateCommand()
        {
            CheckNotDisposed();
            return new NpgsqlCommand("", this);
        }

        #endregion Commands

        #region Transactions

        /// <summary>
        /// Begins a database transaction with the specified isolation level.
        /// </summary>
        /// <param name="isolationLevel">The <see cref="System.Data.IsolationLevel">isolation level</see> under which the transaction should run.</param>
        /// <returns>An <see cref="System.Data.Common.DbTransaction">DbTransaction</see>
        /// object representing the new transaction.</returns>
        /// <remarks>
        /// Currently the IsolationLevel ReadCommitted and Serializable are supported by the PostgreSQL backend.
        /// There's no support for nested transactions.
        /// </remarks>
        protected override DbTransaction BeginDbTransaction(IsolationLevel isolationLevel)
        {
            return BeginTransaction(isolationLevel);
        }

        /// <summary>
        /// Begins a database transaction.
        /// </summary>
        /// <returns>A <see cref="NpgsqlTransaction">NpgsqlTransaction</see>
        /// object representing the new transaction.</returns>
        /// <remarks>
        /// Currently there's no support for nested transactions. Transactions created by this method will have Read Committed isolation level.
        /// </remarks>
        public new NpgsqlTransaction BeginTransaction()
        {
            // ReSharper disable once IntroduceOptionalParameters.Global
            return BeginTransaction(IsolationLevel.Unspecified);
        }

        /// <summary>
        /// Begins a database transaction with the specified isolation level.
        /// </summary>
        /// <param name="level">The <see cref="System.Data.IsolationLevel">isolation level</see> under which the transaction should run.</param>
        /// <returns>A <see cref="NpgsqlTransaction">NpgsqlTransaction</see>
        /// object representing the new transaction.</returns>
        /// <remarks>
        /// Currently the IsolationLevel ReadCommitted and Serializable are supported by the PostgreSQL backend.
        /// There's no support for nested transactions.
        /// </remarks>
        public new NpgsqlTransaction BeginTransaction(IsolationLevel level)
        {
            if (level == IsolationLevel.Chaos)
                throw new NotSupportedException("Unsupported IsolationLevel: " + level);
            Contract.EndContractBlock();
            CheckReady();

            // Note that beginning a transaction doesn't actually send anything to the backend
            // (only prepends), so strictly speaking we don't have to start a user action.
            // However, we do this for consistency as if we did (for the checks and exceptions)
            using (Connector.StartUserAction())
            {
                if (Connector.InTransaction)
                {
                    throw new NotSupportedException("Nested/Concurrent transactions aren't supported.");
                }

                Log.Debug("Beginning transaction with isolation level " + level, Connector.Id);

                return new NpgsqlTransaction(this, level);
            }
        }

        /// <summary>
        /// When a connection is closed within an enclosing TransactionScope and the transaction
        /// hasn't been promoted, we defer the actual closing until the scope ends.
        /// </summary>
        internal void PromotableLocalTransactionEnded()
        {
            if (_postponingDispose)
                Dispose(true);
            else if (_postponingClose)
                ReallyClose();
        }

#if NET45 || NET451 || DNX451
        /// <summary>
        /// Enlist transation.
        /// </summary>
        /// <param name="transaction"></param>
        // ReSharper disable once ImplicitNotNullOverridesUnknownExternalMember
        public override void EnlistTransaction(Transaction transaction)
        {
            if (transaction == null)
                throw new ArgumentNullException(nameof(transaction));
            Contract.EndContractBlock();

            Promotable.Enlist(transaction);
        }
#endif

        #endregion

        #region Close

        /// <summary>
        /// Releases the connection to the database.  If the connection is pooled, it will be
        /// made available for re-use.  If it is non-pooled, the actual connection will be shutdown.
        /// </summary>
        public override void Close()
        {
            if (Connector == null)
                return;

            Log.Trace("Closing connection", Connector.Id);

#if NET45 || NET451 || DNX451
            if (_promotable != null && _promotable.InLocalTransaction)
            {
                _postponingClose = true;
                return;
            }
#endif

            ReallyClose();
        }

        internal void ReallyClose(bool wasBroken=false)
        {
            var connectorId = Connector.Id;
            Log.Trace("Really closing connection", connectorId);
            _postponingClose = false;
            _wasBroken = wasBroken;

#if NET45 || NET451 || DNX451
            // clear the way for another promotable transaction
            _promotable = null;
#endif

            Connector.Notification -= _notificationDelegate;
            Connector.Notice -= _noticeDelegate;

            CloseOngoingOperations();

            if (Settings.Pooling)
            {
                NpgsqlConnectorPool.ConnectorPoolMgr.ReleaseConnector(this, Connector);
            }
            else
            {
                Connector.Close();
            }

            Log.Debug("Connection closed", Connector.Id);

            Connector = null;

            OnStateChange(new StateChangeEventArgs(ConnectionState.Open, ConnectionState.Closed));
        }

        /// <summary>
        /// Closes ongoing operations, i.e. an open reader exists or a COPY operation still in progress, as
        /// part of a connection close.
        /// Does nothing if the thread has been aborted - the connector will be closed immediately.
        /// </summary>
        void CloseOngoingOperations()
        {
            if ((Thread.CurrentThread.ThreadState & (ThreadState.Aborted | ThreadState.AbortRequested)) != 0) {
                return;
            }

            if (Connector.CurrentReader != null)
            {
                Connector.CurrentReader.Close();
            }
            else if (Connector.State == ConnectorState.Copy)
            {
                Contract.Assert(Connector.CurrentCopyOperation != null);

                // Note: we only want to cancel import operations, since in these cases cancel is safe.
                // Export cancellations go through the PostgreSQL "asynchronous" cancel mechanism and are
                // therefore vulnerable to the race condition in #615.
                if (Connector.CurrentCopyOperation is NpgsqlBinaryImporter ||
                    Connector.CurrentCopyOperation is NpgsqlCopyTextWriter ||
                    (Connector.CurrentCopyOperation is NpgsqlRawCopyStream && ((NpgsqlRawCopyStream)Connector.CurrentCopyOperation).CanWrite))
                {
                    try
                    {
                        Connector.CurrentCopyOperation.Cancel();
                    }
                    catch (Exception e)
                    {
                        Log.Warn("Error while cancelling COPY on connector close", e);
                    }
                }

                try
                {
                    Connector.CurrentCopyOperation.Dispose();
                }
                catch (Exception e)
                {
                    Log.Warn("Error while disposing cancelled COPY on connector close", e);
                }
            }
        }

        /// <summary>
        /// Releases all resources used by the
        /// <see cref="NpgsqlConnection">NpgsqlConnection</see>.
        /// </summary>
        /// <param name="disposing"><b>true</b> when called from Dispose();
        /// <b>false</b> when being called from the finalizer.</param>
        protected override void Dispose(bool disposing)
        {
            if (_disposed)
                return;

            _postponingDispose = false;
            if (disposing)
            {
                Close();
                if (_postponingClose)
                {
                    _postponingDispose = true;
                    return;
                }
            }

            base.Dispose(disposing);
            _disposed = true;
        }

        #endregion

        #region Notifications

        /// <summary>
        /// Occurs on NoticeResponses from the PostgreSQL backend.
        /// </summary>
        public event NoticeEventHandler Notice;
        NoticeEventHandler _noticeDelegate;

        /// <summary>
        /// Occurs on NotificationResponses from the PostgreSQL backend.
        /// </summary>
        public event NotificationEventHandler Notification;
        NotificationEventHandler _notificationDelegate;

        //
        // Internal methods and properties
        //
        void OnNotice(object o, NpgsqlNoticeEventArgs e)
        {
            Notice?.Invoke(this, e);
        }

        void OnNotification(object o, NpgsqlNotificationEventArgs e)
        {
            Notification?.Invoke(this, e);
        }

        #endregion Notifications

        #region SSL

        /// <summary>
        /// Returns whether SSL is being used for the connection.
        /// </summary>
        internal bool IsSecure
        {
            get
            {
                CheckConnectionOpen();
                return Connector.IsSecure;
            }
        }

        /// <summary>
        /// Selects the local Secure Sockets Layer (SSL) certificate used for authentication.
        /// </summary>
        /// <remarks>
        /// See <see href="https://msdn.microsoft.com/en-us/library/system.net.security.localcertificateselectioncallback(v=vs.110).aspx"/>
        /// </remarks>
        public ProvideClientCertificatesCallback ProvideClientCertificatesCallback { get; set; }

        /// <summary>
        /// Verifies the remote Secure Sockets Layer (SSL) certificate used for authentication.
        /// Ignored if <see cref="NpgsqlConnectionStringBuilder.TrustServerCertificate"/> is set.
        /// </summary>
        /// <remarks>
        /// See <see href="https://msdn.microsoft.com/en-us/library/system.net.security.remotecertificatevalidationcallback(v=vs.110).aspx"/>
        /// </remarks>
        public RemoteCertificateValidationCallback UserCertificateValidationCallback { get; set; }

        #endregion SSL

        #region Backend version and capabilities

        /// <summary>
        /// Version of the PostgreSQL backend.
        /// This can only be called when there is an active connection.
        /// </summary>
        [Browsable(false)]
        public Version PostgreSqlVersion
        {
            get
            {
                CheckConnectionOpen();
                return Connector.ServerVersion;
            }
        }

        /// <summary>
        /// PostgreSQL server version.
        /// </summary>
        public override string ServerVersion => PostgreSqlVersion.ToString();

        /// <summary>
        /// Process id of backend server.
        /// This can only be called when there is an active connection.
        /// </summary>
        [Browsable(false)]
        // ReSharper disable once InconsistentNaming
        public int ProcessID
        {
            get
            {
                CheckConnectionOpen();
                return Connector.BackendProcessId;
            }
        }

        /// <summary>
        /// Report whether the backend is expecting standard conformant strings.
        /// In version 8.1, Postgres began reporting this value (false), but did not actually support standard conformant strings.
        /// In version 8.2, Postgres began supporting standard conformant strings, but defaulted this flag to false.
        /// As of version 9.1, this flag defaults to true.
        /// </summary>
        [Browsable(false)]
        [PublicAPI]
        public bool UseConformantStrings
        {
            get
            {
                CheckConnectionOpen();
                return Connector.UseConformantStrings;
            }
        }

        /// <summary>
        /// Report whether the backend understands the string literal E prefix (>= 8.1).
        /// </summary>
        [Browsable(false)]
        [PublicAPI]
        public bool SupportsEStringPrefix
        {
            get
            {
                CheckConnectionOpen();
                return Connector.SupportsEStringPrefix;
            }
        }

        #endregion Backend version and capabilities

        #region Copy

        /// <summary>
        /// Begins a binary COPY FROM STDIN operation, a high-performance data import mechanism to a PostgreSQL table.
        /// </summary>
        /// <param name="copyFromCommand">A COPY FROM STDIN SQL command</param>
        /// <returns>A <see cref="NpgsqlBinaryImporter"/> which can be used to write rows and columns</returns>
        /// <remarks>
        /// See http://www.postgresql.org/docs/current/static/sql-copy.html.
        /// </remarks>
        public NpgsqlBinaryImporter BeginBinaryImport(string copyFromCommand)
        {
            if (copyFromCommand == null)
                throw new ArgumentNullException(nameof(copyFromCommand));
            if (!copyFromCommand.TrimStart().ToUpperForASCII().StartsWith("COPY"))
                throw new ArgumentException("Must contain a COPY FROM STDIN command!", nameof(copyFromCommand));
            Contract.EndContractBlock();

            CheckConnectionOpen();
            Connector.StartUserAction(ConnectorState.Copy);
            try
            {
                var importer = new NpgsqlBinaryImporter(Connector, copyFromCommand);
                Connector.CurrentCopyOperation = importer;
                return importer;
            }
            catch
            {
                Connector?.EndUserAction();
                throw;
            }
        }

        /// <summary>
        /// Begins a binary COPY TO STDIN operation, a high-performance data export mechanism from a PostgreSQL table.
        /// </summary>
        /// <param name="copyToCommand">A COPY TO STDIN SQL command</param>
        /// <returns>A <see cref="NpgsqlBinaryExporter"/> which can be used to read rows and columns</returns>
        /// <remarks>
        /// See http://www.postgresql.org/docs/current/static/sql-copy.html.
        /// </remarks>
        public NpgsqlBinaryExporter BeginBinaryExport(string copyToCommand)
        {
            if (copyToCommand == null)
                throw new ArgumentNullException(nameof(copyToCommand));
            if (!copyToCommand.TrimStart().ToUpperForASCII().StartsWith("COPY"))
                throw new ArgumentException("Must contain a COPY TO STDIN command!", nameof(copyToCommand));
            Contract.EndContractBlock();

            CheckConnectionOpen();
            Connector.StartUserAction(ConnectorState.Copy);
            try
            {
                var exporter = new NpgsqlBinaryExporter(Connector, copyToCommand);
                Connector.CurrentCopyOperation = exporter;
                return exporter;

            }
            catch
            {
                Connector?.EndUserAction();
                throw;
            }
        }

        /// <summary>
        /// Begins a textual COPY FROM STDIN operation, a data import mechanism to a PostgreSQL table.
        /// It is the user's responsibility to send the textual input according to the format specified
        /// in <paramref name="copyFromCommand"/>.
        /// </summary>
        /// <param name="copyFromCommand">A COPY FROM STDIN SQL command</param>
        /// <returns>
        /// A TextWriter that can be used to send textual data.</returns>
        /// <remarks>
        /// See http://www.postgresql.org/docs/current/static/sql-copy.html.
        /// </remarks>
        public TextWriter BeginTextImport(string copyFromCommand)
        {
            if (copyFromCommand == null)
                throw new ArgumentNullException(nameof(copyFromCommand));
            if (!copyFromCommand.TrimStart().ToUpperForASCII().StartsWith("COPY"))
                throw new ArgumentException("Must contain a COPY IN command!", nameof(copyFromCommand));
            Contract.EndContractBlock();

            CheckConnectionOpen();
            Connector.StartUserAction(ConnectorState.Copy);
            var writer = new NpgsqlCopyTextWriter(new NpgsqlRawCopyStream(Connector, copyFromCommand));
            Connector.CurrentCopyOperation = writer;
            return writer;
        }

        /// <summary>
        /// Begins a textual COPY FROM STDIN operation, a data import mechanism to a PostgreSQL table.
        /// It is the user's responsibility to parse the textual input according to the format specified
        /// in <paramref name="copyToCommand"/>.
        /// </summary>
        /// <param name="copyToCommand">A COPY TO STDIN SQL command</param>
        /// <returns>
        /// A TextReader that can be used to read textual data.</returns>
        /// <remarks>
        /// See http://www.postgresql.org/docs/current/static/sql-copy.html.
        /// </remarks>
        public TextReader BeginTextExport(string copyToCommand)
        {
            if (copyToCommand == null)
                throw new ArgumentNullException(nameof(copyToCommand));
            if (!copyToCommand.TrimStart().ToUpperForASCII().StartsWith("COPY"))
                throw new ArgumentException("Must contain a COPY OUT command!", nameof(copyToCommand));
            Contract.EndContractBlock();

            CheckConnectionOpen();
            Connector.StartUserAction(ConnectorState.Copy);
            var reader = new NpgsqlCopyTextReader(new NpgsqlRawCopyStream(Connector, copyToCommand));
            Connector.CurrentCopyOperation = reader;
            return reader;
        }

        /// <summary>
        /// Begins a raw binary COPY operation (TO or FROM), a high-performance data export/import mechanism to a PostgreSQL table.
        /// Note that unlike the other COPY API methods, <see cref="BeginRawBinaryCopy"/> doesn't implement any encoding/decoding
        /// and is unsuitable for structured import/export operation. It is useful mainly for exporting a table as an opaque
        /// blob, for the purpose of importing it back later.
        /// </summary>
        /// <param name="copyCommand">A COPY FROM STDIN or COPY TO STDIN SQL command</param>
        /// <returns>A <see cref="NpgsqlRawCopyStream"/> that can be used to read or write raw binary data.</returns>
        /// <remarks>
        /// See http://www.postgresql.org/docs/current/static/sql-copy.html.
        /// </remarks>
        public NpgsqlRawCopyStream BeginRawBinaryCopy(string copyCommand)
        {
            if (copyCommand == null)
                throw new ArgumentNullException(nameof(copyCommand));
            if (!copyCommand.TrimStart().ToUpperForASCII().StartsWith("COPY"))
                throw new ArgumentException("Must contain a COPY IN command!", nameof(copyCommand));
            Contract.EndContractBlock();

            CheckConnectionOpen();
            Connector.StartUserAction(ConnectorState.Copy);
            try
            {
                var stream = new NpgsqlRawCopyStream(Connector, copyCommand);
                if (!stream.IsBinary)
                {
                    // TODO: Stop the COPY operation gracefully, no breaking
                    Connector.Break();
                    throw new ArgumentException("copyToCommand triggered a text transfer, only binary is allowed", nameof(copyCommand));
                }
                Connector.CurrentCopyOperation = stream;
                return stream;
            }
            catch
            {
                // Connector may have been broken
                Connector?.EndUserAction();
                throw;
            }
        }

        #endregion

        #region Enum mapping

        /// <summary>
        /// Maps a CLR enum to a PostgreSQL enum type for use with this connection.
        /// </summary>
        /// <remarks>
        /// CLR enum labels are mapped by name to PostgreSQL enum labels.
        /// The translation strategy can be controlled by the <paramref name="nameTranslator"/> parameter,
        /// which defaults to <see cref="NpgsqlSnakeCaseNameTranslator"/>.
        /// You can also use the <see cref="PgNameAttribute"/> on your enum fields to manually specify a PostgreSQL enum label.
        /// If there is a discrepancy between the .NET and database labels while an enum is read or written,
        /// an exception will be raised.
        ///
        /// Can only be invoked on an open connection; if the connection is closed the mapping is lost.
        ///
        /// To avoid mapping the type for each connection, use the <see cref="MapEnumGlobally{T}"/> method.
        /// </remarks>
        /// <param name="pgName">
        /// A PostgreSQL type name for the corresponding enum type in the database.
        /// If null, the name translator given in <paramref name="nameTranslator"/>will be used.
        /// </param>
        /// <param name="nameTranslator">
        /// A component which will be used to translate CLR names (e.g. SomeClass) into database names (e.g. some_class).
        /// Defaults to <see cref="NpgsqlSnakeCaseNameTranslator"/>
        /// </param>
        /// <typeparam name="TEnum">The .NET enum type to be mapped</typeparam>
        [PublicAPI]
        public void MapEnum<TEnum>(string pgName = null, INpgsqlNameTranslator nameTranslator = null) where TEnum : struct
        {
            if (!typeof(TEnum).GetTypeInfo().IsEnum)
                throw new ArgumentException("An enum type must be provided");
            if (pgName != null && pgName.Trim() == "")
                throw new ArgumentException("pgName can't be empty", nameof(pgName));
            if (State != ConnectionState.Open)
                throw new InvalidOperationException("Connection must be open and idle to perform registration");
            Contract.EndContractBlock();

<<<<<<< HEAD
            Connector.TypeHandlerRegistry.MapEnum<TEnum>(pgName ?? typeof(TEnum).Name.ToLowerForASCII());
=======
            Connector.TypeHandlerRegistry.MapEnum<TEnum>(pgName, nameTranslator);
>>>>>>> 820cd7b1
        }

        /// <summary>
        /// Maps a CLR enum to a PostgreSQL enum type for use with all connections created from now on. Existing connections aren't affected.
        /// </summary>
        /// <remarks>
        /// CLR enum labels are mapped by name to PostgreSQL enum labels.
        /// The translation strategy can be controlled by the <paramref name="nameTranslator"/> parameter,
        /// which defaults to <see cref="NpgsqlSnakeCaseNameTranslator"/>.
        /// You can also use the <see cref="PgNameAttribute"/> on your enum fields to manually specify a PostgreSQL enum label.
        /// If there is a discrepancy between the .NET and database labels while an enum is read or written,
        /// an exception will be raised.
        ///
        /// To map the type for a specific connection, use the <see cref="MapEnum{T}"/> method.
        /// </remarks>
        /// <param name="pgName">
        /// A PostgreSQL type name for the corresponding enum type in the database.
        /// If null, the name translator given in <paramref name="nameTranslator"/>will be used.
        /// </param>
        /// <param name="nameTranslator">
        /// A component which will be used to translate CLR names (e.g. SomeClass) into database names (e.g. some_class).
        /// Defaults to <see cref="NpgsqlSnakeCaseNameTranslator"/>
        /// </param>
        /// <typeparam name="TEnum">The .NET enum type to be mapped</typeparam>
        [PublicAPI]
        public static void MapEnumGlobally<TEnum>(string pgName = null, INpgsqlNameTranslator nameTranslator = null) where TEnum : struct
        {
            if (!typeof(TEnum).GetTypeInfo().IsEnum)
                throw new ArgumentException("An enum type must be provided");
            if (pgName != null && pgName.Trim() == "")
                throw new ArgumentException("pgName can't be empty", nameof(pgName));
            Contract.EndContractBlock();

<<<<<<< HEAD
            TypeHandlerRegistry.MapEnumGlobally<TEnum>(pgName ?? typeof(TEnum).Name.ToLowerForASCII());
        }

        internal static void UnmapEnumGlobally(string pgName)
        {
            TypeHandlerRegistry.UnmapEnumGlobally(pgName);
=======
            TypeHandlerRegistry.MapEnumGlobally<TEnum>(pgName, nameTranslator);
>>>>>>> 820cd7b1
        }

        /// <summary>
        /// Removes a previous global enum mapping.
        /// </summary>
        /// <param name="pgName">
        /// A PostgreSQL type name for the corresponding enum type in the database.
        /// If null, the name translator given in <paramref name="nameTranslator"/>will be used.
        /// </param>
        /// <param name="nameTranslator">
        /// A component which will be used to translate CLR names (e.g. SomeClass) into database names (e.g. some_class).
        /// Defaults to <see cref="NpgsqlSnakeCaseNameTranslator"/>
        /// </param>
        public static void UnmapEnumGlobally<TEnum>(string pgName = null, INpgsqlNameTranslator nameTranslator = null) where TEnum : struct
        {
            if (!typeof(TEnum).GetTypeInfo().IsEnum)
                throw new ArgumentException("An enum type must be provided");
            if (pgName != null && pgName.Trim() == "")
                throw new ArgumentException("pgName can't be empty", nameof(pgName));
            Contract.EndContractBlock();

            TypeHandlerRegistry.UnmapEnumGlobally<TEnum>(pgName, nameTranslator);
        }

        #endregion

        #region Composite registration

        /// <summary>
        /// Maps a CLR type to a PostgreSQL composite type for use with this connection.
        /// </summary>
        /// <remarks>
        /// CLR fields and properties by string to PostgreSQL enum labels.
        /// The translation strategy can be controlled by the <paramref name="nameTranslator"/> parameter,
        /// which defaults to <see cref="NpgsqlSnakeCaseNameTranslator"/>.
        /// You can also use the <see cref="PgNameAttribute"/> on your members to manually specify a PostgreSQL enum label.
        /// If there is a discrepancy between the .NET and database labels while a composite is read or written,
        /// an exception will be raised.
        ///
        /// Can only be invoked on an open connection; if the connection is closed the mapping is lost.
        ///
        /// To avoid mapping the type for each connection, use the <see cref="MapCompositeGlobally{T}"/> method.
        /// </remarks>
        /// <param name="pgName">
        /// A PostgreSQL type name for the corresponding enum type in the database.
        /// If null, the name translator given in <paramref name="nameTranslator"/>will be used.
        /// </param>
        /// <param name="nameTranslator">
        /// A component which will be used to translate CLR names (e.g. SomeClass) into database names (e.g. some_class).
        /// Defaults to <see cref="NpgsqlSnakeCaseNameTranslator"/>
        /// </param>
        /// <typeparam name="T">The .NET type to be mapped</typeparam>
        public void MapComposite<T>(string pgName = null, INpgsqlNameTranslator nameTranslator = null) where T : new()
        {
            if (pgName != null && pgName.Trim() == "")
                throw new ArgumentException("pgName can't be empty", nameof(pgName));
            if (State != ConnectionState.Open)
                throw new InvalidOperationException("Connection must be open and idle to perform registration");
            Contract.EndContractBlock();

<<<<<<< HEAD
            Connector.TypeHandlerRegistry.MapComposite<T>(pgName ?? typeof(T).Name.ToLowerForASCII());
=======
            Connector.TypeHandlerRegistry.MapComposite<T>(pgName, nameTranslator);
>>>>>>> 820cd7b1
        }

        /// <summary>
        /// Maps a CLR type to a PostgreSQL composite type for use with all connections created from now on. Existing connections aren't affected.
        /// </summary>
        /// <remarks>
        /// CLR fields and properties by string to PostgreSQL enum labels.
        /// The translation strategy can be controlled by the <paramref name="nameTranslator"/> parameter,
        /// which defaults to <see cref="NpgsqlSnakeCaseNameTranslator"/>.
        /// You can also use the <see cref="PgNameAttribute"/> on your members to manually specify a PostgreSQL enum label.
        /// If there is a discrepancy between the .NET and database labels while a composite is read or written,
        /// an exception will be raised.
        ///
        /// To map the type for a specific connection, use the <see cref="MapEnum{T}"/> method.
        /// </remarks>
        /// <param name="pgName">
        /// A PostgreSQL type name for the corresponding enum type in the database.
        /// If null, the name translator given in <paramref name="nameTranslator"/>will be used.
        /// </param>
        /// <param name="nameTranslator">
        /// A component which will be used to translate CLR names (e.g. SomeClass) into database names (e.g. some_class).
        /// Defaults to <see cref="NpgsqlSnakeCaseNameTranslator"/>
        /// </param>
        /// <typeparam name="T">The .NET type to be mapped</typeparam>
        public static void MapCompositeGlobally<T>(string pgName = null, INpgsqlNameTranslator nameTranslator = null) where T : new()
        {
            if (pgName != null && pgName.Trim() == "")
                throw new ArgumentException("pgName can't be empty", nameof(pgName));
            Contract.EndContractBlock();

<<<<<<< HEAD
            TypeHandlerRegistry.MapCompositeGlobally<T>(pgName ?? typeof(T).Name.ToLowerForASCII());
=======
            TypeHandlerRegistry.MapCompositeGlobally<T>(pgName, nameTranslator);
>>>>>>> 820cd7b1
        }

        /// <summary>
        /// Removes a previous global enum mapping.
        /// </summary>
        /// <param name="pgName">
        /// A PostgreSQL type name for the corresponding enum type in the database.
        /// If null, the name translator given in <paramref name="nameTranslator"/>will be used.
        /// </param>
        /// <param name="nameTranslator">
        /// A component which will be used to translate CLR names (e.g. SomeClass) into database names (e.g. some_class).
        /// Defaults to <see cref="NpgsqlSnakeCaseNameTranslator"/>
        /// </param>
        public static void UnmapCompositeGlobally<T>(string pgName, INpgsqlNameTranslator nameTranslator = null) where T : new()
        {
            TypeHandlerRegistry.UnmapCompositeGlobally<T>(pgName, nameTranslator);
        }

        #endregion

        #region State checks

        void CheckConnectionOpen()
        {
            if (_disposed) {
                throw new ObjectDisposedException(typeof(NpgsqlConnection).Name);
            }

            if (_fakingOpen)
            {
                if (Connector != null)
                {
                    try
                    {
                        Close();
                    }
                    catch
                    {
                        // ignored
                    }
                }
                Open();
                _fakingOpen = false;
            }

            if (_postponingClose || Connector == null)
            {
                throw new InvalidOperationException("Connection is not open");
            }
        }

        void CheckConnectionClosed()
        {
            if (_disposed) {
                throw new ObjectDisposedException(typeof(NpgsqlConnection).Name);
            }

            if (Connector != null) {
                throw new InvalidOperationException("Connection already open");
            }
        }

        void CheckNotDisposed()
        {
            if (_disposed) {
                throw new ObjectDisposedException(typeof(NpgsqlConnection).Name);
            }
        }

        internal void CheckReady()
        {
            if (_disposed) {
                throw new ObjectDisposedException(typeof(NpgsqlConnection).Name);
            }

            if (Connector == null) {
                throw new InvalidOperationException("Connection is not open");
            }
        }

        #endregion State checks

        #region Schema operations
#if NET45 || NET451 || DNX451
        /// <summary>
        /// Returns the supported collections
        /// </summary>
        public override DataTable GetSchema()
        {
            return NpgsqlSchema.GetMetaDataCollections();
        }

        /// <summary>
        /// Returns the schema collection specified by the collection name.
        /// </summary>
        /// <param name="collectionName">The collection name.</param>
        /// <returns>The collection specified.</returns>
        public override DataTable GetSchema([CanBeNull] string collectionName)
        {
            return GetSchema(collectionName, null);
        }

        /// <summary>
        /// Returns the schema collection specified by the collection name filtered by the restrictions.
        /// </summary>
        /// <param name="collectionName">The collection name.</param>
        /// <param name="restrictions">
        /// The restriction values to filter the results.  A description of the restrictions is contained
        /// in the Restrictions collection.
        /// </param>
        /// <returns>The collection specified.</returns>
        public override DataTable GetSchema([CanBeNull] string collectionName, [CanBeNull] string[] restrictions)
        {
            switch (collectionName)
            {
                case "MetaDataCollections":
                    return NpgsqlSchema.GetMetaDataCollections();
                case "Restrictions":
                    return NpgsqlSchema.GetRestrictions();
                case "DataSourceInformation":
                    return NpgsqlSchema.GetDataSourceInformation();
                case "DataTypes":
                    throw new NotSupportedException();
                case "ReservedWords":
                    return NpgsqlSchema.GetReservedWords();
                    // custom collections for npgsql
                case "Databases":
                    return NpgsqlSchema.GetDatabases(this, restrictions);
                case "Schemata":
                    return NpgsqlSchema.GetSchemata(this, restrictions);
                case "Tables":
                    return NpgsqlSchema.GetTables(this, restrictions);
                case "Columns":
                    return NpgsqlSchema.GetColumns(this, restrictions);
                case "Views":
                    return NpgsqlSchema.GetViews(this, restrictions);
                case "Users":
                    return NpgsqlSchema.GetUsers(this, restrictions);
                case "Indexes":
                    return NpgsqlSchema.GetIndexes(this, restrictions);
                case "IndexColumns":
                    return NpgsqlSchema.GetIndexColumns(this, restrictions);
                case "Constraints":
                case "PrimaryKey":
                case "UniqueKeys":
                case "ForeignKeys":
                    return NpgsqlSchema.GetConstraints(this, restrictions, collectionName);
                case "ConstraintColumns":
                    return NpgsqlSchema.GetConstraintColumns(this, restrictions);
                default:
                    throw new ArgumentOutOfRangeException(nameof(collectionName), collectionName, "Invalid collection name");
            }
        }

#endif
        #endregion Schema operations

        #region Misc

#if NET45 || NET451 || DNX451
        object ICloneable.Clone()
        {
            CheckNotDisposed();
            return new NpgsqlConnection(ConnectionString) {
                Password = Password,
                ProvideClientCertificatesCallback = ProvideClientCertificatesCallback,
                UserCertificateValidationCallback = UserCertificateValidationCallback
            };
        }
#endif

        /// <summary>
        /// Clones this connection, replacing its connection string with the given one.
        /// This allows creating a new connection with the same security information
        /// (password, SSL callbacks) while changing other connection parameters (e.g.
        /// database or pooling)
        /// </summary>
        public NpgsqlConnection CloneWith(string connectionString)
        {
            CheckNotDisposed();
            var csb = new NpgsqlConnectionStringBuilder(connectionString);
            if (csb.Password == null && Password != null)
            {
                csb.Password = Password;
            }
            return new NpgsqlConnection(csb) {
                ProvideClientCertificatesCallback = ProvideClientCertificatesCallback,
                UserCertificateValidationCallback = UserCertificateValidationCallback
            };
        }

        /// <summary>
        /// This method changes the current database by disconnecting from the actual
        /// database and connecting to the specified.
        /// </summary>
        /// <param name="dbName">The name of the database to use in place of the current database.</param>
        public override void ChangeDatabase(String dbName)
        {
            if (dbName == null)
                throw new ArgumentNullException(nameof(dbName));
            if (string.IsNullOrEmpty(dbName))
                throw new ArgumentOutOfRangeException(nameof(dbName), dbName, $"Invalid database name: {dbName}");
            Contract.EndContractBlock();

            CheckNotDisposed();
            Log.Debug("Changing database to " + dbName, Connector.Id);

            Close();

            Settings = Settings.Clone();
            Settings.Database = dbName;
            _connectionString = Settings.ConnectionString;

            Open();
        }

#if NET45 || NET451 || DNX451
        /// <summary>
        /// DB provider factory.
        /// </summary>
        protected override DbProviderFactory DbProviderFactory => NpgsqlFactory.Instance;
#endif

        /// <summary>
        /// Clear connection pool.
        /// </summary>
        public static void ClearPool(NpgsqlConnection connection)
        {
            NpgsqlConnectorPool.ConnectorPoolMgr.ClearPool(connection);
        }

        /// <summary>
        /// Clear all connection pools.
        /// </summary>
        public static void ClearAllPools()
        {
            NpgsqlConnectorPool.ConnectorPoolMgr.ClearAllPools();
        }

        /// <summary>
        /// Flushes the type cache for this connection's connection string and reloads the
        /// types for this connection only.
        /// </summary>
        public void ReloadTypes()
        {
            TypeHandlerRegistry.ClearBackendTypeCache(ConnectionString);
            TypeHandlerRegistry.Setup(Connector, new NpgsqlTimeout(TimeSpan.FromSeconds(ConnectionTimeout)));
        }

        #endregion Misc
    }

    #region Delegates

    /// <summary>
    /// Represents the method that handles the <see cref="NpgsqlConnection.Notification">Notice</see> events.
    /// </summary>
    /// <param name="sender">The source of the event.</param>
    /// <param name="e">A <see cref="NpgsqlNoticeEventArgs">NpgsqlNoticeEventArgs</see> that contains the event data.</param>
    public delegate void NoticeEventHandler(Object sender, NpgsqlNoticeEventArgs e);

    /// <summary>
    /// Represents the method that handles the <see cref="NpgsqlConnection.Notification">Notification</see> events.
    /// </summary>
    /// <param name="sender">The source of the event.</param>
    /// <param name="e">A <see cref="NpgsqlNotificationEventArgs">NpgsqlNotificationEventArgs</see> that contains the event data.</param>
    public delegate void NotificationEventHandler(Object sender, NpgsqlNotificationEventArgs e);

    /// <summary>
    /// Represents the method that allows the application to provide a certificate collection to be used for SSL client authentication
    /// </summary>
    /// <param name="certificates">A <see cref="System.Security.Cryptography.X509Certificates.X509CertificateCollection">X509CertificateCollection</see> to be filled with one or more client certificates.</param>
    public delegate void ProvideClientCertificatesCallback(X509CertificateCollection certificates);

    #endregion
}<|MERGE_RESOLUTION|>--- conflicted
+++ resolved
@@ -1045,11 +1045,7 @@
                 throw new InvalidOperationException("Connection must be open and idle to perform registration");
             Contract.EndContractBlock();
 
-<<<<<<< HEAD
-            Connector.TypeHandlerRegistry.MapEnum<TEnum>(pgName ?? typeof(TEnum).Name.ToLowerForASCII());
-=======
             Connector.TypeHandlerRegistry.MapEnum<TEnum>(pgName, nameTranslator);
->>>>>>> 820cd7b1
         }
 
         /// <summary>
@@ -1083,16 +1079,7 @@
                 throw new ArgumentException("pgName can't be empty", nameof(pgName));
             Contract.EndContractBlock();
 
-<<<<<<< HEAD
-            TypeHandlerRegistry.MapEnumGlobally<TEnum>(pgName ?? typeof(TEnum).Name.ToLowerForASCII());
-        }
-
-        internal static void UnmapEnumGlobally(string pgName)
-        {
-            TypeHandlerRegistry.UnmapEnumGlobally(pgName);
-=======
             TypeHandlerRegistry.MapEnumGlobally<TEnum>(pgName, nameTranslator);
->>>>>>> 820cd7b1
         }
 
         /// <summary>
@@ -1153,11 +1140,7 @@
                 throw new InvalidOperationException("Connection must be open and idle to perform registration");
             Contract.EndContractBlock();
 
-<<<<<<< HEAD
-            Connector.TypeHandlerRegistry.MapComposite<T>(pgName ?? typeof(T).Name.ToLowerForASCII());
-=======
             Connector.TypeHandlerRegistry.MapComposite<T>(pgName, nameTranslator);
->>>>>>> 820cd7b1
         }
 
         /// <summary>
@@ -1188,11 +1171,7 @@
                 throw new ArgumentException("pgName can't be empty", nameof(pgName));
             Contract.EndContractBlock();
 
-<<<<<<< HEAD
-            TypeHandlerRegistry.MapCompositeGlobally<T>(pgName ?? typeof(T).Name.ToLowerForASCII());
-=======
             TypeHandlerRegistry.MapCompositeGlobally<T>(pgName, nameTranslator);
->>>>>>> 820cd7b1
         }
 
         /// <summary>
