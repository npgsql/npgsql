﻿using System;
using System.Collections.Generic;
using System.Diagnostics;
using Npgsql.BackendMessages;

namespace Npgsql
{
    /// <summary>
    /// Internally represents a statement has been prepared, is in the process of being prepared, or is a
    /// candidate for preparation (i.e. awaiting further usages).
    /// </summary>
    class PreparedStatement
    {
        readonly PreparedStatementManager _manager;

        internal string Sql { get; }

        internal string? Name;

        internal RowDescriptionMessage? Description;

        internal int Usages;

        internal PreparedState State { get; set; }

        internal bool IsPrepared => State == PreparedState.Prepared;

        /// <summary>
        /// If true, the user explicitly requested this statement be prepared. It does not get closed as part of
        /// the automatic preparation LRU mechanism.
        /// </summary>
        internal bool IsExplicit { get; }

        /// <summary>
        /// If this statement is about to be prepared, but replaces a previous statement which needs to be closed,
        /// this holds the name of the previous statement. Otherwise null.
        /// </summary>
        internal PreparedStatement? StatementBeingReplaced;

        internal DateTime LastUsed { get; set; }

        /// <summary>
        /// Contains the handler types for a prepared statement's parameters, for overloaded cases (same SQL, different param types)
        /// Only populated after the statement has been prepared (i.e. null for candidates).
        /// </summary>
<<<<<<< HEAD
        [CanBeNull]
        internal Type[] HandlerParamTypes { get; private set; }
=======
        internal Type[]? HandlerParamTypes { get; private set; }
>>>>>>> 6a8b35a3

        static readonly Type[] EmptyParamTypes = Type.EmptyTypes;

        internal static PreparedStatement CreateExplicit(
            PreparedStatementManager manager,
            string sql,
            string name,
            List<NpgsqlParameter> parameters,
            PreparedStatement? statementBeingReplaced)
        {
            var pStatement = new PreparedStatement(manager, sql, true)
            {
                Name = name,
                StatementBeingReplaced = statementBeingReplaced
            };
            pStatement.SetParamTypes(parameters);
            return pStatement;
        }

        internal static PreparedStatement CreateAutoPrepareCandidate(PreparedStatementManager manager, string sql)
            => new PreparedStatement(manager, sql, false);

        PreparedStatement(PreparedStatementManager manager, string sql, bool isExplicit)
        {
            _manager = manager;
            Sql = sql;
            IsExplicit = isExplicit;
            State = PreparedState.NotPrepared;
        }

        internal void SetParamTypes(List<NpgsqlParameter> parameters)
        {
            Debug.Assert(HandlerParamTypes == null);
            if (parameters.Count == 0)
            {
                HandlerParamTypes = EmptyParamTypes;
                return;
            }

            HandlerParamTypes = new Type[parameters.Count];
            for (var i = 0; i < parameters.Count; i++)
<<<<<<< HEAD
            {
                Debug.Assert(parameters[i].Handler != null, "Parameter handler type not set when creating prepared statement");
                HandlerParamTypes[i] = parameters[i].Handler.GetType();
            }
=======
                HandlerParamTypes[i] = parameters[i].Handler!.GetType();
>>>>>>> 6a8b35a3
        }

        internal bool DoParametersMatch(List<NpgsqlParameter> parameters)
        {
<<<<<<< HEAD
            Debug.Assert(HandlerParamTypes != null);
            if (HandlerParamTypes.Length != parameters.Count)
                return false;
            for (var i = 0; i < HandlerParamTypes.Length; i++)
            {
                Debug.Assert(parameters[i].Handler != null, "Parameter handler type not set when creating prepared statement");
                if (HandlerParamTypes[i] != parameters[i].Handler.GetType())
                    return false;
            }
=======
            if (HandlerParamTypes!.Length != parameters.Count)
                return false;

            for (var i = 0; i < HandlerParamTypes.Length; i++)
                if (HandlerParamTypes[i] != parameters[i].Handler!.GetType())
                    return false;
>>>>>>> 6a8b35a3

            return true;
        }

        internal void CompletePrepare()
        {
            Debug.Assert(HandlerParamTypes != null);
            _manager.BySql[Sql] = this;
            _manager.NumPrepared++;
            State = PreparedState.Prepared;
        }

        internal void CompleteUnprepare()
        {
            _manager.BySql.Remove(Sql);
            _manager.NumPrepared--;
            State = PreparedState.Unprepared;
        }

        public override string ToString() => Sql;
    }

    /// <summary>
    /// The state of a <see cref="PreparedStatement"/>.
    /// </summary>
    enum PreparedState
    {
        /// <summary>
        /// The statement hasn't been prepared yet, nor is it in the process of being prepared.
        /// This is the value for autoprepare candidates which haven't been prepared yet, and is also
        /// a temporary state during preparation.
        /// </summary>
        NotPrepared,

        /// <summary>
        /// The statement has been selected for preparation, but the preparation hasn't started yet.
        /// This is a temporary state that only occurs during preparation, and indicates that no
        /// no protocol message (Parse) has been sent yet.
        /// </summary>
        ToBePrepared,

        /// <summary>
        /// The statement is in the process of being prepared. This is a temporary state that only occurs during
        /// preparation, and indicates that a Parse protocol message for the statement has already been written
        /// to the write buffer.
        /// </summary>
        BeingPrepared,

        /// <summary>
        /// The statement has been fully prepared and can be executed.
        /// </summary>
        Prepared,

        /// <summary>
        /// The statement is in the process of being unprepared. This is a temporary state that only occurs during
        /// unprepare. Specifically, it means that a Close message for the statement has already been written
        /// to the write buffer.
        /// </summary>
        BeingUnprepared,

        /// <summary>
        /// The statement has been unprepared and is no longer usable.
        /// </summary>
        Unprepared
    }
}<|MERGE_RESOLUTION|>--- conflicted
+++ resolved
@@ -43,12 +43,7 @@
         /// Contains the handler types for a prepared statement's parameters, for overloaded cases (same SQL, different param types)
         /// Only populated after the statement has been prepared (i.e. null for candidates).
         /// </summary>
-<<<<<<< HEAD
-        [CanBeNull]
-        internal Type[] HandlerParamTypes { get; private set; }
-=======
         internal Type[]? HandlerParamTypes { get; private set; }
->>>>>>> 6a8b35a3
 
         static readonly Type[] EmptyParamTypes = Type.EmptyTypes;
 
@@ -90,36 +85,17 @@
 
             HandlerParamTypes = new Type[parameters.Count];
             for (var i = 0; i < parameters.Count; i++)
-<<<<<<< HEAD
-            {
-                Debug.Assert(parameters[i].Handler != null, "Parameter handler type not set when creating prepared statement");
-                HandlerParamTypes[i] = parameters[i].Handler.GetType();
-            }
-=======
                 HandlerParamTypes[i] = parameters[i].Handler!.GetType();
->>>>>>> 6a8b35a3
         }
 
         internal bool DoParametersMatch(List<NpgsqlParameter> parameters)
         {
-<<<<<<< HEAD
-            Debug.Assert(HandlerParamTypes != null);
-            if (HandlerParamTypes.Length != parameters.Count)
-                return false;
-            for (var i = 0; i < HandlerParamTypes.Length; i++)
-            {
-                Debug.Assert(parameters[i].Handler != null, "Parameter handler type not set when creating prepared statement");
-                if (HandlerParamTypes[i] != parameters[i].Handler.GetType())
-                    return false;
-            }
-=======
             if (HandlerParamTypes!.Length != parameters.Count)
                 return false;
 
             for (var i = 0; i < HandlerParamTypes.Length; i++)
                 if (HandlerParamTypes[i] != parameters[i].Handler!.GetType())
                     return false;
->>>>>>> 6a8b35a3
 
             return true;
         }
