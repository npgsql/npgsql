﻿using System;
using System.Collections.Generic;
using System.IO;
using System.Net;
using System.Net.Security;
using System.Security.Cryptography;
using System.Text;
using System.Threading;
using System.Threading.Tasks;
using Npgsql.BackendMessages;
using Npgsql.Util;
using static Npgsql.Util.Statics;

namespace Npgsql
{
    partial class NpgsqlConnector
    {
        async Task Authenticate(string username, NpgsqlTimeout timeout, bool async)
        {
            Log.Trace("Authenticating...", Id);

            var msg = Expect<AuthenticationRequestMessage>(await ReadMessage(async), this);
            timeout.Check();
            switch (msg.AuthRequestType)
            {
            case AuthenticationRequestType.AuthenticationOk:
                return;

            case AuthenticationRequestType.AuthenticationCleartextPassword:
                await AuthenticateCleartext(username, async);
                return;

            case AuthenticationRequestType.AuthenticationMD5Password:
                await AuthenticateMD5(username, ((AuthenticationMD5PasswordMessage)msg).Salt, async);
                return;

            case AuthenticationRequestType.AuthenticationSASL:
                await AuthenticateSASL(((AuthenticationSASLMessage)msg).Mechanisms, username, async);
                return;

            case AuthenticationRequestType.AuthenticationGSS:
            case AuthenticationRequestType.AuthenticationSSPI:
                await AuthenticateGSS(async);
                return;

            case AuthenticationRequestType.AuthenticationGSSContinue:
                throw new NpgsqlException("Can't start auth cycle with AuthenticationGSSContinue");

            default:
                throw new NotSupportedException($"Authentication method not supported (Received: {msg.AuthRequestType})");
            }
        }

        async Task AuthenticateCleartext(string username, bool async)
        {
            var passwd = GetPassword(username);
            if (passwd == null)
                throw new NpgsqlException("No password has been provided but the backend requires one (in cleartext)");

<<<<<<< HEAD
            await PasswordMessage
                .CreateClearText(passwd)
                .Write(WriteBuffer, async);
            await WriteBuffer.Flush(async);
=======
            var encoded = new byte[Encoding.UTF8.GetByteCount(passwd) + 1];
            Encoding.UTF8.GetBytes(passwd, 0, passwd.Length, encoded, 0);

            await WritePassword(encoded, async);
            await Flush(async);
>>>>>>> 6a8b35a3
            Expect<AuthenticationRequestMessage>(await ReadMessage(async), this);
        }

        async Task AuthenticateSASL(List<string> mechanisms, string username, bool async)
        {
            // At the time of writing PostgreSQL only supports SCRAM-SHA-256
            if (!mechanisms.Contains("SCRAM-SHA-256"))
                throw new NpgsqlException("No supported SASL mechanism found (only SCRAM-SHA-256 is supported for now). " +
                                          "Mechanisms received from server: " + string.Join(", ", mechanisms));
            var mechanism = "SCRAM-SHA-256";

            var passwd = GetPassword(username) ??
                         throw new NpgsqlException($"No password has been provided but the backend requires one (in SASL/{mechanism})");

            // Assumption: the write buffer is big enough to contain all our outgoing messages
            var clientNonce = GetNonce();

            await WriteSASLInitialResponse(mechanism, PGUtil.UTF8Encoding.GetBytes("n,,n=*,r=" + clientNonce), async);
            await Flush(async);

            var saslContinueMsg = Expect<AuthenticationSASLContinueMessage>(await ReadMessage(async), this);
            if (saslContinueMsg.AuthRequestType != AuthenticationRequestType.AuthenticationSASLContinue)
                throw new NpgsqlException("[SASL] AuthenticationSASLFinal message expected");
            var firstServerMsg = AuthenticationSCRAMServerFirstMessage.Load(saslContinueMsg.Payload);
            if (!firstServerMsg.Nonce.StartsWith(clientNonce))
                throw new InvalidOperationException("[SCRAM] Malformed SCRAMServerFirst message: server nonce doesn't start with client nonce");

            var saltBytes = Convert.FromBase64String(firstServerMsg.Salt);
            var saltedPassword = Hi(passwd.Normalize(NormalizationForm.FormKC), saltBytes, firstServerMsg.Iteration);

            var clientKey = HMAC(saltedPassword, "Client Key");
            byte[] storedKey;
            using (var sha256 = SHA256.Create())
                storedKey = sha256.ComputeHash(clientKey);

            var clientFirstMessageBare = "n=*,r=" + clientNonce;
            var serverFirstMessage = $"r={firstServerMsg.Nonce},s={firstServerMsg.Salt},i={firstServerMsg.Iteration}";
            var clientFinalMessageWithoutProof = "c=biws,r=" + firstServerMsg.Nonce;

            var authMessage = $"{clientFirstMessageBare},{serverFirstMessage},{clientFinalMessageWithoutProof}";

            var clientSignature = HMAC(storedKey, authMessage);
            var clientProofBytes = Xor(clientKey, clientSignature);
            var clientProof = Convert.ToBase64String(clientProofBytes);

            var serverKey = HMAC(saltedPassword, "Server Key");
            var serverSignature = HMAC(serverKey, authMessage);

<<<<<<< HEAD
=======
            var messageStr = $"{clientFinalMessageWithoutProof},p={clientProof}";

            await WriteSASLResponse(Encoding.UTF8.GetBytes(messageStr), async);
            await Flush(async);

>>>>>>> 6a8b35a3
            var saslFinalServerMsg = Expect<AuthenticationSASLFinalMessage>(await ReadMessage(async), this);
            if (saslFinalServerMsg.AuthRequestType != AuthenticationRequestType.AuthenticationSASLFinal)
                throw new NpgsqlException("[SASL] AuthenticationSASLFinal message expected");

            var scramFinalServerMsg = AuthenticationSCRAMServerFinalMessage.Load(saslFinalServerMsg.Payload);
            if (scramFinalServerMsg.ServerSignature != Convert.ToBase64String(serverSignature))
                throw new NpgsqlException("[SCRAM] Unable to verify server signature");

            var okMsg = Expect<AuthenticationRequestMessage>(await ReadMessage(async), this);
            if (okMsg.AuthRequestType != AuthenticationRequestType.AuthenticationOk)
                throw new NpgsqlException("[SASL] Expected AuthenticationOK message");

            static string GetNonce()
            {
                using var rncProvider = RandomNumberGenerator.Create();
                var nonceBytes = new byte[18];

                rncProvider.GetBytes(nonceBytes);
                return Convert.ToBase64String(nonceBytes);
            }

            static byte[] Hi(string str, byte[] salt, int count)
            {
                using var hmac = new HMACSHA256(Encoding.UTF8.GetBytes(str));
                var salt1 = new byte[salt.Length + 4];
                byte[] hi, u1;

                Buffer.BlockCopy(salt, 0, salt1, 0, salt.Length);
                salt1[salt1.Length - 1] = 1;

                hi = u1 = hmac.ComputeHash(salt1);

                for (var i = 1; i < count; i++)
                {
                    var u2 = hmac.ComputeHash(u1);
                    Xor(hi, u2);
                    u1 = u2;
                }

                return hi;
            }

            static byte[] Xor(byte[] buffer1, byte[] buffer2)
            {
                for (var i = 0; i < buffer1.Length; i++)
                    buffer1[i] ^= buffer2[i];
                return buffer1;
            }

            static byte[] HMAC(byte[] data, string key)
            {
                using var hmacsha256 = new HMACSHA256(data);
                return hmacsha256.ComputeHash(Encoding.UTF8.GetBytes(key));
            }
        }

        async Task AuthenticateMD5(string username, byte[] salt, bool async)
        {
            var passwd = GetPassword(username);
            if (passwd == null)
                throw new NpgsqlException("No password has been provided but the backend requires one (in MD5)");

<<<<<<< HEAD
            await PasswordMessage
                .CreateMD5(passwd, username, salt)
                .Write(WriteBuffer, async);
            await WriteBuffer.Flush(async);
=======
            byte[] result;
            using (var md5 = MD5.Create())
            {
                // First phase
                var passwordBytes = PGUtil.UTF8Encoding.GetBytes(passwd);
                var usernameBytes = PGUtil.UTF8Encoding.GetBytes(username);
                var cryptBuf = new byte[passwordBytes.Length + usernameBytes.Length];
                passwordBytes.CopyTo(cryptBuf, 0);
                usernameBytes.CopyTo(cryptBuf, passwordBytes.Length);

                var sb = new StringBuilder();
                var hashResult = md5.ComputeHash(cryptBuf);
                foreach (var b in hashResult)
                    sb.Append(b.ToString("x2"));

                var prehash = sb.ToString();

                var prehashbytes = PGUtil.UTF8Encoding.GetBytes(prehash);
                cryptBuf = new byte[prehashbytes.Length + 4];

                Array.Copy(salt, 0, cryptBuf, prehashbytes.Length, 4);

                // 2.
                prehashbytes.CopyTo(cryptBuf, 0);

                sb = new StringBuilder("md5");
                hashResult = md5.ComputeHash(cryptBuf);
                foreach (var b in hashResult)
                    sb.Append(b.ToString("x2"));

                var resultString = sb.ToString();
                result = new byte[Encoding.UTF8.GetByteCount(resultString) + 1];
                Encoding.UTF8.GetBytes(resultString, 0, resultString.Length, result, 0);
                result[result.Length - 1] = 0;
            }

            await WritePassword(result, async);
            await Flush(async);
>>>>>>> 6a8b35a3
            Expect<AuthenticationRequestMessage>(await ReadMessage(async), this);
        }

#pragma warning disable CA1801 // Review unused parameters
        async Task AuthenticateGSS(bool async)
        {
            if (!IntegratedSecurity)
                throw new NpgsqlException("SSPI authentication but IntegratedSecurity not enabled");

            using (var negotiateStream = new NegotiateStream(new GSSPasswordMessageStream(this), true))
            {
                try
                {
                    var targetName = $"{KerberosServiceName}/{Host}";
                    if (async)
                        await negotiateStream.AuthenticateAsClientAsync(CredentialCache.DefaultNetworkCredentials, targetName);
                    else
                        negotiateStream.AuthenticateAsClient(CredentialCache.DefaultNetworkCredentials, targetName);
                }
                catch (AuthenticationCompleteException)
                {
                    return;
                }
                catch (IOException e) when (e.InnerException is AuthenticationCompleteException)
                {
                    return;
                }
                catch (IOException e) when (e.InnerException is PostgresException)
                {
                    throw e.InnerException;
                }
            }
            throw new NpgsqlException("NegotiateStream.AuthenticateAsClient completed unexpectedly without signaling success");
        }
#pragma warning restore CA1801 // Review unused parameters

        /// <summary>
        /// This Stream is placed between NegotiateStream and the socket's NetworkStream (or SSLStream). It intercepts
        /// traffic and performs the following operations:
        /// * Outgoing messages are framed in PostgreSQL's PasswordMessage, and incoming are stripped of it.
        /// * NegotiateStream frames payloads with a 5-byte header, which PostgreSQL doesn't understand. This header is
        /// stripped from outgoing messages and added to incoming ones.
        /// </summary>
        /// <remarks>
        /// See https://referencesource.microsoft.com/#System/net/System/Net/_StreamFramer.cs,16417e735f0e9530,references
        /// </remarks>
        class GSSPasswordMessageStream : Stream
        {
            readonly NpgsqlConnector _connector;
            int _leftToWrite;
            int _leftToRead, _readPos;
            byte[]? _readBuf;

            internal GSSPasswordMessageStream(NpgsqlConnector connector)
            {
                _connector = connector;
            }

            public override Task WriteAsync(byte[] buffer, int offset, int count, CancellationToken cancellationToken)
                => Write(buffer, offset, count, true);

            public override void Write(byte[] buffer, int offset, int count)
                => Write(buffer, offset, count, false).GetAwaiter().GetResult();

            async Task Write(byte[] buffer, int offset, int count, bool async)
            {
                if (_leftToWrite == 0)
                {
                    // We're writing the frame header, which contains the payload size.
                    _leftToWrite = (buffer[3] << 8) | buffer[4];

                    buffer[0] = 22;
                    if (buffer[1] != 1)
                        throw new NotSupportedException($"Received frame header major v {buffer[1]} (different from 1)");
                    if (buffer[2] != 0)
                        throw new NotSupportedException($"Received frame header minor v {buffer[2]} (different from 0)");

                    // In case of payload data in the same buffer just after the frame header
                    if (count == 5)
                        return;
                    count -= 5;
                    offset += 5;
                }

                if (count > _leftToWrite)
                    throw new NpgsqlException($"NegotiateStream trying to write {count} bytes but according to frame header we only have {_leftToWrite} left!");
                await _connector.WritePassword(buffer, offset, count, async);
                await _connector.Flush(async);
                _leftToWrite -= count;
            }

            public override Task<int> ReadAsync(byte[] buffer, int offset, int count, CancellationToken cancellationToken)
                => Read(buffer, offset, count, true);

            public override int Read(byte[] buffer, int offset, int count)
                => Read(buffer, offset, count, false).GetAwaiter().GetResult();

            async Task<int> Read(byte[] buffer, int offset, int count, bool async)
            {
                if (_leftToRead == 0)
                {
                    var response = Expect<AuthenticationRequestMessage>(await _connector.ReadMessage(async), _connector);
                    if (response.AuthRequestType == AuthenticationRequestType.AuthenticationOk)
                        throw new AuthenticationCompleteException();
                    var gssMsg = response as AuthenticationGSSContinueMessage;
                    if (gssMsg == null)
                        throw new NpgsqlException($"Received unexpected authentication request message {response.AuthRequestType}");
                    _readBuf = gssMsg.AuthenticationData;
                    _leftToRead = gssMsg.AuthenticationData.Length;
                    _readPos = 0;
                    buffer[0] = 22;
                    buffer[1] = 1;
                    buffer[2] = 0;
                    buffer[3] = (byte)((_leftToRead >> 8) & 0xFF);
                    buffer[4] = (byte)(_leftToRead & 0xFF);
                    return 5;
                }

                if (count > _leftToRead)
                    throw new NpgsqlException($"NegotiateStream trying to read {count} bytes but according to frame header we only have {_leftToRead} left!");
                count = Math.Min(count, _leftToRead);
                Array.Copy(_readBuf!, _readPos, buffer, offset, count);
                _leftToRead -= count;
                return count;
            }

            public override void Flush() { }

            public override long Seek(long offset, SeekOrigin origin) => throw new NotSupportedException();
            public override void SetLength(long value) => throw new NotSupportedException();

            public override bool CanRead => true;
            public override bool CanWrite => true;
            public override bool CanSeek => false;
            public override long Length => throw new NotSupportedException();

            public override long Position
            {
                get => throw new NotSupportedException();
                set => throw new NotSupportedException();
            }
        }

        class AuthenticationCompleteException : Exception { }

        string? GetPassword(string username)
        {
            var passwd = Settings.Password;
            if (passwd != null)
                return passwd;

            // No password was provided. Attempt to pull the password from the pgpass file.
            var matchingEntry = PgPassFile.Load(Settings.Passfile)?.GetFirstMatchingEntry(Host, Port, Settings.Database!, username);
            if (matchingEntry != null)
            {
                Log.Trace("Taking password from pgpass file");
                return matchingEntry.Password;
            }

            if (ProvidePasswordCallback != null)
            {
                Log.Trace($"Taking password from {nameof(ProvidePasswordCallback)} delegate");
                try
                {
                    return ProvidePasswordCallback(Host, Port, Settings.Database!, username);
                }
                catch (Exception e)
                {
                    throw new NpgsqlException($"Obtaining password using {nameof(NpgsqlConnection)}.{nameof(ProvidePasswordCallback)} delegate failed", e);
                }
            }

            return null;
        }
    }
}<|MERGE_RESOLUTION|>--- conflicted
+++ resolved
@@ -57,18 +57,11 @@
             if (passwd == null)
                 throw new NpgsqlException("No password has been provided but the backend requires one (in cleartext)");
 
-<<<<<<< HEAD
-            await PasswordMessage
-                .CreateClearText(passwd)
-                .Write(WriteBuffer, async);
-            await WriteBuffer.Flush(async);
-=======
             var encoded = new byte[Encoding.UTF8.GetByteCount(passwd) + 1];
             Encoding.UTF8.GetBytes(passwd, 0, passwd.Length, encoded, 0);
 
             await WritePassword(encoded, async);
             await Flush(async);
->>>>>>> 6a8b35a3
             Expect<AuthenticationRequestMessage>(await ReadMessage(async), this);
         }
 
@@ -117,14 +110,11 @@
             var serverKey = HMAC(saltedPassword, "Server Key");
             var serverSignature = HMAC(serverKey, authMessage);
 
-<<<<<<< HEAD
-=======
             var messageStr = $"{clientFinalMessageWithoutProof},p={clientProof}";
 
             await WriteSASLResponse(Encoding.UTF8.GetBytes(messageStr), async);
             await Flush(async);
 
->>>>>>> 6a8b35a3
             var saslFinalServerMsg = Expect<AuthenticationSASLFinalMessage>(await ReadMessage(async), this);
             if (saslFinalServerMsg.AuthRequestType != AuthenticationRequestType.AuthenticationSASLFinal)
                 throw new NpgsqlException("[SASL] AuthenticationSASLFinal message expected");
@@ -187,12 +177,6 @@
             if (passwd == null)
                 throw new NpgsqlException("No password has been provided but the backend requires one (in MD5)");
 
-<<<<<<< HEAD
-            await PasswordMessage
-                .CreateMD5(passwd, username, salt)
-                .Write(WriteBuffer, async);
-            await WriteBuffer.Flush(async);
-=======
             byte[] result;
             using (var md5 = MD5.Create())
             {
@@ -231,7 +215,6 @@
 
             await WritePassword(result, async);
             await Flush(async);
->>>>>>> 6a8b35a3
             Expect<AuthenticationRequestMessage>(await ReadMessage(async), this);
         }
 
