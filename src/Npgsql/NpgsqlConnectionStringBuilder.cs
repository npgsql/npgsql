--- conflicted
+++ resolved
@@ -1702,7 +1702,6 @@
     }
 
     /// <summary>
-<<<<<<< HEAD
     /// Specifies how the mapping of arrays of
     /// <a href="https://docs.microsoft.com/dotnet/csharp/language-reference/builtin-types/value-types">value types</a>
     /// behaves with respect to nullability when they are requested via an API returning an <see cref="object"/>.
@@ -1757,8 +1756,7 @@
         Logical
     }
 
-=======
->>>>>>> 1a53cbae
+    /// <summary>
     /// Specifies server type preference.
     /// </summary>
     public enum TargetServerType
