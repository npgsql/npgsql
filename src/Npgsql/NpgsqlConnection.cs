--- conflicted
+++ resolved
@@ -655,54 +655,7 @@
 
             Connector = null;
 
-<<<<<<< HEAD
-            OnStateChange(new StateChangeEventArgs(ConnectionState.Open, ConnectionState.Closed));
-        }
-
-        /// <summary>
-        /// Closes ongoing operations, i.e. an open reader exists or a COPY operation still in progress, as
-        /// part of a connection close.
-        /// Does nothing if the thread has been aborted - the connector will be closed immediately.
-        /// </summary>
-        void CloseOngoingOperations()
-        {
-            if ((Thread.CurrentThread.ThreadState & (ThreadState.Aborted | ThreadState.AbortRequested)) != 0)
-                return;
-
-            Debug.Assert(Connector != null);
-            Connector.CurrentReader?.Close(true, false);
-            var currentCopyOperation = Connector.CurrentCancelableOperation;
-            if (currentCopyOperation != null)
-            {
-                // TODO: There's probably a race condition as the COPY operation may finish on its own during the next few lines
-
-                // Note: we only want to cancel import operations, since in these cases cancel is safe.
-                // Export cancellations go through the PostgreSQL "asynchronous" cancel mechanism and are
-                // therefore vulnerable to the race condition in #615.
-                if (currentCopyOperation.CancellationRequired)
-                {
-                    try
-                    {
-                        currentCopyOperation.Cancel();
-                    }
-                    catch (Exception e)
-                    {
-                        Log.Warn("Error while cancelling COPY on connector close", e, Connector.Id);
-                    }
-                }
-
-                try
-                {
-                    currentCopyOperation.Dispose();
-                }
-                catch (Exception e)
-                {
-                    Log.Warn("Error while disposing cancelled COPY on connector close", e, Connector.Id);
-                }
-            }
-=======
             OnStateChange(OpenToClosedEventArgs);
->>>>>>> 764439d6
         }
 
         /// <summary>
