--- conflicted
+++ resolved
@@ -32,6 +32,8 @@
     // Dictionary lookups for GetValue to improve performance. _caseSensitiveLookup is only ever used in legacy two-pass mode.
     Dictionary<string, int>? _caseInsensitiveLookup;
     Dictionary<string, int>? _caseSensitiveLookup;
+    
+    NpgsqlCommand? _command;
 
     /// <summary>
     /// Initializes a new instance of the NpgsqlParameterCollection class.
@@ -170,20 +172,11 @@
             if (parameterName is null)
                 throw new ArgumentNullException(nameof(parameterName));
 
-<<<<<<< HEAD
-                var oldValue = InternalList[index];
-                LookupChangeName(value, oldValue.ParameterName, oldValue.TrimmedName, index);
-                oldValue.Command = null;
-                
-                InternalList[index] = value;
-            }
-=======
             var index = IndexOf(parameterName);
             if (index == -1)
                 throw new ArgumentException("Parameter not found");
 
             return InternalList[index];
->>>>>>> e1fb3df4
         }
         set
         {
@@ -196,29 +189,14 @@
             if (index == -1)
                 throw new ArgumentException("Parameter not found");
 
-<<<<<<< HEAD
-                if (oldValue == value)
-                    return;
-                
-                LookupChangeName(value, oldValue.ParameterName, oldValue.TrimmedName, index);
-
-                InternalList[index] = value;
-                value.Collection = this;
-                value.Command = _command;
-                
-                oldValue.Collection = null;
-                oldValue.Command = null;
-                
-            }
-=======
             if (!string.Equals(parameterName, value.TrimmedName, StringComparison.OrdinalIgnoreCase))
                 throw new ArgumentException("Parameter name must be a case-insensitive match with the property 'ParameterName' on the given NpgsqlParameter", nameof(parameterName));
 
             var oldValue = InternalList[index];
             LookupChangeName(value, oldValue.ParameterName, oldValue.TrimmedName, index);
-
+            oldValue.Command = null;
+            
             InternalList[index] = value;
->>>>>>> e1fb3df4
         }
     }
 
@@ -246,14 +224,10 @@
 
             InternalList[index] = value;
             value.Collection = this;
-<<<<<<< HEAD
             value.Command = _command;
-            if (!value.IsPositional)
-                LookupAdd(value.TrimmedName, InternalList.Count - 1);
-            return value;
-=======
+            
             oldValue.Collection = null;
->>>>>>> e1fb3df4
+            oldValue.Command = null;
         }
     }
 
@@ -271,6 +245,7 @@
 
         InternalList.Add(value);
         value.Collection = this;
+        value.Command = _command;
         if (!value.IsPositional)
             LookupAdd(value.TrimmedName, InternalList.Count - 1);
         return value;
@@ -436,19 +411,10 @@
 
         void BuildLookup()
         {
-<<<<<<< HEAD
-            // clean up parameters so they can be added to another command if required.
-            foreach (var toRemove in InternalList)
-            {
-                toRemove.Collection = null;
-                toRemove.Command = null;
-            }
-=======
             if (TwoPassCompatMode)
                 _caseSensitiveLookup = new Dictionary<string, int>(InternalList.Count, StringComparer.Ordinal);
 
             _caseInsensitiveLookup = new Dictionary<string, int>(InternalList.Count, StringComparer.OrdinalIgnoreCase);
->>>>>>> e1fb3df4
 
             for (var i = 0; i < InternalList.Count; i++)
             {
@@ -545,7 +511,10 @@
     {
         // clean up parameters so they can be added to another command if required.
         foreach (var toRemove in InternalList)
+        {
             toRemove.Collection = null;
+            toRemove.Command = null;
+        }
 
         InternalList.Clear();
         LookupClear();
@@ -588,72 +557,40 @@
     /// <inheritdoc />
     public override object SyncRoot => ((ICollection)InternalList).SyncRoot;
 
-<<<<<<< HEAD
-        NpgsqlCommand? _command;
-
-        internal NpgsqlCommand? Command
-        {
-            get => _command;
-            set
-            {
-                _command = value;
-                foreach (var parameter in InternalList)
-                {
-                    parameter.Command = _command;
-                }
-                
-                _command?.ResetExplicitPreparation();
-            }
-        }
-
-        /// <inheritdoc />
-        public override void AddRange(Array values)
-        {
-            if (values is null)
-                throw new ArgumentNullException(nameof(values));
-=======
     #endregion
->>>>>>> e1fb3df4
 
     #region IEnumerable Member
 
     IEnumerator<NpgsqlParameter> IEnumerable<NpgsqlParameter>.GetEnumerator()
         => InternalList.GetEnumerator();
 
-<<<<<<< HEAD
-            InternalList.Insert(index, item);
-            item.Collection = this;
-            item.Command = _command;
-            if (!item.IsPositional)
-                LookupInsert(item.TrimmedName, index);
-        }
-=======
     /// <inheritdoc />
     public override IEnumerator GetEnumerator() => InternalList.GetEnumerator();
->>>>>>> e1fb3df4
 
     #endregion
-
-<<<<<<< HEAD
-            var index = IndexOf(item);
-            if (index >= 0)
-            {
-                InternalList.RemoveAt(index);
-                if (!LookupEnabled)
-                    LookupClear();
-                if (!item.IsPositional)
-                    LookupRemove(item.TrimmedName, index);
-                item.Collection = null;
-                item.Command = null;
-                return true;
-            }
-=======
+    
+    
+
+    internal NpgsqlCommand? Command
+    {
+        get => _command;
+        set
+        {
+            _command = value;
+            foreach (var parameter in InternalList)
+            {
+                parameter.Command = _command;
+            }
+                
+            _command?.ResetExplicitPreparation();
+        }
+    }
+
     /// <inheritdoc />
     public override void AddRange(Array values)
     {
         if (values is null)
             throw new ArgumentNullException(nameof(values));
->>>>>>> e1fb3df4
 
         foreach (var parameter in values)
             Add(Cast(parameter) ?? throw new ArgumentException("Collection contains a null value.", nameof(values)));
@@ -697,6 +634,7 @@
 
         InternalList.Insert(index, item);
         item.Collection = this;
+        item.Command = _command;
         if (!item.IsPositional)
             LookupInsert(item.TrimmedName, index);
     }
@@ -723,25 +661,14 @@
         var index = IndexOf(item);
         if (index >= 0)
         {
-<<<<<<< HEAD
-            other.InternalList.Clear();
-            foreach (var param in InternalList)
-            {
-                var newParam = param.Clone();
-                newParam.Collection = this;
-                newParam.Command = _command;
-                other.InternalList.Add(newParam);
-            }
-            other._lookup = _lookup;
-=======
             InternalList.RemoveAt(index);
             if (!LookupEnabled)
                 LookupClear();
             if (!item.IsPositional)
                 LookupRemove(item.TrimmedName, index);
             item.Collection = null;
+            item.Command = null;
             return true;
->>>>>>> e1fb3df4
         }
 
         return false;
@@ -768,6 +695,7 @@
         {
             var newParam = param.Clone();
             newParam.Collection = this;
+            newParam.Command = _command;
             other.InternalList.Add(newParam);
         }
 
