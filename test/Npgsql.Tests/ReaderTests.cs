--- conflicted
+++ resolved
@@ -662,102 +662,6 @@
             }
         }
 
-        [Test, IssueLink("https://github.com/npgsql/npgsql/issues/1034")]
-        public void SequentialSkipOverFirstRow()
-        {
-            using (var conn = OpenConnection())
-            using (var cmd = new NpgsqlCommand("SELECT 1; SELECT 2", conn))
-            using (var reader = cmd.ExecuteReader(CommandBehavior.SequentialAccess))
-            {
-                Assert.That(reader.NextResult(), Is.True);
-                Assert.That(reader.Read(), Is.True);
-                Assert.That(reader.GetInt32(0), Is.EqualTo(2));
-            }
-        }
-
-        [Test, IssueLink("https://github.com/npgsql/npgsql/issues/400")]
-        public void ExceptionThrownFromExecuteQuery([Values(PrepareOrNot.Prepared, PrepareOrNot.NotPrepared)] PrepareOrNot prepare)
-        {
-            using (var conn = OpenConnection())
-            {
-                conn.ExecuteNonQuery(@"
-                     CREATE OR REPLACE FUNCTION pg_temp.emit_exception() RETURNS VOID AS
-                        'BEGIN RAISE EXCEPTION ''testexception'' USING ERRCODE = ''12345''; END;'
-                     LANGUAGE 'plpgsql';
-                ");
-
-                using (var cmd = new NpgsqlCommand("SELECT pg_temp.emit_exception()", conn))
-                {
-                    if (prepare == PrepareOrNot.Prepared)
-                        cmd.Prepare();
-                    Assert.That(() => cmd.ExecuteReader(), Throws.Exception.TypeOf<NpgsqlException>());
-                }
-            }
-        }
-
-        [Test, IssueLink("https://github.com/npgsql/npgsql/issues/1032")]
-        public void ExceptionThrownFromNextResult([Values(PrepareOrNot.Prepared, PrepareOrNot.NotPrepared)] PrepareOrNot prepare)
-        {
-            using (var conn = OpenConnection())
-            {
-                conn.ExecuteNonQuery(@"
-                     CREATE OR REPLACE FUNCTION pg_temp.emit_exception() RETURNS VOID AS
-                        'BEGIN RAISE EXCEPTION ''testexception'' USING ERRCODE = ''12345''; END;'
-                     LANGUAGE 'plpgsql';
-                ");
-
-                using (var cmd = new NpgsqlCommand("SELECT 1; SELECT pg_temp.emit_exception()", conn))
-                {
-                    if (prepare == PrepareOrNot.Prepared)
-                        cmd.Prepare();
-                    using (var reader = cmd.ExecuteReader())
-                        Assert.That(() => reader.NextResult(), Throws.Exception.TypeOf<NpgsqlException>());
-                }
-            }
-        }
-
-        [Test, IssueLink("https://github.com/npgsql/npgsql/issues/967")]
-        public void NpgsqlExceptionReferencesStatement()
-        {
-            using (var conn = OpenConnection())
-            {
-                conn.ExecuteNonQuery(@"
-                     CREATE OR REPLACE FUNCTION pg_temp.emit_exception() RETURNS VOID AS
-                        'BEGIN RAISE EXCEPTION ''testexception'' USING ERRCODE = ''12345''; END;'
-                     LANGUAGE 'plpgsql';
-                ");
-
-                // Exception in single-statement command
-                using (var cmd = new NpgsqlCommand("SELECT pg_temp.emit_exception()", conn))
-                {
-                    try
-                    {
-                        cmd.ExecuteReader();
-                        Assert.Fail();
-                    }
-                    catch (NpgsqlException e)
-                    {
-                        Assert.That(e.Statement, Is.SameAs(cmd.Statements[0]));
-                    }
-                }
-
-                // Exception in multi-statement command
-                using (var cmd = new NpgsqlCommand("SELECT 1; SELECT pg_temp.emit_exception()", conn))
-                using (var reader = cmd.ExecuteReader())
-                {
-                    try
-                    {
-                        reader.NextResult();
-                        Assert.Fail();
-                    }
-                    catch (NpgsqlException e)
-                    {
-                        Assert.That(e.Statement, Is.SameAs(cmd.Statements[1]));
-                    }
-                }
-            }
-        }
-
         #region GetSchemaTable
 
         [Test]
@@ -864,25 +768,6 @@
             }
         }
 
-<<<<<<< HEAD
-        [Test]
-        [IssueLink("https://github.com/npgsql/npgsql/issues/1027")]
-        public void GetSchemaTableWithoutResult()
-        {
-            using (var conn = OpenConnection())
-            using (var cmd = new NpgsqlCommand("SELECT 1", conn))
-            using (var reader = cmd.ExecuteReader())
-            {
-                reader.NextResult();
-                // We're no longer on a result
-                Assert.That(reader.GetSchemaTable(), Is.Null);
-            }
-        }
-
-        #endregion
-
-=======
->>>>>>> ab294295
         [Test]
         [IssueLink("https://github.com/npgsql/npgsql/issues/1027")]
         public void GetSchemaTableWithoutResult()
