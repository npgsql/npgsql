using System;
using System.Collections;
using System.Collections.Generic;
using System.Runtime.Serialization;
using System.Text;
using JetBrains.Annotations;
using Npgsql.BackendMessages;

#pragma warning disable CA1032

namespace Npgsql
{
    /// <summary>
    /// The exception that is thrown when the PostgreSQL backend reports errors (e.g. query
    /// SQL issues, constraint violations).
    /// </summary>
    /// <remarks>
    /// This exception only corresponds to a PostgreSQL-delivered error.
    /// Other errors (e.g. network issues) will be raised via <see cref="NpgsqlException"/>,
    /// and purely Npgsql-related issues which aren't related to the server will be raised
    /// via the standard CLR exceptions (e.g. ArgumentException).
    ///
    /// See http://www.postgresql.org/docs/current/static/errcodes-appendix.html,
    /// http://www.postgresql.org/docs/current/static/protocol-error-fields.html
    /// </remarks>
    [Serializable]
    public sealed class PostgresException : NpgsqlException
    {
<<<<<<< HEAD
        [CanBeNull]
        bool _dataInitialized;
=======
        bool _dataInitialized;

        /// <summary>
        /// Creates a new instance.
        /// </summary>
        public PostgresException(string messageText, string severity, string invariantSeverity, string sqlState)
        {
            MessageText = messageText;
            Severity = severity;
            InvariantSeverity = invariantSeverity;
            SqlState = sqlState;
        }

        PostgresException(ErrorOrNoticeMessage msg)
        {
            Severity = msg.Severity;
            InvariantSeverity = msg.InvariantSeverity;
            SqlState = msg.Code;
            MessageText = msg.Message;
            Detail = msg.Detail;
            Hint = msg.Hint;
            Position = msg.Position;
            InternalPosition = msg.InternalPosition;
            InternalQuery = msg.InternalQuery;
            Where = msg.Where;
            SchemaName = msg.SchemaName;
            TableName = msg.TableName;
            ColumnName = msg.ColumnName;
            DataTypeName = msg.DataTypeName;
            ConstraintName = msg.ConstraintName;
            File = msg.File;
            Line = msg.Line;
            Routine = msg.Routine;
        }

        internal static PostgresException Load(NpgsqlReadBuffer buf)
            => new PostgresException(ErrorOrNoticeMessage.Load(buf));

        internal PostgresException(SerializationInfo info, StreamingContext context)
            : base(info, context)
        {
            Severity = GetValue<string>(nameof(Severity));
            InvariantSeverity = GetValue<string>(nameof(InvariantSeverity));
            SqlState = GetValue<string>(nameof(SqlState));
            MessageText = GetValue<string>(nameof(MessageText));
            Detail = GetValue<string>(nameof(Detail));
            Hint = GetValue<string>(nameof(Hint));
            Position = GetValue<int>(nameof(Position));
            InternalPosition = GetValue<int>(nameof(InternalPosition));
            InternalQuery = GetValue<string>(nameof(InternalQuery));
            Where = GetValue<string>(nameof(Where));
            SchemaName = GetValue<string>(nameof(SchemaName));
            TableName = GetValue<string>(nameof(TableName));
            ColumnName = GetValue<string>(nameof(ColumnName));
            DataTypeName = GetValue<string>(nameof(DataTypeName));
            ConstraintName = GetValue<string>(nameof(ConstraintName));
            File = GetValue<string>(nameof(File));
            Line = GetValue<string>(nameof(Line));
            Routine = GetValue<string>(nameof(Routine));

            T GetValue<T>(string propertyName) => (T)info.GetValue(propertyName, typeof(T))!;
        }

        /// <summary>
        /// Populates a <see cref="SerializationInfo"/> with the data needed to serialize the target object.
        /// </summary>
        /// <param name="info">The <see cref="SerializationInfo"/> to populate with data.</param>
        /// <param name="context">The destination (see <see cref="StreamingContext"/>) for this serialization.</param>
        public override void GetObjectData(SerializationInfo info, StreamingContext context)
        {
            base.GetObjectData(info, context);
            info.AddValue(nameof(Severity), Severity);
            info.AddValue(nameof(InvariantSeverity), InvariantSeverity);
            info.AddValue(nameof(SqlState), SqlState);
            info.AddValue(nameof(MessageText), MessageText);
            info.AddValue(nameof(Detail), Detail);
            info.AddValue(nameof(Hint), Hint);
            info.AddValue(nameof(Position), Position);
            info.AddValue(nameof(InternalPosition), InternalPosition);
            info.AddValue(nameof(InternalQuery), InternalQuery);
            info.AddValue(nameof(Where), Where);
            info.AddValue(nameof(SchemaName), SchemaName);
            info.AddValue(nameof(TableName), TableName);
            info.AddValue(nameof(ColumnName), ColumnName);
            info.AddValue(nameof(DataTypeName), DataTypeName);
            info.AddValue(nameof(ConstraintName), ConstraintName);
            info.AddValue(nameof(File), File);
            info.AddValue(nameof(Line), Line);
            info.AddValue(nameof(Routine), Routine);
        }

        /// <inheritdoc />
        public override string ToString()
        {
            var builder = new StringBuilder(base.ToString())
                .AppendLine().Append("  Exception data:");

            AppendLine(nameof(Severity), Severity);
            AppendLine(nameof(SqlState), SqlState);
            AppendLine(nameof(MessageText), MessageText);
            AppendLine(nameof(Detail), Detail);
            AppendLine(nameof(Hint), Hint);
            AppendLine(nameof(Position), Position);
            AppendLine(nameof(InternalPosition), InternalPosition);
            AppendLine(nameof(InternalQuery), InternalQuery);
            AppendLine(nameof(Where), Where);
            AppendLine(nameof(SchemaName), SchemaName);
            AppendLine(nameof(TableName), TableName);
            AppendLine(nameof(ColumnName), ColumnName);
            AppendLine(nameof(DataTypeName), DataTypeName);
            AppendLine(nameof(ConstraintName), ConstraintName);
            AppendLine(nameof(File), File);
            AppendLine(nameof(Line), Line);
            AppendLine(nameof(Routine), Routine);

            return builder.ToString();

            void AppendLine<T>(string propertyName, T propertyValue)
            {
                if (!EqualityComparer<T>.Default.Equals(propertyValue, default!))
                    builder.AppendLine().Append("    ").Append(propertyName).Append(": ").Append(propertyValue);
            }
        }

        /// <summary>
        /// Gets a the PostgreSQL error message and code.
        /// </summary>
        public override string Message => SqlState + ": " + MessageText;

        /// <summary>
        /// Specifies whether the exception is considered transient, that is, whether retrying to operation could
        /// succeed (e.g. a network error). Check <see cref="SqlState"/>.
        /// </summary>
        public override bool IsTransient
        {
            get
            {
                switch (SqlState)
                {
                case PostgresErrorCodes.InsufficientResources:
                case PostgresErrorCodes.DiskFull:
                case PostgresErrorCodes.OutOfMemory:
                case PostgresErrorCodes.TooManyConnections:
                case PostgresErrorCodes.ConfigurationLimitExceeded:
                case PostgresErrorCodes.CannotConnectNow:
                case PostgresErrorCodes.SystemError:
                case PostgresErrorCodes.IoError:
                case PostgresErrorCodes.SerializationFailure:
                case PostgresErrorCodes.LockNotAvailable:
                case PostgresErrorCodes.ObjectInUse:
                case PostgresErrorCodes.ObjectNotInPrerequisiteState:
                case PostgresErrorCodes.ConnectionException:
                case PostgresErrorCodes.ConnectionDoesNotExist:
                case PostgresErrorCodes.ConnectionFailure:
                case PostgresErrorCodes.SqlClientUnableToEstablishSqlConnection:
                case PostgresErrorCodes.SqlServerRejectedEstablishmentOfSqlConnection:
                case PostgresErrorCodes.TransactionResolutionUnknown:
                    return true;
                default:
                    return false;
                }
            }
        }

        /// <summary>
        /// Returns the statement which triggered this exception.
        /// </summary>
        public NpgsqlStatement? Statement { get; internal set; }

        /// <summary>
        /// Gets a collection of key/value pairs that provide additional PostgreSQL fields about the exception.
        /// </summary>
        public override IDictionary Data
        {
            get
            {
                var data = base.Data;
                if (_dataInitialized)
                    return data;

                AddData(nameof(Severity), Severity);
                AddData(nameof(InvariantSeverity), InvariantSeverity);
                AddData(nameof(SqlState), SqlState);
                AddData(nameof(MessageText), MessageText);
                AddData(nameof(Detail), Detail);
                AddData(nameof(Hint), Hint);
                AddData(nameof(Position), Position);
                AddData(nameof(InternalPosition), InternalPosition);
                AddData(nameof(InternalQuery), InternalQuery);
                AddData(nameof(Where), Where);
                AddData(nameof(SchemaName), SchemaName);
                AddData(nameof(TableName), TableName);
                AddData(nameof(ColumnName), ColumnName);
                AddData(nameof(DataTypeName), DataTypeName);
                AddData(nameof(ConstraintName), ConstraintName);
                AddData(nameof(File), File);
                AddData(nameof(Line), Line);
                AddData(nameof(Routine), Routine);

                _dataInitialized = true;
                return data;

                void AddData<T>(string key, T value)
                {
                    if (!EqualityComparer<T>.Default.Equals(value, default!))
                        data.Add(key, value);
                }
            }
        }
>>>>>>> 6a8b35a3

        #region Message Fields

        /// <summary>
        /// Severity of the error or notice.
        /// Always present.
        /// </summary>
        [PublicAPI]
        public string Severity { get; }

        /// <summary>
        /// Severity of the error or notice, not localized.
        /// Always present since PostgreSQL 9.6.
        /// </summary>
        [PublicAPI]
        public string InvariantSeverity { get; }

        /// <summary>
        /// The SQLSTATE code for the error.
        /// </summary>
        /// <remarks>
        /// Always present.
        /// Constants are defined in <seealso cref="PostgresErrorCodes"/>.
        /// See http://www.postgresql.org/docs/current/static/errcodes-appendix.html
        /// </remarks>
        [PublicAPI]
        public string SqlState { get; }

        /// <summary>
        /// The SQLSTATE code for the error.
        /// </summary>
        /// <remarks>
        /// Always present.
        /// Constants are defined in <seealso cref="PostgresErrorCodes"/>.
        /// See http://www.postgresql.org/docs/current/static/errcodes-appendix.html
        /// </remarks>
        [PublicAPI, Obsolete("Use SqlState instead")]
        public string Code => SqlState;

        /// <summary>
        /// The primary human-readable error message. This should be accurate but terse.
        /// </summary>
        /// <remarks>
        /// Always present.
        /// </remarks>
        [PublicAPI]
        public string MessageText { get; }

        /// <summary>
        /// An optional secondary error message carrying more detail about the problem.
        /// May run to multiple lines.
        /// </summary>
        [PublicAPI]
        public string? Detail { get; }

        /// <summary>
        /// An optional suggestion what to do about the problem.
        /// This is intended to differ from Detail in that it offers advice (potentially inappropriate) rather than hard facts.
        /// May run to multiple lines.
        /// </summary>
        [PublicAPI]
        public string? Hint { get; }

        /// <summary>
        /// The field value is a decimal ASCII integer, indicating an error cursor position as an index into the original query string.
        /// The first character has index 1, and positions are measured in characters not bytes.
        /// 0 means not provided.
        /// </summary>
        [PublicAPI]
        public int Position { get; }

        /// <summary>
        /// This is defined the same as the <see cref="Position"/> field, but it is used when the cursor position refers to an internally generated command rather than the one submitted by the client.
        /// The <see cref="InternalQuery" /> field will always appear when this field appears.
        /// 0 means not provided.
        /// </summary>
        [PublicAPI]
        public int InternalPosition { get; }

        /// <summary>
        /// The text of a failed internally-generated command.
        /// This could be, for example, a SQL query issued by a PL/pgSQL function.
        /// </summary>
        [PublicAPI]
        public string? InternalQuery { get; }

        /// <summary>
        /// An indication of the context in which the error occurred.
        /// Presently this includes a call stack traceback of active PL functions.
        /// The trace is one entry per line, most recent first.
        /// </summary>
        [PublicAPI]
        public string? Where { get; }

        /// <summary>
        /// If the error was associated with a specific database object, the name of the schema containing that object, if any.
        /// </summary>
        /// <remarks>PostgreSQL 9.3 and up.</remarks>
        [PublicAPI]
        public string? SchemaName { get; }

        /// <summary>
        /// Table name: if the error was associated with a specific table, the name of the table.
        /// (Refer to the schema name field for the name of the table's schema.)
        /// </summary>
        /// <remarks>PostgreSQL 9.3 and up.</remarks>
        [PublicAPI]
        public string? TableName { get; }

        /// <summary>
        /// If the error was associated with a specific table column, the name of the column.
        /// (Refer to the schema and table name fields to identify the table.)
        /// </summary>
        /// <remarks>PostgreSQL 9.3 and up.</remarks>
        [PublicAPI]
        public string? ColumnName { get; }

        /// <summary>
        /// If the error was associated with a specific data type, the name of the data type.
        /// (Refer to the schema name field for the name of the data type's schema.)
        /// </summary>
        /// <remarks>PostgreSQL 9.3 and up.</remarks>
        [PublicAPI]
        public string? DataTypeName { get; }

        /// <summary>
        /// If the error was associated with a specific constraint, the name of the constraint.
        /// Refer to fields listed above for the associated table or domain.
        /// (For this purpose, indexes are treated as constraints, even if they weren't created with constraint syntax.)
        /// </summary>
        /// <remarks>PostgreSQL 9.3 and up.</remarks>
        [PublicAPI]
        public string? ConstraintName { get; }

        /// <summary>
        /// The file name of the source-code location where the error was reported.
        /// </summary>
        /// <remarks>PostgreSQL 9.3 and up.</remarks>
        [PublicAPI]
        public string? File { get; }

        /// <summary>
        /// The line number of the source-code location where the error was reported.
        /// </summary>
        [PublicAPI]
        public string? Line { get; }

        /// <summary>
        /// The name of the source-code routine reporting the error.
        /// </summary>
        [PublicAPI]
        public string? Routine { get; }

<<<<<<< HEAD
        /// <summary>
        /// Gets a collection of key/value pairs that provide additional PostgreSQL fields about the exception.
        /// </summary>
        public override IDictionary Data
        {
            get
            {
                if (_dataInitialized)
                    return base.Data;

                var data = base.Data;
                foreach (var pair in
                    from p in typeof(PostgresException).GetProperties()
                    let k = p.Name
                    where p.Name != nameof(Data)
                    where p.GetCustomAttribute<PublicAPIAttribute>() != null
                    let v = p.GetValue(this)
                    where v != null
                    where k != nameof(Position) && k != nameof(InternalPosition) || (int)v != 0
                    select new KeyValuePair<string, object>(k, v))
                {
                    data.Add(pair.Key, pair.Value);
                }

                _dataInitialized = true;
                return data;
            }
        }

        #region Serialization

        PostgresException(SerializationInfo info, StreamingContext context) : base(info, context)
        {
            Severity         = (string)info.GetValue("Severity",         typeof(string));
            SqlState         = (string)info.GetValue("SqlState",         typeof(string));
            MessageText      = (string)info.GetValue("MessageText",      typeof(string));
            Detail           = (string)info.GetValue("Detail",           typeof(string));
            Hint             = (string)info.GetValue("Hint",             typeof(string));
            Position         = (int)   info.GetValue("Position",         typeof(int));
            InternalPosition = (int)   info.GetValue("InternalPosition", typeof(int));
            InternalQuery    = (string)info.GetValue("InternalQuery",    typeof(string));
            Where            = (string)info.GetValue("Where",            typeof(string));
            SchemaName       = (string)info.GetValue("SchemaName",       typeof(string));
            TableName        = (string)info.GetValue("TableName",        typeof(string));
            ColumnName       = (string)info.GetValue("ColumnName",       typeof(string));
            DataTypeName     = (string)info.GetValue("DataTypeName",     typeof(string));
            ConstraintName   = (string)info.GetValue("ConstraintName",   typeof(string));
            File             = (string)info.GetValue("File",             typeof(string));
            Line             = (string)info.GetValue("Line",             typeof(string));
            Routine          = (string)info.GetValue("Routine",          typeof(string));
        }

        /// <summary>
        /// Populates a <see cref="SerializationInfo"/> with the data needed to serialize the target object.
        /// </summary>
        /// <param name="info">The <see cref="SerializationInfo"/> to populate with data.</param>
        /// <param name="context">The destination (see <see cref="StreamingContext"/>) for this serialization.</param>
        public override void GetObjectData(SerializationInfo info, StreamingContext context)
        {
            base.GetObjectData(info, context);
            info.AddValue("Severity", Severity);
            info.AddValue("SqlState", SqlState);
            info.AddValue("MessageText", MessageText);
            info.AddValue("Detail", Detail);
            info.AddValue("Hint", Hint);
            info.AddValue("Position", Position);
            info.AddValue("InternalPosition", InternalPosition);
            info.AddValue("InternalQuery", InternalQuery);
            info.AddValue("Where", Where);
            info.AddValue("SchemaName", SchemaName);
            info.AddValue("TableName", TableName);
            info.AddValue("ColumnName", ColumnName);
            info.AddValue("DataTypeName", DataTypeName);
            info.AddValue("ConstraintName", ConstraintName);
            info.AddValue("File", File);
            info.AddValue("Line", Line);
            info.AddValue("Routine", Routine);
        }
      
=======
>>>>>>> 6a8b35a3
        #endregion
    }
}<|MERGE_RESOLUTION|>--- conflicted
+++ resolved
@@ -26,10 +26,6 @@
     [Serializable]
     public sealed class PostgresException : NpgsqlException
     {
-<<<<<<< HEAD
-        [CanBeNull]
-        bool _dataInitialized;
-=======
         bool _dataInitialized;
 
         /// <summary>
@@ -239,7 +235,6 @@
                 }
             }
         }
->>>>>>> 6a8b35a3
 
         #region Message Fields
 
@@ -393,88 +388,6 @@
         [PublicAPI]
         public string? Routine { get; }
 
-<<<<<<< HEAD
-        /// <summary>
-        /// Gets a collection of key/value pairs that provide additional PostgreSQL fields about the exception.
-        /// </summary>
-        public override IDictionary Data
-        {
-            get
-            {
-                if (_dataInitialized)
-                    return base.Data;
-
-                var data = base.Data;
-                foreach (var pair in
-                    from p in typeof(PostgresException).GetProperties()
-                    let k = p.Name
-                    where p.Name != nameof(Data)
-                    where p.GetCustomAttribute<PublicAPIAttribute>() != null
-                    let v = p.GetValue(this)
-                    where v != null
-                    where k != nameof(Position) && k != nameof(InternalPosition) || (int)v != 0
-                    select new KeyValuePair<string, object>(k, v))
-                {
-                    data.Add(pair.Key, pair.Value);
-                }
-
-                _dataInitialized = true;
-                return data;
-            }
-        }
-
-        #region Serialization
-
-        PostgresException(SerializationInfo info, StreamingContext context) : base(info, context)
-        {
-            Severity         = (string)info.GetValue("Severity",         typeof(string));
-            SqlState         = (string)info.GetValue("SqlState",         typeof(string));
-            MessageText      = (string)info.GetValue("MessageText",      typeof(string));
-            Detail           = (string)info.GetValue("Detail",           typeof(string));
-            Hint             = (string)info.GetValue("Hint",             typeof(string));
-            Position         = (int)   info.GetValue("Position",         typeof(int));
-            InternalPosition = (int)   info.GetValue("InternalPosition", typeof(int));
-            InternalQuery    = (string)info.GetValue("InternalQuery",    typeof(string));
-            Where            = (string)info.GetValue("Where",            typeof(string));
-            SchemaName       = (string)info.GetValue("SchemaName",       typeof(string));
-            TableName        = (string)info.GetValue("TableName",        typeof(string));
-            ColumnName       = (string)info.GetValue("ColumnName",       typeof(string));
-            DataTypeName     = (string)info.GetValue("DataTypeName",     typeof(string));
-            ConstraintName   = (string)info.GetValue("ConstraintName",   typeof(string));
-            File             = (string)info.GetValue("File",             typeof(string));
-            Line             = (string)info.GetValue("Line",             typeof(string));
-            Routine          = (string)info.GetValue("Routine",          typeof(string));
-        }
-
-        /// <summary>
-        /// Populates a <see cref="SerializationInfo"/> with the data needed to serialize the target object.
-        /// </summary>
-        /// <param name="info">The <see cref="SerializationInfo"/> to populate with data.</param>
-        /// <param name="context">The destination (see <see cref="StreamingContext"/>) for this serialization.</param>
-        public override void GetObjectData(SerializationInfo info, StreamingContext context)
-        {
-            base.GetObjectData(info, context);
-            info.AddValue("Severity", Severity);
-            info.AddValue("SqlState", SqlState);
-            info.AddValue("MessageText", MessageText);
-            info.AddValue("Detail", Detail);
-            info.AddValue("Hint", Hint);
-            info.AddValue("Position", Position);
-            info.AddValue("InternalPosition", InternalPosition);
-            info.AddValue("InternalQuery", InternalQuery);
-            info.AddValue("Where", Where);
-            info.AddValue("SchemaName", SchemaName);
-            info.AddValue("TableName", TableName);
-            info.AddValue("ColumnName", ColumnName);
-            info.AddValue("DataTypeName", DataTypeName);
-            info.AddValue("ConstraintName", ConstraintName);
-            info.AddValue("File", File);
-            info.AddValue("Line", Line);
-            info.AddValue("Routine", Routine);
-        }
-      
-=======
->>>>>>> 6a8b35a3
         #endregion
     }
 }