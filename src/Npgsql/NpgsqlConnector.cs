using System;
using System.Collections.Generic;
using System.Diagnostics;
using System.Diagnostics.CodeAnalysis;
using System.IO;
using System.Linq;
using System.Net;
using System.Net.Security;
using System.Net.Sockets;
using System.Runtime.CompilerServices;
using System.Runtime.InteropServices;
using System.Runtime.ExceptionServices;
using System.Security.Authentication;
using System.Security.Cryptography.X509Certificates;
using System.Text;
using System.Threading;
using System.Threading.Channels;
using System.Threading.Tasks;
using Npgsql.BackendMessages;
using Npgsql.Logging;
using Npgsql.TypeMapping;
using Npgsql.Util;
using static Npgsql.Util.Statics;

namespace Npgsql
{
    /// <summary>
    /// Represents a connection to a PostgreSQL backend. Unlike NpgsqlConnection objects, which are
    /// exposed to users, connectors are internal to Npgsql and are recycled by the connection pool.
    /// </summary>
    sealed partial class NpgsqlConnector : IDisposable
    {
        #region Fields and Properties

        /// <summary>
        /// The physical connection socket to the backend.
        /// </summary>
        Socket _socket = default!;

        /// <summary>
        /// The physical connection stream to the backend, without anything on top.
        /// </summary>
        NetworkStream _baseStream = default!;

        /// <summary>
        /// The physical connection stream to the backend, layered with an SSL/TLS stream if in secure mode.
        /// </summary>
        Stream _stream = default!;

        internal NpgsqlConnectionStringBuilder Settings { get; }
        internal string ConnectionString { get; }

        ProvideClientCertificatesCallback? ProvideClientCertificatesCallback { get; }
        RemoteCertificateValidationCallback? UserCertificateValidationCallback { get; }
        ProvidePasswordCallback? ProvidePasswordCallback { get; }

        internal Encoding TextEncoding { get; private set; } = default!;

        /// <summary>
        /// Same as <see cref="TextEncoding"/>, except that it does not throw an exception if an invalid char is
        /// encountered (exception fallback), but rather replaces it with a question mark character (replacement
        /// fallback).
        /// </summary>
        internal Encoding RelaxedTextEncoding { get; private set; } = default!;

        /// <summary>
        /// Buffer used for reading data.
        /// </summary>
        internal NpgsqlReadBuffer ReadBuffer { get; private set; } = default!;

        /// <summary>
        /// If we read a data row that's bigger than <see cref="ReadBuffer"/>, we allocate an oversize buffer.
        /// The original (smaller) buffer is stored here, and restored when the connection is reset.
        /// </summary>
        NpgsqlReadBuffer? _origReadBuffer;

        /// <summary>
        /// Buffer used for writing data.
        /// </summary>
        internal NpgsqlWriteBuffer WriteBuffer { get; private set; } = default!;

        /// <summary>
        /// The secret key of the backend for this connector, used for query cancellation.
        /// </summary>
        int _backendSecretKey;

        /// <summary>
        /// The process ID of the backend for this connector.
        /// </summary>
        internal int BackendProcessId { get; private set; }

        bool SupportsPostgresCancellation => BackendProcessId != 0;

        /// <summary>
        /// A unique ID identifying this connector, used for logging. Currently mapped to BackendProcessId
        /// </summary>
        internal int Id => BackendProcessId;

        internal NpgsqlDatabaseInfo DatabaseInfo { get; private set; } = default!;

        internal ConnectorTypeMapper TypeMapper { get; set; } = default!;

        /// <summary>
        /// The current transaction status for this connector.
        /// </summary>
        internal TransactionStatus TransactionStatus { get; set; }

        /// <summary>
        /// A transaction object for this connector. Since only one transaction can be in progress at any given time,
        /// this instance is recycled. To check whether a transaction is currently in progress on this connector,
        /// see <see cref="TransactionStatus"/>.
        /// </summary>
        internal NpgsqlTransaction? Transaction { get; set; }

        internal NpgsqlTransaction? UnboundTransaction { get; set; }

        /// <summary>
        /// The NpgsqlConnection that (currently) owns this connector. Null if the connector isn't
        /// owned (i.e. idle in the pool)
        /// </summary>
        internal NpgsqlConnection? Connection { get; set; }

        /// <summary>
        /// The number of messages that were prepended to the current message chain, but not yet sent.
        /// Note that this only tracks messages which produce a ReadyForQuery message
        /// </summary>
        internal int PendingPrependedResponses { get; set; }

        internal NpgsqlDataReader? CurrentReader;

        internal PreparedStatementManager PreparedStatementManager;

        /// <summary>
        /// If the connector is currently in COPY mode, holds a reference to the importer/exporter object.
        /// Otherwise null.
        /// </summary>
        internal ICancelable? CurrentCopyOperation;

        /// <summary>
        /// Holds all run-time parameters received from the backend (via ParameterStatus messages)
        /// </summary>
        internal readonly Dictionary<string, string> PostgresParameters;

        /// <summary>
        /// Holds all run-time parameters in raw, binary format for efficient handling without allocations.
        /// </summary>
        readonly List<(byte[] Name, byte[] Value)> _rawParameters = new();

        /// <summary>
        /// If this connector was broken, this contains the exception that caused the break.
        /// </summary>
        volatile Exception? _breakReason;

        /// <summary>
        /// Semaphore, used to synchronize DatabaseInfo between multiple connections, so it wouldn't be loaded in parallel.
        /// </summary>
        static readonly SemaphoreSlim DatabaseInfoSemaphore = new(1);

        /// <summary>
        /// <para>
        /// Used by the pool to indicate that I/O is currently in progress on this connector, so that another write
        /// isn't started concurrently. Note that since we have only one write loop, this is only ever usedto
        /// protect against an over-capacity writes into a connector that's currently *asynchronously* writing.
        /// </para>
        /// <para>
        /// It is guaranteed that the currently-executing
        /// Specifically, reading may occur - and the connector may even be returned to the pool - before this is
        /// released.
        /// </para>
        /// </summary>
        internal volatile int MultiplexAsyncWritingLock;

        /// <summary>
        /// The connected Host
        /// </summary>

        internal string Host;

        /// <seealso cref="MultiplexAsyncWritingLock"/>
        internal void FlagAsNotWritableForMultiplexing()
        {
            if (Settings.Multiplexing)
            {
                Debug.Assert(CommandsInFlightCount > 0 || IsBroken || IsClosed,
                    $"About to mark multiplexing connector as non-writable, but {nameof(CommandsInFlightCount)} is {CommandsInFlightCount}");

                Interlocked.Exchange(ref MultiplexAsyncWritingLock, 1);
            }
        }

        /// <seealso cref="MultiplexAsyncWritingLock"/>
        internal void FlagAsWritableForMultiplexing()
        {
            if (Settings.Multiplexing && Interlocked.CompareExchange(ref MultiplexAsyncWritingLock, 0, 1) != 1)
                throw new Exception("Multiplexing lock was not taken when releasing. Please report a bug.");
        }

        /// <summary>
        /// The timeout for reading messages that are part of the user's command
        /// (i.e. which aren't internal prepended commands).
        /// </summary>
        /// <remarks>Precision is milliseconds</remarks>
        internal int UserTimeout { private get; set; }

        /// <summary>
        /// A lock that's taken while a user action is in progress, e.g. a command being executed.
        /// Only used when keepalive is enabled, otherwise null.
        /// </summary>
        SemaphoreSlim? _userLock;

        /// <summary>
        /// A lock that's taken while a cancellation is being delivered; new queries are blocked until the
        /// cancellation is delivered. This reduces the chance that a cancellation meant for a previous
        /// command will accidentally cancel a later one, see #615.
        /// </summary>
        internal object CancelLock { get; }

        readonly bool _isKeepAliveEnabled;
        readonly Timer? _keepAliveTimer;

        /// <summary>
        /// The command currently being executed by the connector, null otherwise.
        /// Used only for concurrent use error reporting purposes.
        /// </summary>
        NpgsqlCommand? _currentCommand;

        bool _sendResetOnClose;

        ConnectorPool? _pool;

        /// <summary>
        /// Contains the UTC timestamp when this connector was opened, used to implement
        /// <see cref="NpgsqlConnectionStringBuilder.ConnectionLifetime"/>.
        /// </summary>
        internal DateTime OpenTimestamp { get; private set; }

        internal int ClearCounter { get; set; }

        volatile bool _postgresCancellationPerformed;
        internal bool PostgresCancellationPerformed
        {
            get => _postgresCancellationPerformed;
            private set => _postgresCancellationPerformed = value;
        }

        volatile bool _userCancellationRequested;
        CancellationTokenRegistration _cancellationTokenRegistration;
        internal bool UserCancellationRequested => _userCancellationRequested;
        internal CancellationToken UserCancellationToken { get; set; }
        internal bool AttemptPostgresCancellation { get; private set; }
        static readonly TimeSpan _cancelImmediatelyTimeout = TimeSpan.FromMilliseconds(-1);

        static readonly NpgsqlLogger Log = NpgsqlLogManager.CreateLogger(nameof(NpgsqlConnector));

<<<<<<< HEAD
        internal readonly Stopwatch QueryLogStopWatch = new();
        
=======
>>>>>>> 1a53cbae
        private TargetServerType ConnectedServerType;

        #endregion

        #region Constants

        /// <summary>
        /// The minimum timeout that can be set on internal commands such as COMMIT, ROLLBACK.
        /// </summary>
        /// <remarks>Precision is seconds</remarks>
        internal const int MinimumInternalCommandTimeout = 3;

        #endregion

        #region Reusable Message Objects

        byte[]? _resetWithoutDeallocateMessage;

        int _resetWithoutDeallocateResponseCount;

        // Backend
        readonly CommandCompleteMessage      _commandCompleteMessage      = new();
        readonly ReadyForQueryMessage        _readyForQueryMessage        = new();
        readonly ParameterDescriptionMessage _parameterDescriptionMessage = new();
        readonly DataRowMessage              _dataRowMessage              = new();
        readonly RowDescriptionMessage       _rowDescriptionMessage       = new();

        // Since COPY is rarely used, allocate these lazily
        CopyInResponseMessage?  _copyInResponseMessage;
        CopyOutResponseMessage? _copyOutResponseMessage;
        CopyDataMessage?        _copyDataMessage;
        CopyBothResponseMessage? _copyBothResponseMessage;

        #endregion

        internal NpgsqlDataReader DataReader { get; set; }

        internal NpgsqlDataReader? UnboundDataReader { get; set; }

        #region Constructors

        internal NpgsqlConnector(NpgsqlConnection connection)
            : this(connection.Settings, connection.OriginalConnectionString)
        {
            Connection = connection;
            _pool = connection.Pool;
            Connection.Connector = this;
            ProvideClientCertificatesCallback = Connection.ProvideClientCertificatesCallback;
            UserCertificateValidationCallback = Connection.UserCertificateValidationCallback;
            ProvidePasswordCallback = Connection.ProvidePasswordCallback;
        }

        NpgsqlConnector(NpgsqlConnector connector)
            : this(connector.Settings, connector.ConnectionString)
        {
            ProvideClientCertificatesCallback = connector.ProvideClientCertificatesCallback;
            UserCertificateValidationCallback = connector.UserCertificateValidationCallback;
            ProvidePasswordCallback = connector.ProvidePasswordCallback;
        }

        /// <summary>
        /// Creates a new connector with the given connection string.
        /// </summary>
        /// <param name="settings">The parsed connection string.</param>
        /// <param name="connectionString">The connection string.</param>
        NpgsqlConnector(NpgsqlConnectionStringBuilder settings, string connectionString)
        {
            State = ConnectorState.Closed;
            TransactionStatus = TransactionStatus.Idle;
            Settings = settings;
            ConnectionString = connectionString;
            PostgresParameters = new Dictionary<string, string>();
            Transaction = new NpgsqlTransaction(this);
            Host = Settings.Host!;

            CancelLock = new object();

            _isKeepAliveEnabled = Settings.KeepAlive > 0;
            if (_isKeepAliveEnabled)
            {
                _userLock = new SemaphoreSlim(1, 1);
                _keepAliveTimer = new Timer(PerformKeepAlive, null, Timeout.Infinite, Timeout.Infinite);
            }

            DataReader = new NpgsqlDataReader(this);

            // TODO: Not just for automatic preparation anymore...
            PreparedStatementManager = new PreparedStatementManager(this);

            if (settings.Multiplexing)
            {
                // Note: It's OK for this channel to be unbounded: each command enqueued to it is accompanied by sending
                // it to PostgreSQL. If we overload it, a TCP zero window will make us block on the networking side
                // anyway.
                // Note: the in-flight channel can probably be single-writer, but that doesn't actually do anything
                // at this point. And we currently rely on being able to complete the channel at any point (from
                // Break). We may want to revisit this if an optimized, SingleWriter implementation is introduced.
                var commandsInFlightChannel = Channel.CreateUnbounded<NpgsqlCommand>(
                    new UnboundedChannelOptions { SingleReader = true });
                CommandsInFlightReader = commandsInFlightChannel.Reader;
                CommandsInFlightWriter = commandsInFlightChannel.Writer;

                // TODO: Properly implement this
                if (_isKeepAliveEnabled)
                    throw new NotImplementedException("Keepalive not yet implemented for multiplexing");
            }
        }

        #endregion

        #region Configuration settings

        int Port => Settings.Port;
        string Database => Settings.Database!;
        string KerberosServiceName => Settings.KerberosServiceName;
        SslMode SslMode => Settings.SslMode;
        int ConnectionTimeout => Settings.Timeout;
        bool IntegratedSecurity => Settings.IntegratedSecurity;
        internal bool ConvertInfinityDateTime => Settings.ConvertInfinityDateTime;

        /// <summary>
        /// The actual command timeout value that gets set on internal commands.
        /// </summary>
        /// <remarks>Precision is milliseconds</remarks>
        int InternalCommandTimeout
        {
            get
            {
                var internalTimeout = Settings.InternalCommandTimeout;
                if (internalTimeout == -1)
                    return Math.Max(Settings.CommandTimeout, MinimumInternalCommandTimeout) * 1000;

                // Todo: Decide what we really want here
                // This assertion can easily fail if InternalCommandTimeout is set to 1 or 2 in the connection string
                // We probably don't want to allow these values but in that case a Debug.Assert is the wrong way to enforce it.
                Debug.Assert(internalTimeout == 0 || internalTimeout >= MinimumInternalCommandTimeout);
                return internalTimeout * 1000;
            }
        }

        #endregion Configuration settings

        #region State management

        int _state;

        /// <summary>
        /// Gets the current state of the connector
        /// </summary>
        internal ConnectorState State
        {
            get => (ConnectorState)_state;
            set
            {
                var newState = (int)value;
                if (newState == _state)
                    return;
                Interlocked.Exchange(ref _state, newState);
            }
        }

        /// <summary>
        /// Returns whether the connector is open, regardless of any task it is currently performing
        /// </summary>
        bool IsConnected
            => State switch
            {
                ConnectorState.Ready       => true,
                ConnectorState.Executing   => true,
                ConnectorState.Fetching    => true,
                ConnectorState.Waiting     => true,
                ConnectorState.Copy        => true,
                ConnectorState.Replication => true,
                ConnectorState.Closed      => false,
                ConnectorState.Connecting  => false,
                ConnectorState.Broken      => false,
                _                          => throw new ArgumentOutOfRangeException("Unknown state: " + State)
            };

        internal bool IsReady => State == ConnectorState.Ready;
        internal bool IsClosed => State == ConnectorState.Closed;
        internal bool IsBroken => State == ConnectorState.Broken;

        #endregion

        #region Open

        /// <summary>
        /// Opens the physical connection to the server.
        /// </summary>
        /// <remarks>Usually called by the RequestConnector
        /// Method of the connection pool manager.</remarks>
        internal async Task Open(NpgsqlTimeout timeout, bool async, CancellationToken cancellationToken)
        {
            Debug.Assert(Connection != null && Connection.Connector == this);
            Debug.Assert(State == ConnectorState.Closed);

            State = ConnectorState.Connecting;

            try
            {
                var hosts = Settings.Host!.Split(',');
                for(var hostIndex=0; hostIndex < hosts.Length; ++hostIndex)
                {
                    Host = hosts[hostIndex];
                    try
                    {
                        await RawOpen(timeout, async, cancellationToken);
                        var username = GetUsername();
                        if (Settings.Database == null)
                            Settings.Database = username;
<<<<<<< HEAD
                        timeout.CheckAndApply(this);
                        WriteStartupMessage(username);
                        await Flush(async);

                        using (StartCancellableOperation(cancellationToken, attemptPgCancellation: false))
                        {
                            await Authenticate(username, timeout, async);

                            // We treat BackendKeyData as optional because some PostgreSQL-like database
                            // don't send it (CockroachDB, CrateDB)
                            var msg = await ReadMessage(async);
                            if (msg.Code == BackendMessageCode.BackendKeyData)
                            {
                                var keyDataMsg = (BackendKeyDataMessage)msg;
                                BackendProcessId = keyDataMsg.BackendProcessId;
                                _backendSecretKey = keyDataMsg.BackendSecretKey;
                                msg = await ReadMessage(async);
                            }
                            if (msg.Code != BackendMessageCode.ReadyForQuery)
                                throw new NpgsqlException($"Received backend message {msg.Code} while expecting ReadyForQuery. Please file a bug.");

                            State = ConnectorState.Ready;
                        }

                        await LoadDatabaseInfo(forceReload: false, timeout, async, cancellationToken);
                        UpdateServerPrimaryStatus();

                        if (IsAppropriateFor(Settings.TargetServerType) == false)
                        {
                            throw new NpgsqlException($"Connected Server was of type {ConnectedServerType} however we wanted {Settings.TargetServerType} and is not appropriate for this connection");
                        }

                OpenTimestamp = DateTime.UtcNow;
                Log.Trace($"Opened connection to {Host}:{Port} as {ConnectedServerType}");

                if (Settings.Multiplexing)
                {
                    // Start an infinite async loop, which processes incoming multiplexing traffic.
                    // It is intentionally not awaited and will run as long as the connector is alive.
                    // The CommandsInFlightWriter channel is completed in Cleanup, which should cause this task
                    // to complete.
                    _ = Task.Run(MultiplexingReadLoop, CancellationToken.None)
                        .ContinueWith(t =>
=======
                        WriteStartupMessage(username);
                        await Flush(async);
                        timeout.Check();

                        await Authenticate(username, timeout, async);

                        // We treat BackendKeyData as optional because some PostgreSQL-like database
                        // don't send it (CockroachDB, CrateDB)
                        var msg = await ReadMessage(async);
                        if (msg.Code == BackendMessageCode.BackendKeyData)
                        {
                            var keyDataMsg = (BackendKeyDataMessage)msg;
                            BackendProcessId = keyDataMsg.BackendProcessId;
                            _backendSecretKey = keyDataMsg.BackendSecretKey;
                            msg = await ReadMessage(async);
                        }
                        if (msg.Code != BackendMessageCode.ReadyForQuery)
                            throw new NpgsqlException($"Received backend message {msg.Code} while expecting ReadyForQuery. Please file a bug.");

                        State = ConnectorState.Ready;

                        await LoadDatabaseInfo(forceReload: false, timeout, async);
                        UpdateServerPrimaryStatus();

                        if (IsAppropriateFor(Settings.TargetServerType) == false)
                        {
                            throw new NpgsqlException($"Connected Server was of type {ConnectedServerType} however we wanted {Settings.TargetServerType} and is not appropriate for this connection");
                        }

                        if (Settings.Pooling && !Settings.Multiplexing && !Settings.NoResetOnClose && DatabaseInfo.SupportsDiscard)
                        {
                            _sendResetOnClose = true;
                            GenerateResetMessage();
                        }

                        Log.Trace($"Opened connection to {Host}:{Port} as {ConnectedServerType}");

                        if (Settings.Multiplexing)
>>>>>>> 1a53cbae
                        {
                            // Start an infinite async loop, which processes incoming multiplexing traffic.
                            // It is intentionally not awaited and will run as long as the connector is alive.
                            // The CommandsInFlightWriter channel is completed in Cleanup, which should cause this task
                            // to complete.
                            _ = Task.Run(MultiplexingReadLoop)
                                .ContinueWith(t =>
                                {
                            // Note that we *must* observe the exception if the task is faulted.
                            Log.Error("Exception bubbled out of multiplexing read loop", t.Exception!, Id);
                                }, TaskContinuationOptions.OnlyOnFaulted);
                        }
                        return;
                    }
                    catch (SocketException)
                    {
                        if (hostIndex == hosts.Length - 1)
                            throw;
                        SoftCleanup();
                    }
                    catch (NpgsqlException)
                    {
                        if (hostIndex == hosts.Length - 1)
                            throw;
                        SoftCleanup();
                    }
<<<<<<< HEAD
                }

                if (_isKeepAliveEnabled)
                {
                    // Start the keep alive mechanism to work by scheduling the timer.
                    // Otherwise, it doesn't work for cases when no query executed during
                    // the connection lifetime in case of a new connector.
                    lock (this)
                    {
                        var keepAlive = Settings.KeepAlive * 1000;
                        _keepAliveTimer!.Change(keepAlive, keepAlive);
                    }
=======
>>>>>>> 1a53cbae
                }
            }
            catch (Exception e)
            {
                Break(e);
                throw;
            }
        }

        internal void UpdateServerPrimaryStatus()
        {
            StartUserAction();
            WritePregenerated(PregeneratedMessages.ServerIsSecondary);
            Flush();

            var columnsMsg = ReadMessage();
            var rowMsg = Expect<DataRowMessage>(ReadMessage(), this);

            var columnCount = ReadBuffer.ReadInt16();
            var lengthOfBooleanColumn = ReadBuffer.ReadInt32();
            var resultSetBuffer = new byte[lengthOfBooleanColumn];
            ReadBuffer.ReadBytes(resultSetBuffer, 0, lengthOfBooleanColumn);

            var serverIsPrimary = resultSetBuffer[0] == 'f';
            ConnectedServerType = serverIsPrimary ? TargetServerType.Primary : TargetServerType.Secondary;

            SkipUntil(BackendMessageCode.ReadyForQuery);
            EndUserAction();
        }
        internal bool IsAppropriateFor(TargetServerType requestedServerType)
        {
            if (requestedServerType == TargetServerType.Any)
                return true;
            return ConnectedServerType == requestedServerType;
        }

<<<<<<< HEAD
        internal async ValueTask LoadDatabaseInfo(bool forceReload, NpgsqlTimeout timeout, bool async,
            CancellationToken cancellationToken = default)
=======
        internal async Task LoadDatabaseInfo(bool forceReload, NpgsqlTimeout timeout, bool async)
>>>>>>> 1a53cbae
        {
            // Super hacky stuff...

            var prevBindingScope = Connection!.ConnectorBindingScope;
            Connection.ConnectorBindingScope = ConnectorBindingScope.PhysicalConnecting;
            using var _ = Defer(static (conn, prevScope) => conn.ConnectorBindingScope = prevScope, Connection, prevBindingScope);

            // The type loading below will need to send queries to the database, and that depends on a type mapper
            // being set up (even if its empty)
            TypeMapper = new ConnectorTypeMapper(this);

            var key = new NpgsqlDatabaseInfoCacheKey(Settings);
            if (forceReload || !NpgsqlDatabaseInfo.Cache.TryGetValue(key, out var database))
            {
                var hasSemaphore = async
                    ? await DatabaseInfoSemaphore.WaitAsync(timeout.TimeLeft, cancellationToken)
                    : DatabaseInfoSemaphore.Wait(timeout.TimeLeft, cancellationToken);

                // We've timed out - calling Check, to throw the correct exception
                if (!hasSemaphore)
                    timeout.Check();

                try
                {
                    if (forceReload || !NpgsqlDatabaseInfo.Cache.TryGetValue(key, out database))
                    {
                        NpgsqlDatabaseInfo.Cache[key] = database = await NpgsqlDatabaseInfo.Load(Connection,
                            timeout, async);
                    }
                }
                finally
                {
                    DatabaseInfoSemaphore.Release();
                }
            }

            DatabaseInfo = database!;
            TypeMapper.Bind(DatabaseInfo);
        }

        void WriteStartupMessage(string username)
        {
            var startupParams = new Dictionary<string, string>
            {
                ["user"] = username,
                ["client_encoding"] = Settings.ClientEncoding ??
                                      PostgresEnvironment.ClientEncoding ??
                                      "UTF8",
                ["database"] = Settings.Database!
            };

            if (Settings.ApplicationName?.Length > 0)
                startupParams["application_name"] = Settings.ApplicationName;

            if (Settings.SearchPath?.Length > 0)
                startupParams["search_path"] = Settings.SearchPath;

            var timezone = Settings.Timezone ?? PostgresEnvironment.TimeZone;
            if (timezone != null)
                startupParams["TimeZone"] = timezone;

            var options = Settings.Options ?? PostgresEnvironment.Options;
            if (options?.Length > 0)
                startupParams["options"] = options;

            switch (Settings.ReplicationMode)
            {
            case ReplicationMode.Logical:
                startupParams["replication"] = "database";
                break;
            case ReplicationMode.Physical:
                startupParams["replication"] = "true";
                break;
            }

            WriteStartup(startupParams);
        }

        string GetUsername()
        {
            var username = Settings.Username;
            if (username?.Length > 0)
                return username;

            username = PostgresEnvironment.User;
            if (username?.Length > 0)
                return username;

            if (!PGUtil.IsWindows)
            {
                username = KerberosUsernameProvider.GetUsername(Settings.IncludeRealm);
                if (username?.Length > 0)
                    return username;
            }

            username = Environment.UserName;
            if (username?.Length > 0)
                return username;

            throw new NpgsqlException("No username could be found, please specify one explicitly");
        }

        async Task RawOpen(NpgsqlTimeout timeout, bool async, CancellationToken cancellationToken)
        {
            var cert = default(X509Certificate2?);
            try
            {
                if (async)
                    await ConnectAsync(timeout, cancellationToken);
                else
                    Connect(timeout);

                _baseStream = new NetworkStream(_socket, true);
                _stream = _baseStream;

                if (Settings.Encoding == "UTF8")
                {
                    TextEncoding = PGUtil.UTF8Encoding;
                    RelaxedTextEncoding = PGUtil.RelaxedUTF8Encoding;
                }
                else
                {
                    TextEncoding = Encoding.GetEncoding(Settings.Encoding, EncoderFallback.ExceptionFallback, DecoderFallback.ExceptionFallback);
                    RelaxedTextEncoding = Encoding.GetEncoding(Settings.Encoding, EncoderFallback.ReplacementFallback, DecoderFallback.ReplacementFallback);
                }

                ReadBuffer = new NpgsqlReadBuffer(this, _stream, _socket, Settings.ReadBufferSize, TextEncoding, RelaxedTextEncoding);
                WriteBuffer = new NpgsqlWriteBuffer(this, _stream, _socket, Settings.WriteBufferSize, TextEncoding);

                timeout.CheckAndApply(this);

                if (SslMode == SslMode.Require || SslMode == SslMode.Prefer)
                {
                    WriteSslRequest();
                    await Flush(async, cancellationToken);

                    await ReadBuffer.Ensure(1, async);
                    var response = (char)ReadBuffer.ReadByte();
                    timeout.CheckAndApply(this);

                    switch (response)
                    {
                    default:
                        throw new NpgsqlException($"Received unknown response {response} for SSLRequest (expecting S or N)");
                    case 'N':
                        if (SslMode == SslMode.Require)
                            throw new NpgsqlException("SSL connection requested. No SSL enabled connection from this host is configured.");
                        break;
                    case 'S':
                        var clientCertificates = new X509Certificate2Collection();
                        var certPath = Settings.ClientCertificate ?? PostgresEnvironment.SslCert;

                        if (certPath is null && PostgresEnvironment.SslCertDefault is string certPathDefault)
                            certPath = certPathDefault;

                        if (certPath != null)
                        {
                            cert = new X509Certificate2(certPath, Settings.ClientCertificateKey ?? PostgresEnvironment.SslKey);
                            clientCertificates.Add(cert);
                        }

                        ProvideClientCertificatesCallback?.Invoke(clientCertificates);

                        var certificateValidationCallback = Settings.TrustServerCertificate
                            ? SslTrustServerValidation
                            : (Settings.RootCertificate ?? PostgresEnvironment.SslCertRoot ?? PostgresEnvironment.SslCertRootDefault) is { } certRootPath
                                ? SslRootValidation(certRootPath)
                                : UserCertificateValidationCallback is { } userValidation
                                    ? userValidation
                                    : SslDefaultValidation;

                        timeout.CheckAndApply(this);

                        try
                        {
                            var sslStream = new SslStream(_stream, leaveInnerStreamOpen: false, certificateValidationCallback);

                            if (async)
                                await sslStream.AuthenticateAsClientAsync(Host, clientCertificates,
                                    SslProtocols.Tls | SslProtocols.Tls11 | SslProtocols.Tls12, Settings.CheckCertificateRevocation);
                            else
                                sslStream.AuthenticateAsClient(Host, clientCertificates,
                                    SslProtocols.Tls | SslProtocols.Tls11 | SslProtocols.Tls12, Settings.CheckCertificateRevocation);

                            _stream = sslStream;
                        }
                        catch (Exception e)
                        {
                            throw new NpgsqlException("Exception while performing SSL handshake", e);
                        }

                        ReadBuffer.Clear();  // Reset to empty after reading single SSL char
                        ReadBuffer.Underlying = _stream;
                        WriteBuffer.Underlying = _stream;
                        IsSecure = true;
                        Log.Trace("SSL negotiation successful");
                        break;
                    }
                }

                Log.Trace($"Socket connected to {Host}:{Port}");
            }
            catch
            {
                cert?.Dispose();

                _stream?.Dispose();
                _stream = null!;

                _baseStream?.Dispose();
                _baseStream = null!;

                _socket?.Dispose();
                _socket = null!;

                throw;
            }
        }

        void Connect(NpgsqlTimeout timeout)
        {
            // Note that there aren't any timeout-able or cancellable DNS methods
            var endpoints = Path.IsPathRooted(Host)
                ? new EndPoint[] { new UnixDomainSocketEndPoint(Path.Combine(Host, $".s.PGSQL.{Port}")) }
                : Dns.GetHostAddresses(Host).Select(a => new IPEndPoint(a, Port)).ToArray();
            timeout.Check();

            // Give each endpoint an equal share of the remaining time
            var perEndpointTimeout = -1;  // Default to infinity
            if (timeout.IsSet)
            {
                var timeoutTicks = timeout.TimeLeft.Ticks;
                if (timeoutTicks <= 0)
                    throw new TimeoutException();
                perEndpointTimeout = (int)(timeoutTicks / endpoints.Length / 10);
            }

            for (var i = 0; i < endpoints.Length; i++)
            {
                var endpoint = endpoints[i];
                Log.Trace($"Attempting to connect to {endpoint}");
                var protocolType =
                    endpoint.AddressFamily == AddressFamily.InterNetwork ||
                    endpoint.AddressFamily == AddressFamily.InterNetworkV6
                    ? ProtocolType.Tcp
                    : ProtocolType.IP;
                var socket = new Socket(endpoint.AddressFamily, SocketType.Stream, protocolType)
                {
                    Blocking = false
                };

                try
                {
                    try
                    {
                        socket.Connect(endpoint);
                    }
                    catch (SocketException e)
                    {
                        if (e.SocketErrorCode != SocketError.WouldBlock)
                            throw;
                    }
                    var write = new List<Socket> { socket };
                    var error = new List<Socket> { socket };
                    Socket.Select(null, write, error, perEndpointTimeout);
                    var errorCode = (int) socket.GetSocketOption(SocketOptionLevel.Socket, SocketOptionName.Error)!;
                    if (errorCode != 0)
                        throw new SocketException(errorCode);
                    if (!write.Any())
                        throw new TimeoutException("Timeout during connection attempt");
                    socket.Blocking = true;
                    SetSocketOptions(socket);
                    _socket = socket;
                    return;
                }
                catch (Exception e)
                {
                    try { socket.Dispose(); }
                    catch
                    {
                        // ignored
                    }

                    Log.Trace($"Failed to connect to {endpoint}", e);

                    if (i == endpoints.Length - 1)
                        throw new NpgsqlException("Exception while connecting", e);
                }
            }
        }

        async Task ConnectAsync(NpgsqlTimeout timeout, CancellationToken cancellationToken)
        {
            // Note that there aren't any timeout-able or cancellable DNS methods
            var endpoints = Path.IsPathRooted(Host)
                ? new EndPoint[] { new UnixDomainSocketEndPoint(Path.Combine(Host, $".s.PGSQL.{Port}")) }
                : (await Dns.GetHostAddressesAsync(Host).WithCancellationAndTimeout(timeout, cancellationToken))
                .Select(a => new IPEndPoint(a, Port)).ToArray();

            // Give each IP an equal share of the remaining time
            var perIpTimespan = default(TimeSpan);
            var perIpTimeout = timeout;
            if (timeout.IsSet)
            {
                var timeoutTicks = timeout.TimeLeft.Ticks;
                if (timeoutTicks <= 0)
                    throw new TimeoutException();
                perIpTimespan = new TimeSpan(timeoutTicks / endpoints.Length);
                perIpTimeout = new NpgsqlTimeout(perIpTimespan);
            }

            for (var i = 0; i < endpoints.Length; i++)
            {
                var endpoint = endpoints[i];
                Log.Trace($"Attempting to connect to {endpoint}");
                var protocolType =
                    endpoint.AddressFamily == AddressFamily.InterNetwork ||
                    endpoint.AddressFamily == AddressFamily.InterNetworkV6
                    ? ProtocolType.Tcp
                    : ProtocolType.IP;
                var socket = new Socket(endpoint.AddressFamily, SocketType.Stream, protocolType);
                CancellationTokenSource? combinedCts = null;
                try
                {
                    // .NET 5.0 added cancellation support to ConnectAsync, which allows us to implement real
                    // cancellation and timeout. On older TFMs, we fake-cancel the operation, i.e. stop waiting
                    // and raise the exception, but the actual connection task is left running.

#if NETSTANDARD2_0 || NETSTANDARD2_1 || NETCOREAPP3_1
                    await socket.ConnectAsync(endpoint)
                        .WithCancellationAndTimeout(perIpTimeout, cancellationToken);
#else
                    var finalCt = cancellationToken;

                    if (perIpTimeout.IsSet)
                    {
                        combinedCts = CancellationTokenSource.CreateLinkedTokenSource(cancellationToken);
                        combinedCts.CancelAfter((int)perIpTimeout.TimeLeft.TotalMilliseconds);
                        finalCt = combinedCts.Token;
                    }

                    await socket.ConnectAsync(endpoint, finalCt);
#endif

                    SetSocketOptions(socket);
                    _socket = socket;
                    return;
                }
                catch (Exception e)
                {
                    try
                    {
                        socket.Dispose();
                    }
                    catch
                    {
                        // ignored
                    }

                    cancellationToken.ThrowIfCancellationRequested();

                    if (e is OperationCanceledException)
                        e = new TimeoutException("Timeout during connection attempt");

                    Log.Trace($"Failed to connect to {endpoint}", e);

                    if (i == endpoints.Length - 1)
                    {
                        throw new NpgsqlException("Exception while connecting", e);
                    }
                }
                finally
                {
                    combinedCts?.Dispose();
                }
            }
        }

        void SetSocketOptions(Socket socket)
        {
            if (socket.AddressFamily == AddressFamily.InterNetwork)
                socket.NoDelay = true;
            if (Settings.SocketReceiveBufferSize > 0)
                socket.ReceiveBufferSize = Settings.SocketReceiveBufferSize;
            if (Settings.SocketSendBufferSize > 0)
                socket.SendBufferSize = Settings.SocketSendBufferSize;

            if (Settings.TcpKeepAlive)
                socket.SetSocketOption(SocketOptionLevel.Socket, SocketOptionName.KeepAlive, true);
            if (Settings.TcpKeepAliveInterval > 0 && Settings.TcpKeepAliveTime == 0)
                throw new ArgumentException("If TcpKeepAliveInterval is defined, TcpKeepAliveTime must be defined as well");
            if (Settings.TcpKeepAliveTime > 0)
            {
                var timeSeconds = Settings.TcpKeepAliveTime;
                var intervalSeconds = Settings.TcpKeepAliveInterval > 0
                    ? Settings.TcpKeepAliveInterval
                    : Settings.TcpKeepAliveTime;

#if NETSTANDARD2_0 || NETSTANDARD2_1
                var timeMilliseconds = timeSeconds * 1000;
                var intervalMilliseconds = intervalSeconds * 1000;

                // For the following see https://msdn.microsoft.com/en-us/library/dd877220.aspx
                var uintSize = Marshal.SizeOf(typeof(uint));
                var inOptionValues = new byte[uintSize * 3];
                BitConverter.GetBytes((uint)1).CopyTo(inOptionValues, 0);
                BitConverter.GetBytes((uint)timeMilliseconds).CopyTo(inOptionValues, uintSize);
                BitConverter.GetBytes((uint)intervalMilliseconds).CopyTo(inOptionValues, uintSize * 2);
                var result = 0;
                try
                {
                    result = socket.IOControl(IOControlCode.KeepAliveValues, inOptionValues, null);
                }
                catch (PlatformNotSupportedException)
                {
                    throw new PlatformNotSupportedException("Setting TCP Keepalive Time and TCP Keepalive Interval is supported only on Windows, Mono and .NET Core 3.1+. " +
                        "TCP keepalives can still be used on other systems but are enabled via the TcpKeepAlive option or configured globally for the machine, see the relevant docs.");
                }

                if (result != 0)
                    throw new NpgsqlException($"Got non-zero value when trying to set TCP keepalive: {result}");
#else
                socket.SetSocketOption(SocketOptionLevel.Socket, SocketOptionName.KeepAlive, true);
                socket.SetSocketOption(SocketOptionLevel.Tcp, SocketOptionName.TcpKeepAliveTime, timeSeconds);
                socket.SetSocketOption(SocketOptionLevel.Tcp, SocketOptionName.TcpKeepAliveInterval, intervalSeconds);
#endif
            }
        }

        #endregion

        #region I/O

        internal readonly ChannelReader<NpgsqlCommand>? CommandsInFlightReader;
        internal readonly ChannelWriter<NpgsqlCommand>? CommandsInFlightWriter;

        internal volatile int CommandsInFlightCount;

        internal ManualResetValueTaskSource<object?> ReaderCompleted { get; } =
            new() { RunContinuationsAsynchronously = true };

        async Task MultiplexingReadLoop()
        {
            Debug.Assert(Settings.Multiplexing);
            Debug.Assert(CommandsInFlightReader != null);

            NpgsqlCommand? command = null;
            var commandsRead = 0;

            try
            {
                while (await CommandsInFlightReader.WaitToReadAsync())
                {
                    commandsRead = 0;
                    Debug.Assert(!InTransaction);

                    while (CommandsInFlightReader.TryRead(out command))
                    {
                        commandsRead++;

                        await ReadBuffer.Ensure(5, true);

                        // We have a resultset for the command - hand back control to the command (which will
                        // return it to the user)
                        ReaderCompleted.Reset();
                        command.ExecutionCompletion.SetResult(this);

                        // Now wait until that command's reader is disposed. Note that RunContinuationsAsynchronously is
                        // true, so that the user code calling NpgsqlDataReader.Dispose will not continue executing
                        // synchronously here. The prevents issues if the code after the next command's execution
                        // completion blocks.
                        await new ValueTask(ReaderCompleted, ReaderCompleted.Version);
                        Debug.Assert(!InTransaction);
                    }

                    // Atomically update the commands in-flight counter, and check if it reached 0. If so, the
                    // connector is idle and can be returned.
                    // Note that this is racing with over-capacity writing, which can select any connector at any
                    // time (see MultiplexingWriteLoop), and we must make absolutely sure that if a connector is
                    // returned to the pool, it is *never* written to unless properly dequeued from the Idle channel.
                    if (Interlocked.Add(ref CommandsInFlightCount, -commandsRead) == 0)
                    {
                        // There's a race condition where the continuation of an asynchronous multiplexing write may not
                        // have executed yet, and the flush may still be in progress. We know all I/O has already
                        // been sent - because the reader has already consumed the entire resultset. So we wait until
                        // the connector's write lock has been released (long waiting will never occur here).
                        SpinWait.SpinUntil(() => MultiplexAsyncWritingLock == 0);

                        _pool!.Return(this);
                    }
                }

                Log.Trace("Exiting multiplexing read loop", Id);
            }
            catch (Exception e)
            {
                Debug.Assert(IsBroken);

                // Decrement the commands already dequeued from the in-flight counter
                Interlocked.Add(ref CommandsInFlightCount, -commandsRead);

                // When a connector is broken, the causing exception is stored on it. We fail commands with
                // that exception - rather than the one thrown here - since the break may have happened during
                // writing, and we want to bubble that one up.

                // Drain any pending in-flight commands and fail them. Note that some have only been written
                // to the buffer, and not sent to the server.
                command?.ExecutionCompletion.SetException(_breakReason!);
                try
                {
                    while (true)
                    {
                        var pendingCommand = await CommandsInFlightReader.ReadAsync();

                        // TODO: the exception we have here is sometimes just the result of the write loop breaking
                        // the connector, so it doesn't represent the actual root cause.
                        pendingCommand.ExecutionCompletion.SetException(_breakReason!);
                    }
                }
                catch (ChannelClosedException)
                {
                    // All good, drained to the channel and failed all commands
                }

                // "Return" the connector to the pool to for cleanup (e.g. update total connector count)
                _pool!.Return(this);

                Log.Error("Exception in multiplexing read loop", e, Id);
            }

            Debug.Assert(CommandsInFlightCount == 0);
        }

        #endregion

        #region Frontend message processing

        /// <summary>
        /// Prepends a message to be sent at the beginning of the next message chain.
        /// </summary>
        internal void PrependInternalMessage(byte[] rawMessage, int responseMessageCount)
        {
            PendingPrependedResponses += responseMessageCount;

            var t = WritePregenerated(rawMessage);
            Debug.Assert(t.IsCompleted, "Could not fully write pregenerated message into the buffer");
        }

        #endregion

        #region Backend message processing

        internal IBackendMessage ReadMessage(DataRowLoadingMode dataRowLoadingMode = DataRowLoadingMode.NonSequential)
            => ReadMessage(async: false, dataRowLoadingMode).GetAwaiter().GetResult();

        internal ValueTask<IBackendMessage> ReadMessage(bool async, DataRowLoadingMode dataRowLoadingMode = DataRowLoadingMode.NonSequential)
            => ReadMessage(async, dataRowLoadingMode, readingNotifications: false)!;

        internal ValueTask<IBackendMessage?> ReadMessageWithNotifications(bool async)
            => ReadMessage(async, DataRowLoadingMode.NonSequential, readingNotifications: true);

        internal ValueTask<IBackendMessage?> ReadMessage(
            bool async,
            DataRowLoadingMode dataRowLoadingMode,
            bool readingNotifications)
        {
            if (PendingPrependedResponses > 0 ||
                dataRowLoadingMode != DataRowLoadingMode.NonSequential ||
                readingNotifications ||
                ReadBuffer.ReadBytesLeft < 5)
            {
                return ReadMessageLong(this, async, dataRowLoadingMode, readingNotifications: readingNotifications);
            }

            var messageCode = (BackendMessageCode)ReadBuffer.ReadByte();
            switch (messageCode)
            {
            case BackendMessageCode.NoticeResponse:
            case BackendMessageCode.NotificationResponse:
            case BackendMessageCode.ParameterStatus:
            case BackendMessageCode.ErrorResponse:
                ReadBuffer.ReadPosition--;
                return ReadMessageLong(this, async, dataRowLoadingMode, readingNotifications: false);
            case BackendMessageCode.ReadyForQuery:
                break;
            }

            PGUtil.ValidateBackendMessageCode(messageCode);
            var len = ReadBuffer.ReadInt32() - 4; // Transmitted length includes itself
            if (len > ReadBuffer.ReadBytesLeft)
            {
                ReadBuffer.ReadPosition -= 5;
                return ReadMessageLong(this, async, dataRowLoadingMode, readingNotifications: false);
            }

            return new ValueTask<IBackendMessage?>(ParseServerMessage(ReadBuffer, messageCode, len, false));

            static async ValueTask<IBackendMessage?> ReadMessageLong(
                NpgsqlConnector connector,
                bool async,
                DataRowLoadingMode dataRowLoadingMode,
                bool readingNotifications,
                bool isReadingPrependedMessage = false)
            {
                // First read the responses of any prepended messages.
                if (connector.PendingPrependedResponses > 0 && !isReadingPrependedMessage)
                {
                    try
                    {
                        // TODO: There could be room for optimization here, rather than the async call(s)
                        connector.ReadBuffer.Timeout = TimeSpan.FromMilliseconds(connector.InternalCommandTimeout);
                        for (; connector.PendingPrependedResponses > 0; connector.PendingPrependedResponses--)
                            await ReadMessageLong(connector, async, DataRowLoadingMode.Skip, readingNotifications: false, isReadingPrependedMessage: true);
                    }
                    catch (PostgresException e)
                    {
                        throw connector.Break(e);
                    }
                }

                PostgresException? error = null;

                try
                {
                    connector.ReadBuffer.Timeout = TimeSpan.FromMilliseconds(connector.UserTimeout);

                    while (true)
                    {
                        await connector.ReadBuffer.Ensure(5, async, readingNotifications);
                        var messageCode = (BackendMessageCode)connector.ReadBuffer.ReadByte();
                        PGUtil.ValidateBackendMessageCode(messageCode);
                        var len = connector.ReadBuffer.ReadInt32() - 4; // Transmitted length includes itself

                        if ((messageCode == BackendMessageCode.DataRow &&
                             dataRowLoadingMode != DataRowLoadingMode.NonSequential) ||
                            messageCode == BackendMessageCode.CopyData)
                        {
                            if (dataRowLoadingMode == DataRowLoadingMode.Skip)
                            {
                                await connector.ReadBuffer.Skip(len, async);
                                continue;
                            }
                        }
                        else if (len > connector.ReadBuffer.ReadBytesLeft)
                        {
                            if (len > connector.ReadBuffer.Size)
                            {
                                var oversizeBuffer = connector.ReadBuffer.AllocateOversize(len);

                                if (connector._origReadBuffer == null)
                                    connector._origReadBuffer = connector.ReadBuffer;
                                else
                                    connector.ReadBuffer.Dispose();

                                connector.ReadBuffer = oversizeBuffer;
                            }

                            await connector.ReadBuffer.Ensure(len, async);
                        }

                        var msg = connector.ParseServerMessage(connector.ReadBuffer, messageCode, len, isReadingPrependedMessage);

                        switch (messageCode)
                        {
                        case BackendMessageCode.ErrorResponse:
                            Debug.Assert(msg == null);

                            // An ErrorResponse is (almost) always followed by a ReadyForQuery. Save the error
                            // and throw it as an exception when the ReadyForQuery is received (next).
                            error = PostgresException.Load(connector.ReadBuffer, connector.Settings.IncludeErrorDetails);

                            if (connector.State == ConnectorState.Connecting)
                            {
                                // During the startup/authentication phase, an ErrorResponse isn't followed by
                                // an RFQ. Instead, the server closes the connection immediately
                                throw error;
                            }

                            continue;

                        case BackendMessageCode.ReadyForQuery:
                            if (error != null)
                            {
                                NpgsqlEventSource.Log.CommandFailed();
                                throw error;
                            }

                            break;

                        // Asynchronous messages which can come anytime, they have already been handled
                        // in ParseServerMessage. Read the next message.
                        case BackendMessageCode.NoticeResponse:
                        case BackendMessageCode.NotificationResponse:
                        case BackendMessageCode.ParameterStatus:
                            Debug.Assert(msg == null);
                            if (!readingNotifications)
                                continue;
                            return null;
                        }

                        Debug.Assert(msg != null, "Message is null for code: " + messageCode);
                        return msg;
                    }
                }
                catch (PostgresException e)
                {
                    // TODO: move it up the stack, like #3126 did (relevant for non-command-execution scenarios, like COPY)
                    if (connector.CurrentReader is null)
                        connector.EndUserAction();

                    if (e.SqlState == PostgresErrorCodes.QueryCanceled && connector.PostgresCancellationPerformed)
                    {
                        // The query could be canceled because of a user cancellation or a timeout - raise the proper exception.
                        // If _postgresCancellationPerformed is false, this is an unsolicited cancellation -
                        // just bubble up thePostgresException.
                        throw connector.UserCancellationRequested
                            ? new OperationCanceledException("Query was cancelled", e, connector.UserCancellationToken)
                            : new NpgsqlException("Exception while reading from stream",
                                new TimeoutException("Timeout during reading attempt"));
                    }

                    throw;
                }
                catch (NpgsqlException)
                {
                    // An ErrorResponse isn't followed by ReadyForQuery
                    if (error != null)
                        ExceptionDispatchInfo.Capture(error).Throw();
                    throw;
                }
            }
        }

        internal IBackendMessage? ParseServerMessage(NpgsqlReadBuffer buf, BackendMessageCode code, int len, bool isPrependedMessage)
        {
            switch (code)
            {
                case BackendMessageCode.RowDescription:
                    return _rowDescriptionMessage.Load(buf, TypeMapper);
                case BackendMessageCode.DataRow:
                    return _dataRowMessage.Load(len);
                case BackendMessageCode.CommandComplete:
                    return _commandCompleteMessage.Load(buf, len);
                case BackendMessageCode.ReadyForQuery:
                    var rfq = _readyForQueryMessage.Load(buf);
                    if (!isPrependedMessage) {
                        // Transaction status on prepended messages shouldn't be processed, because there may be prepended messages
                        // before the begin transaction message. In this case, they will contain transaction status Idle, which will
                        // clear our Pending transaction status. Only process transaction status on RFQ's from user-provided, non
                        // prepended messages.
                        ProcessNewTransactionStatus(rfq.TransactionStatusIndicator);
                    }
                    return rfq;
                case BackendMessageCode.EmptyQueryResponse:
                    return EmptyQueryMessage.Instance;
                case BackendMessageCode.ParseComplete:
                    return ParseCompleteMessage.Instance;
                case BackendMessageCode.ParameterDescription:
                    return _parameterDescriptionMessage.Load(buf);
                case BackendMessageCode.BindComplete:
                    return BindCompleteMessage.Instance;
                case BackendMessageCode.NoData:
                    return NoDataMessage.Instance;
                case BackendMessageCode.CloseComplete:
                    return CloseCompletedMessage.Instance;
                case BackendMessageCode.ParameterStatus:
                    ReadParameterStatus(buf.GetNullTerminatedBytes(), buf.GetNullTerminatedBytes());
                    return null;
                case BackendMessageCode.NoticeResponse:
                    var notice = PostgresNotice.Load(buf, Settings.IncludeErrorDetails);
                    Log.Debug($"Received notice: {notice.MessageText}", Id);
                    Connection?.OnNotice(notice);
                    return null;
                case BackendMessageCode.NotificationResponse:
                    Connection?.OnNotification(new NpgsqlNotificationEventArgs(buf));
                    return null;

                case BackendMessageCode.AuthenticationRequest:
                    var authType = (AuthenticationRequestType)buf.ReadInt32();
                    return authType switch
                    {
                        AuthenticationRequestType.AuthenticationOk                => (AuthenticationRequestMessage)AuthenticationOkMessage.Instance,
                        AuthenticationRequestType.AuthenticationCleartextPassword => AuthenticationCleartextPasswordMessage.Instance,
                        AuthenticationRequestType.AuthenticationMD5Password       => AuthenticationMD5PasswordMessage.Load(buf),
                        AuthenticationRequestType.AuthenticationGSS               => AuthenticationGSSMessage.Instance,
                        AuthenticationRequestType.AuthenticationSSPI              => AuthenticationSSPIMessage.Instance,
                        AuthenticationRequestType.AuthenticationGSSContinue       => AuthenticationGSSContinueMessage.Load(buf, len),
                        AuthenticationRequestType.AuthenticationSASL              => new AuthenticationSASLMessage(buf),
                        AuthenticationRequestType.AuthenticationSASLContinue      => new AuthenticationSASLContinueMessage(buf, len - 4),
                        AuthenticationRequestType.AuthenticationSASLFinal         => new AuthenticationSASLFinalMessage(buf, len - 4),
                        _ => throw new NotSupportedException($"Authentication method not supported (Received: {authType})")
                    };

                case BackendMessageCode.BackendKeyData:
                    return new BackendKeyDataMessage(buf);

                case BackendMessageCode.CopyInResponse:
                    return (_copyInResponseMessage ??= new CopyInResponseMessage()).Load(ReadBuffer);
                case BackendMessageCode.CopyOutResponse:
                    return (_copyOutResponseMessage ??= new CopyOutResponseMessage()).Load(ReadBuffer);
                case BackendMessageCode.CopyData:
                    return (_copyDataMessage ??= new CopyDataMessage()).Load(len);
                case BackendMessageCode.CopyBothResponse:
                    return (_copyBothResponseMessage ??= new CopyBothResponseMessage()).Load(ReadBuffer);

                case BackendMessageCode.CopyDone:
                    return CopyDoneMessage.Instance;

                case BackendMessageCode.PortalSuspended:
                    throw new NpgsqlException("Unimplemented message: " + code);
                case BackendMessageCode.ErrorResponse:
                    return null;

                case BackendMessageCode.FunctionCallResponse:
                    // We don't use the obsolete function call protocol
                    throw new NpgsqlException("Unexpected backend message: " + code);

                default:
                    throw new InvalidOperationException($"Internal Npgsql bug: unexpected value {code} of enum {nameof(BackendMessageCode)}. Please file a bug.");
            }
        }

        /// <summary>
        /// Reads backend messages and discards them, stopping only after a message of the given type has
        /// been seen. Only a sync I/O version of this method exists - in async flows we inline the loop
        /// rather than calling an additional async method, in order to avoid the overhead.
        /// </summary>
        [MethodImpl(MethodImplOptions.AggressiveInlining)]
        internal IBackendMessage SkipUntil(BackendMessageCode stopAt)
        {
            Debug.Assert(stopAt != BackendMessageCode.DataRow, "Shouldn't be used for rows, doesn't know about sequential");

            while (true)
            {
                var msg = ReadMessage(async: false, DataRowLoadingMode.Skip).GetAwaiter().GetResult()!;
                Debug.Assert(!(msg is DataRowMessage));
                if (msg.Code == stopAt)
                    return msg;
            }
        }

        #endregion Backend message processing

        #region Transactions

        internal async Task Rollback(bool async, CancellationToken cancellationToken = default)
        {
            Log.Debug("Rolling back transaction", Id);
            using (StartUserAction(cancellationToken))
                await ExecuteInternalCommand(PregeneratedMessages.RollbackTransaction, async, cancellationToken);
        }

        internal bool InTransaction
            => TransactionStatus switch
            {
                TransactionStatus.Idle                     => false,
                TransactionStatus.Pending                  => true,
                TransactionStatus.InTransactionBlock       => true,
                TransactionStatus.InFailedTransactionBlock => true,
                _ => throw new InvalidOperationException($"Internal Npgsql bug: unexpected value {TransactionStatus} of enum {nameof(TransactionStatus)}. Please file a bug.")
            };

        /// <summary>
        /// Handles a new transaction indicator received on a ReadyForQuery message
        /// </summary>
        void ProcessNewTransactionStatus(TransactionStatus newStatus)
        {
            if (newStatus == TransactionStatus)
                return;

            TransactionStatus = newStatus;

            switch (newStatus)
            {
            case TransactionStatus.Idle:
                break;
            case TransactionStatus.InTransactionBlock:
            case TransactionStatus.InFailedTransactionBlock:
                // In multiplexing mode, we can't support transaction in SQL: the connector must be removed from the
                // writable connectors list, otherwise other commands may get written to it. So the user must tell us
                // about the transaction via BeginTransaction.
                if (Connection is null)
                {
                    Debug.Assert(Settings.Multiplexing);
                    throw new NotSupportedException("In multiplexing mode, transactions must be started with BeginTransaction");
                }
                break;
            case TransactionStatus.Pending:
                throw new Exception($"Internal Npgsql bug: invalid TransactionStatus {nameof(TransactionStatus.Pending)} received, should be frontend-only");
            default:
                throw new InvalidOperationException(
                    $"Internal Npgsql bug: unexpected value {newStatus} of enum {nameof(TransactionStatus)}. Please file a bug.");
            }
        }

        internal void ClearTransaction()
        {
            Transaction?.DisposeImmediately();
            TransactionStatus = TransactionStatus.Idle;
        }

        #endregion

        #region SSL

        /// <summary>
        /// Returns whether SSL is being used for the connection
        /// </summary>
        internal bool IsSecure { get; private set; }

        /// <summary>
        /// Returns whether SCRAM-SHA256 is being user for the connection
        /// </summary>
        internal bool IsScram { get; private set; }

        /// <summary>
        /// Returns whether SCRAM-SHA256-PLUS is being user for the connection
        /// </summary>
        internal bool IsScramPlus { get; private set; }

        static readonly RemoteCertificateValidationCallback SslDefaultValidation =
            (sender, certificate, chain, sslPolicyErrors)
            => sslPolicyErrors == SslPolicyErrors.None;

        static readonly RemoteCertificateValidationCallback SslTrustServerValidation =
            (sender, certificate, chain, sslPolicyErrors)
            => true;

        static RemoteCertificateValidationCallback SslRootValidation(string certRootPath) =>
            (sender, certificate, chain, sslPolicyErrors) =>
            {
                if (certificate is null || chain is null)
                    return false;

                chain.ChainPolicy.ExtraStore.Add(new X509Certificate2(certRootPath));
                return chain.Build(certificate as X509Certificate2 ?? new X509Certificate2(certificate));
            };

        #endregion SSL

        #region Cancel

        internal void PerformUserCancellation()
        {
            _userCancellationRequested = true;

            if (AttemptPostgresCancellation && SupportsPostgresCancellation)
            {
                var cancellationTimeout = Settings.CancellationTimeout;
                if (PerformPostgresCancellation() && cancellationTimeout >= 0)
                {
                    if (cancellationTimeout > 0)
                    {
                        UserTimeout = cancellationTimeout;
                        ReadBuffer.Timeout = TimeSpan.FromMilliseconds(cancellationTimeout);
                        ReadBuffer.Cts.CancelAfter(cancellationTimeout);
                    }
                        
                    return;
                }
            }

            UserTimeout = -1;
            ReadBuffer.Timeout = _cancelImmediatelyTimeout;
            ReadBuffer.Cts.Cancel();
        }

        /// <summary>
        /// Creates another connector and sends a cancel request through it for this connector. This method never throws, but returns
        /// whether the cancellation attempt failed.
        /// </summary>
        /// <returns>
        /// <para>
        /// <see langword="true" /> if the cancellation request was successfully delivered, or if it was skipped because a previous
        /// request was already sent. <see langword="false"/> if the cancellation request could not be delivered because of an exception
        /// (the method logs internally).
        /// </para>
        /// <para>
        /// This does not indicate whether the cancellation attempt was successful on the PostgreSQL side - only if the request was
        /// delivered.
        /// </para>
        /// </returns>
        internal bool PerformPostgresCancellation()
        {
            Debug.Assert(BackendProcessId != 0, "PostgreSQL cancellation requested by the backend doesn't support it");

            lock (CancelLock)
            {
                if (PostgresCancellationPerformed)
                    return true;

                Log.Debug("Sending cancellation...", Id);
                PostgresCancellationPerformed = true;

                try
                {
                    var cancelConnector = new NpgsqlConnector(this);
                    cancelConnector.DoCancelRequest(BackendProcessId, _backendSecretKey);
                }
                catch (Exception e)
                {
                    var socketException = e.InnerException as SocketException;
                    if (socketException == null || socketException.SocketErrorCode != SocketError.ConnectionReset)
                    {
                        Log.Debug("Exception caught while attempting to cancel command", e, Id);
                        return false;
                    }
                }

                return true;
            }
        }

        void DoCancelRequest(int backendProcessId, int backendSecretKey)
        {
            Debug.Assert(State == ConnectorState.Closed);

            try
            {
                RawOpen(new NpgsqlTimeout(TimeSpan.FromSeconds(ConnectionTimeout)), false, CancellationToken.None)
                    .GetAwaiter().GetResult();
                WriteCancelRequest(backendProcessId, backendSecretKey);
                Flush();

                Debug.Assert(ReadBuffer.ReadPosition == 0);

                // Now wait for the server to close the connection, better chance of the cancellation
                // actually being delivered before we continue with the user's logic.
                var count = _stream.Read(ReadBuffer.Buffer, 0, 1);
                if (count > 0)
                    Log.Error("Received response after sending cancel request, shouldn't happen! First byte: " + ReadBuffer.Buffer[0]);
            }
            finally
            {
                lock (this)
                    Cleanup();
            }
        }

        [MethodImpl(MethodImplOptions.AggressiveInlining)]
        internal CancellationTokenRegistration StartCancellableOperation(
            CancellationToken cancellationToken = default,
            bool attemptPgCancellation = true)
        {
            _userCancellationRequested = PostgresCancellationPerformed = false;
            UserCancellationToken = cancellationToken;
            ReadBuffer.Cts.ResetCts();

            AttemptPostgresCancellation = attemptPgCancellation;
            return _cancellationTokenRegistration =
                cancellationToken.Register(static c => ((NpgsqlConnector)c!).PerformUserCancellation(), this);
        }

        /// <summary>
        /// Starts a new cancellable operation within an ongoing user action. This should only be used if a single user
        /// action spans several different actions which each has its own cancellation tokens. For example, a command
        /// execution is a single user action, but spans ExecuteReaderQuery, NextResult, Read and so forth.
        /// </summary>
        /// <remarks>
        /// Only one level of nested operations is supported. It is an error to call this method if it has previously
        /// been called, and the returned <see cref="CancellationTokenRegistration"/> was not disposed.
        /// </remarks>
        /// <param name="cancellationToken">
        /// The cancellation token provided by the user. Callbacks will be registered on this token for executing the
        /// cancellation, and the token will be included in any thrown <see cref="OperationCanceledException"/>.
        /// </param>
        /// <param name="attemptPgCancellation">
        /// If <see langword="true" />, PostgreSQL cancellation will be attempted when the user requests cancellation or
        /// a timeout occurs, followed by a client-side socket cancellation once
        /// <see cref="NpgsqlConnectionStringBuilder.CancellationTimeout"/> has elapsed. If <see langword="false" />,
        /// PostgreSQL cancellation will be skipped and client-socket cancellation will occur immediately.
        /// </param>
        [MethodImpl(MethodImplOptions.AggressiveInlining)]
        internal CancellationTokenRegistration StartNestedCancellableOperation(
            CancellationToken cancellationToken = default,
            bool attemptPgCancellation = true)
        {
            UserCancellationToken = cancellationToken;
            AttemptPostgresCancellation = attemptPgCancellation;

            return _cancellationTokenRegistration =
                cancellationToken.Register(static c => ((NpgsqlConnector)c!).PerformUserCancellation(), this);
        }

        #endregion Cancel

        #region Close / Reset

        /// <summary>
        /// Closes ongoing operations, i.e. an open reader exists or a COPY operation still in progress, as
        /// part of a connection close.
        /// </summary>
        internal async Task CloseOngoingOperations(bool async, CancellationToken cancellationToken = default)
        {
            var reader = CurrentReader;
            var copyOperation = CurrentCopyOperation;

            if (reader != null)
                await reader.Close(connectionClosing: true, async, isDisposing: false);
            else if (copyOperation != null)
            {
                // TODO: There's probably a race condition as the COPY operation may finish on its own during the next few lines

                // Note: we only want to cancel import operations, since in these cases cancel is safe.
                // Export cancellations go through the PostgreSQL "asynchronous" cancel mechanism and are
                // therefore vulnerable to the race condition in #615.
                if (copyOperation is NpgsqlBinaryImporter ||
                    copyOperation is NpgsqlCopyTextWriter ||
                    copyOperation is NpgsqlRawCopyStream rawCopyStream && rawCopyStream.CanWrite)
                {
                    try
                    {
                        copyOperation.Cancel();
                    }
                    catch (Exception e)
                    {
                        Log.Warn("Error while cancelling COPY on connector close", e, Id);
                    }
                }

                try
                {
                    copyOperation.Dispose();
                }
                catch (Exception e)
                {
                    Log.Warn("Error while disposing cancelled COPY on connector close", e, Id);
                }
            }
        }

        // TODO in theory this should be async-optional, but the only I/O done here is the Terminate Flush, which is
        // very unlikely to block (plus locking would need to be worked out)
        internal void Close()
        {
            lock (this)
            {
                Log.Trace("Closing connector", Id);

                if (IsReady)
                {
                    try
                    {
                        WriteTerminate();
                        Flush();
                    }
                    catch (Exception e)
                    {
                        Log.Error("Exception while closing connector", e, Id);
                        Debug.Assert(IsBroken);
                    }
                }

                switch (State)
                {
                case ConnectorState.Broken:
                case ConnectorState.Closed:
                    return;
                }

                State = ConnectorState.Closed;
                Cleanup();
            }
        }

        public void Dispose() => Close();

        /// <summary>
        /// Called when an unexpected message has been received during an action. Breaks the
        /// connector and returns the appropriate message.
        /// </summary>
        internal Exception UnexpectedMessageReceived(BackendMessageCode received)
            => throw Break(new Exception($"Received unexpected backend message {received}. Please file a bug."));

        /// <summary>
        /// Called when a connector becomes completely unusable, e.g. when an unexpected I/O exception is raised or when
        /// we lose protocol sync.
        /// Note that fatal errors during the Open phase do *not* pass through here.
        /// </summary>
        /// <param name="reason">The exception that caused the break.</param>
        /// <returns>The exception given in <paramref name="reason"/> for chaining calls.</returns>
        internal Exception Break(Exception reason)
        {
            Debug.Assert(!IsClosed);

            lock (this)
            {
                if (State != ConnectorState.Broken)
                {
                    Log.Error("Breaking connector", reason, Id);

                    // Note that we may be reading and writing from the same connector concurrently, so safely set
                    // the original reason for the break before actually closing the socket etc.
                    Interlocked.CompareExchange(ref _breakReason, reason, null);

                    State = ConnectorState.Broken;
                    Cleanup();
                }

                return reason;
            }
        }

        /// <summary>
        /// Closes the socket and cleans up client-side resources associated with this connector.
        /// </summary>
        /// <remarks>
        /// This method doesn't actually perform any meaningful I/O, and therefore is sync-only.
        /// </remarks>
        void Cleanup()
        {
            Debug.Assert(Monitor.IsEntered(this));

            if (Settings.Multiplexing)
            {
                FlagAsNotWritableForMultiplexing();

                // Note that in multiplexing, this could be called from the read loop, while the write loop is
                // writing into the channel. To make sure this race condition isn't a problem, the channel currently
                // isn't set up with SingleWriter (since at this point it doesn't do anything).
                CommandsInFlightWriter!.Complete();

                // The connector's read loop has a continuation to observe and log any exception coming out
                // (see Open)
            }


            Log.Trace("Cleaning up connector", Id);
            try
            {
                _stream?.Dispose();
            }
            catch
            {
                // ignored
            }

            if (CurrentReader != null)
            {
                CurrentReader.Command.State = CommandState.Idle;
                try
                {
                    // Will never complete asynchronously (stream is already closed)
                    CurrentReader.Close();
                }
                catch
                {
                    // ignored
                }
                CurrentReader = null;
            }

            ClearTransaction();
#pragma warning disable CS8625

            _stream = null;
            _baseStream = null;
            _origReadBuffer?.Dispose();
            _origReadBuffer = null;
            ReadBuffer?.Dispose();
            ReadBuffer = null;
            WriteBuffer?.Dispose();
            WriteBuffer = null;
            Connection = null;
            PostgresParameters.Clear();
            _currentCommand = null;

            if (_isKeepAliveEnabled)
            {
                _userLock!.Dispose();
                _userLock = null;
                _keepAliveTimer!.Change(Timeout.Infinite, Timeout.Infinite);
                _keepAliveTimer.Dispose();
            }
#pragma warning restore CS8625
        }

        private void SoftCleanup()
        {
            // TODO: There needs to be some sort of soft cleanup here, this.Close() is too much and this.Break() is too little.
            // I think just closing the socket is enough as all the buffers etc aren't used until a connection is allocated?
            if(_socket != null && _socket.Connected)
                _socket.Close();
        }

        void GenerateResetMessage()
        {
            var sb = new StringBuilder("SET SESSION AUTHORIZATION DEFAULT;RESET ALL;");
            _resetWithoutDeallocateResponseCount = 2;
            if (DatabaseInfo.SupportsCloseAll)
            {
                sb.Append("CLOSE ALL;");
                _resetWithoutDeallocateResponseCount++;
            }
            if (DatabaseInfo.SupportsUnlisten)
            {
                sb.Append("UNLISTEN *;");
                _resetWithoutDeallocateResponseCount++;
            }
            if (DatabaseInfo.SupportsAdvisoryLocks)
            {
                sb.Append("SELECT pg_advisory_unlock_all();");
                _resetWithoutDeallocateResponseCount += 2;
            }
            if (DatabaseInfo.SupportsDiscardSequences)
            {
                sb.Append("DISCARD SEQUENCES;");
                _resetWithoutDeallocateResponseCount++;
            }
            if (DatabaseInfo.SupportsDiscardTemp)
            {
                sb.Append("DISCARD TEMP");
                _resetWithoutDeallocateResponseCount++;
            }

            _resetWithoutDeallocateResponseCount++;  // One ReadyForQuery at the end

            _resetWithoutDeallocateMessage = PregeneratedMessages.Generate(WriteBuffer, sb.ToString());
        }

        /// <summary>
        /// Called when a pooled connection is closed, and its connector is returned to the pool.
        /// Resets the connector back to its initial state, releasing server-side sources
        /// (e.g. prepared statements), resetting parameters to their defaults, and resetting client-side
        /// state
        /// </summary>
        internal async Task Reset(bool async, CancellationToken cancellationToken = default)
        {
            Debug.Assert(IsReady);

            // Our buffer may contain unsent prepended messages (such as BeginTransaction), clear it out completely
            WriteBuffer.Clear();
            PendingPrependedResponses = 0;

            // We may have allocated an oversize read buffer, switch back to the original one
            // TODO: Replace this with array pooling, #2326
            if (_origReadBuffer != null)
            {
                ReadBuffer.Dispose();
                ReadBuffer = _origReadBuffer;
                _origReadBuffer = null;
            }

            Transaction?.UnbindIfNecessary();

            var endBindingScope = false;

            // Must rollback transaction before sending DISCARD ALL
            switch (TransactionStatus)
            {
            case TransactionStatus.Idle:
                // There is an undisposed transaction on multiplexing connection
                endBindingScope = Connection?.ConnectorBindingScope == ConnectorBindingScope.Transaction;
                break;
            case TransactionStatus.Pending:
                // BeginTransaction() was called, but was left in the write buffer and not yet sent to server.
                // Just clear the transaction state.
                ProcessNewTransactionStatus(TransactionStatus.Idle);
                ClearTransaction();
                endBindingScope = true;
                break;
            case TransactionStatus.InTransactionBlock:
            case TransactionStatus.InFailedTransactionBlock:
                await Rollback(async, cancellationToken);
                ClearTransaction();
                endBindingScope = true;
                break;
            default:
                throw new InvalidOperationException($"Internal Npgsql bug: unexpected value {TransactionStatus} of enum {nameof(TransactionStatus)}. Please file a bug.");
            }

            if (_sendResetOnClose)
            {
                if (PreparedStatementManager.NumPrepared > 0)
                {
                    // We have prepared statements, so we can't reset the connection state with DISCARD ALL
                    // Note: the send buffer has been cleared above, and we assume all this will fit in it.
                    PrependInternalMessage(_resetWithoutDeallocateMessage!, _resetWithoutDeallocateResponseCount);
                }
                else
                {
                    // There are no prepared statements.
                    // We simply send DISCARD ALL which is more efficient than sending the above messages separately
                    PrependInternalMessage(PregeneratedMessages.DiscardAll, 2);
                }
            }

            DataReader.UnbindIfNecessary();
            
            if (endBindingScope)
            {
                // Connection is null if a connection enlisted in a TransactionScope was closed before the
                // TransactionScope completed - the connector is still enlisted, but has no connection.
                Connection?.EndBindingScope(ConnectorBindingScope.Transaction);
            }
        }

        internal void UnprepareAll()
        {
            ExecuteInternalCommand("DEALLOCATE ALL");
            PreparedStatementManager.ClearAll();
        }

        #endregion Close / Reset

        #region Locking

        internal UserAction StartUserAction(CancellationToken cancellationToken = default, bool attemptPgCancellation = true)
            => StartUserAction(ConnectorState.Executing, command: null, cancellationToken, attemptPgCancellation);

        internal UserAction StartUserAction(
            ConnectorState newState,
            CancellationToken cancellationToken = default,
            bool attemptPgCancellation = true)
            => StartUserAction(newState, command: null, cancellationToken, attemptPgCancellation);

        /// <summary>
        /// Starts a user action. This makes sure that another action isn't already in progress, handles synchronization with keepalive,
        /// and sets up cancellation.
        /// </summary>
        /// <param name="newState">The new state to be set when entering this user action.</param>
        /// <param name="command">
        /// The <see cref="NpgsqlCommand" /> that is starting execution - if an <see cref="NpgsqlOperationInProgressException" /> is
        /// thrown, it will reference this.
        /// </param>
        /// <param name="cancellationToken">
        /// The cancellation token provided by the user. Callbacks will be registered on this token for executing the cancellation,
        /// and the token will be included in any thrown <see cref="OperationCanceledException"/>.
        /// </param>
        /// <param name="attemptPgCancellation">
        /// If <see langword="true" />, PostgreSQL cancellation will be attempted when the user requests cancellation or a timeout
        /// occurs, followed by a client-side socket cancellation once <see cref="NpgsqlConnectionStringBuilder.CancellationTimeout"/> has
        /// elapsed. If <see langword="false" />, PostgreSQL cancellation will be skipped and client-socket cancellation will occur
        /// immediately.
        /// </param>
        internal UserAction StartUserAction(
            ConnectorState newState,
            NpgsqlCommand? command,
            CancellationToken cancellationToken = default,
            bool attemptPgCancellation = true)
        {
            // If keepalive is enabled, we must protect state transitions with a SemaphoreSlim
            // (which itself must be protected by a lock, since its dispose isn't thread-safe).
            // This will make the keepalive abort safely if a user query is in progress, and make
            // the user query wait if a keepalive is in progress.

            // If keepalive isn't enabled, we don't use the semaphore and rely only on the connector's
            // state (updated via Interlocked.Exchange) to detect concurrent use, on a best-effort basis.
            if (!_isKeepAliveEnabled)
                return DoStartUserAction();

            lock (this)
            {
                if (!_userLock!.Wait(0))
                {
                    var currentCommand = _currentCommand;
                    throw currentCommand == null
                        ? new NpgsqlOperationInProgressException(State)
                        : new NpgsqlOperationInProgressException(currentCommand);
                }

                try
                {
                    // Disable keepalive, it will be restarted at the end of the user action
                    _keepAliveTimer!.Change(Timeout.Infinite, Timeout.Infinite);

                    // We now have both locks and are sure nothing else is running.
                    // Check that the connector is ready.
                    return DoStartUserAction();
                }
                catch
                {
                    _userLock.Release();
                    throw;
                }
            }

            UserAction DoStartUserAction()
            {
                switch (State)
                {
                case ConnectorState.Ready:
                    break;
                case ConnectorState.Closed:
                case ConnectorState.Broken:
                    throw new InvalidOperationException("Connection is not open");
                case ConnectorState.Executing:
                case ConnectorState.Fetching:
                case ConnectorState.Waiting:
                case ConnectorState.Replication:
                case ConnectorState.Connecting:
                case ConnectorState.Copy:
                    var currentCommand = _currentCommand;
                    throw currentCommand == null
                        ? new NpgsqlOperationInProgressException(State)
                        : new NpgsqlOperationInProgressException(currentCommand);
                default:
                    throw new ArgumentOutOfRangeException(nameof(State), State, "Invalid connector state: " + State);
                }

                Debug.Assert(IsReady);

                cancellationToken.ThrowIfCancellationRequested();

                Log.Trace("Start user action", Id);
                State = newState;
                _currentCommand = command;

                StartCancellableOperation(cancellationToken, attemptPgCancellation);

                // We reset the UserTimeout for every user action, so it wouldn't leak from the previous query or action
                // For example, we might have successfully cancelled the previous query (so the connection is not broken)
                // But the next time, we call the Prepare, which doesn't set it's own timeout
                UserTimeout = (command?.CommandTimeout ?? Settings.CommandTimeout) * 1000;

                return new UserAction(this);
            }
        }

        internal void EndUserAction()
        {
            Debug.Assert(CurrentReader == null);

            _cancellationTokenRegistration.Dispose();

            if (_isKeepAliveEnabled)
            {
                lock (this)
                {
                    if (IsReady || !IsConnected)
                        return;

                    var keepAlive = Settings.KeepAlive * 1000;
                    _keepAliveTimer!.Change(keepAlive, keepAlive);

                    Log.Trace("End user action", Id);
                    _currentCommand = null;
                    _userLock!.Release();
                    State = ConnectorState.Ready;
                }
            }
            else
            {
                if (IsReady || !IsConnected)
                    return;

                Log.Trace("End user action", Id);
                _currentCommand = null;
                State = ConnectorState.Ready;
            }
        }

        /// <summary>
        /// An IDisposable wrapper around <see cref="EndUserAction"/>.
        /// </summary>
        internal readonly struct UserAction : IDisposable
        {
            readonly NpgsqlConnector _connector;
            internal UserAction(NpgsqlConnector connector) => _connector = connector;
            public void Dispose() => _connector.EndUserAction();
        }

        #endregion

        #region Keepalive

#pragma warning disable CA1801 // Review unused parameters
        void PerformKeepAlive(object? state)
        {
            Debug.Assert(_isKeepAliveEnabled);

            // SemaphoreSlim.Dispose() isn't thread-safe - it may be in progress so we shouldn't try to wait on it;
            // we need a standard lock to protect it.
            if (!Monitor.TryEnter(this))
                return;

            try
            {
                // There may already be a user action, or the connector may be closed etc.
                if (!IsReady)
                    return;

                Log.Trace("Performed keepalive", Id);
                UpdateServerPrimaryStatus();
            }
            catch (Exception e)
            {
                Log.Error("Keepalive failure", e, Id);
                try
                {
                    Break(e);
                }
                catch (Exception e2)
                {
                    Log.Error("Further exception while breaking connector on keepalive failure", e2, Id);
                }
            }
            finally
            {
                Monitor.Exit(this);
            }
        }
#pragma warning restore CA1801 // Review unused parameters

        #endregion

        #region Wait

        internal async Task<bool> Wait(bool async, int timeout, CancellationToken cancellationToken = default)
        {
            using var _ = StartUserAction(ConnectorState.Waiting, cancellationToken: cancellationToken, attemptPgCancellation: false);

            // We may have prepended messages in the connection's write buffer - these need to be flushed now.
            await Flush(async, cancellationToken);

            var keepaliveMs = Settings.KeepAlive * 1000;
            while (true)
            {
                cancellationToken.ThrowIfCancellationRequested();

                var timeoutForKeepalive = _isKeepAliveEnabled && (timeout <= 0 || keepaliveMs < timeout);
                UserTimeout = timeoutForKeepalive ? keepaliveMs : timeout;
                try
                {
                    var msg = await ReadMessageWithNotifications(async);
                    if (msg != null)
                    {
                        throw Break(
                            new NpgsqlException($"Received unexpected message of type {msg.Code} while waiting"));
                    }
                    return true;
                }
                catch (NpgsqlException e) when (e.InnerException is TimeoutException)
                {
                    if (!timeoutForKeepalive)  // We really timed out
                        return false;
                }

                // Time for a keepalive
                var keepaliveTime = Stopwatch.StartNew();
                await WritePregenerated(PregeneratedMessages.KeepAlive, async, cancellationToken);
                await Flush(async, cancellationToken);

                var receivedNotification = false;
                var expectedMessageCode = BackendMessageCode.RowDescription;

                while (true)
                {
                    IBackendMessage? msg;

                    try
                    {
                        msg = await ReadMessageWithNotifications(async);
                    }
                    catch (Exception e) when (e is OperationCanceledException || e is NpgsqlException npgEx && npgEx.InnerException is TimeoutException)
                    {
                        // We're somewhere in the middle of a reading keepalive messages
                        // Breaking the connection, as we've lost protocol sync
                        throw Break(e);
                    }

                    if (msg == null)
                    {
                        receivedNotification = true;
                        continue;
                    }

                    if (msg.Code != expectedMessageCode)
                        throw new NpgsqlException($"Received unexpected message of type {msg.Code} while expecting {expectedMessageCode} as part of keepalive");

                    switch (msg.Code)
                    {
                    case BackendMessageCode.RowDescription:
                        expectedMessageCode = BackendMessageCode.DataRow;
                        continue;
                    case BackendMessageCode.DataRow:
                        // DataRow is usually consumed by a reader, here we have to skip it manually.
                        await ReadBuffer.Skip(((DataRowMessage)msg).Length, async);
                        expectedMessageCode = BackendMessageCode.CommandComplete;
                        continue;
                    case BackendMessageCode.CommandComplete:
                        expectedMessageCode = BackendMessageCode.ReadyForQuery;
                        continue;
                    case BackendMessageCode.ReadyForQuery:
                        break;
                    }
                    Log.Trace("Performed keepalive", Id);

                    if (receivedNotification)
                        return true; // Notification was received during the keepalive
                    cancellationToken.ThrowIfCancellationRequested();
                    break;
                }

                if (timeout > 0)
                    timeout -= (keepaliveMs + (int)keepaliveTime.ElapsedMilliseconds);
            }
        }

        #endregion

        #region Supported features and PostgreSQL settings

        internal bool UseConformingStrings { get; private set; }

        /// <summary>
        /// The connection's timezone as reported by PostgreSQL, in the IANA/Olson database format.
        /// </summary>
        internal string Timezone { get; private set; } = default!;

        #endregion Supported features and PostgreSQL settings

        #region Execute internal command

        internal void ExecuteInternalCommand(string query)
            => ExecuteInternalCommand(query, false).GetAwaiter().GetResult();

        internal async Task ExecuteInternalCommand(string query, bool async, CancellationToken cancellationToken = default)
        {
            Log.Trace($"Executing internal command: {query}", Id);

            await WriteQuery(query, async, cancellationToken);
            await Flush(async, cancellationToken);
            Expect<CommandCompleteMessage>(await ReadMessage(async), this);
            Expect<ReadyForQueryMessage>(await ReadMessage(async), this);
        }

        internal async Task ExecuteInternalCommand(byte[] data, bool async, CancellationToken cancellationToken = default)
        {
            Debug.Assert(State != ConnectorState.Ready, "Forgot to start a user action...");

            Log.Trace("Executing internal pregenerated command", Id);

            await WritePregenerated(data, async, cancellationToken);
            await Flush(async, cancellationToken);
            Expect<CommandCompleteMessage>(await ReadMessage(async), this);
            Expect<ReadyForQueryMessage>(await ReadMessage(async), this);
        }

        #endregion

        #region Misc

        void ReadParameterStatus(ReadOnlySpan<byte> incomingName, ReadOnlySpan<byte> incomingValue)
        {
            byte[] rawName;
            byte[] rawValue;

            foreach (var current in _rawParameters)
                if (incomingName.SequenceEqual(current.Name))
                {
                    if (incomingValue.SequenceEqual(current.Value))
                        return;

                    rawName = current.Name;
                    rawValue = incomingValue.ToArray();
                    goto ProcessParameter;
                }

            rawName = incomingName.ToArray();
            rawValue = incomingValue.ToArray();
            _rawParameters.Add((rawName, rawValue));

        ProcessParameter:
            var name = TextEncoding.GetString(rawName);
            var value = TextEncoding.GetString(rawValue);

            PostgresParameters[name] = value;

            switch (name)
            {
            case "standard_conforming_strings":
                if (value != "on" && Settings.Multiplexing)
                    throw Break(new NotSupportedException("standard_conforming_strings must be on with multiplexing"));
                UseConformingStrings = value == "on";
                return;

            case "TimeZone":
                Timezone = value;
                return;
            }
        }

        #endregion Misc
    }

    #region Enums

    /// <summary>
    /// Expresses the exact state of a connector.
    /// </summary>
    enum ConnectorState
    {
        /// <summary>
        /// The connector has either not yet been opened or has been closed.
        /// </summary>
        Closed,

        /// <summary>
        /// The connector is currently connecting to a PostgreSQL server.
        /// </summary>
        Connecting,

        /// <summary>
        /// The connector is connected and may be used to send a new query.
        /// </summary>
        Ready,

        /// <summary>
        /// The connector is waiting for a response to a query which has been sent to the server.
        /// </summary>
        Executing,

        /// <summary>
        /// The connector is currently fetching and processing query results.
        /// </summary>
        Fetching,

        /// <summary>
        /// The connector is currently waiting for asynchronous notifications to arrive.
        /// </summary>
        Waiting,

        /// <summary>
        /// The connection was broken because an unexpected error occurred which left it in an unknown state.
        /// This state isn't implemented yet.
        /// </summary>
        Broken,

        /// <summary>
        /// The connector is engaged in a COPY operation.
        /// </summary>
        Copy,

        /// <summary>
        /// The connector is engaged in streaming replication.
        /// </summary>
        Replication,
    }

#pragma warning disable CA1717
    enum TransactionStatus : byte
#pragma warning restore CA1717
    {
        /// <summary>
        /// Currently not in a transaction block
        /// </summary>
        Idle = (byte)'I',

        /// <summary>
        /// Currently in a transaction block
        /// </summary>
        InTransactionBlock = (byte)'T',

        /// <summary>
        /// Currently in a failed transaction block (queries will be rejected until block is ended)
        /// </summary>
        InFailedTransactionBlock = (byte)'E',

        /// <summary>
        /// A new transaction has been requested but not yet transmitted to the backend. It will be transmitted
        /// prepended to the next query.
        /// This is a client-side state option only, and is never transmitted from the backend.
        /// </summary>
        Pending = byte.MaxValue,
    }

    /// <summary>
    /// Specifies how to load/parse DataRow messages as they're received from the backend.
    /// </summary>
    internal enum DataRowLoadingMode
    {
        /// <summary>
        /// Load DataRows in non-sequential mode
        /// </summary>
        NonSequential,

        /// <summary>
        /// Load DataRows in sequential mode
        /// </summary>
        Sequential,

        /// <summary>
        /// Skip DataRow messages altogether
        /// </summary>
        Skip
    }

    #endregion
}<|MERGE_RESOLUTION|>--- conflicted
+++ resolved
@@ -252,11 +252,8 @@
 
         static readonly NpgsqlLogger Log = NpgsqlLogManager.CreateLogger(nameof(NpgsqlConnector));
 
-<<<<<<< HEAD
         internal readonly Stopwatch QueryLogStopWatch = new();
-        
-=======
->>>>>>> 1a53cbae
+
         private TargetServerType ConnectedServerType;
 
         #endregion
@@ -468,7 +465,6 @@
                         var username = GetUsername();
                         if (Settings.Database == null)
                             Settings.Database = username;
-<<<<<<< HEAD
                         timeout.CheckAndApply(this);
                         WriteStartupMessage(username);
                         await Flush(async);
@@ -512,46 +508,6 @@
                     // to complete.
                     _ = Task.Run(MultiplexingReadLoop, CancellationToken.None)
                         .ContinueWith(t =>
-=======
-                        WriteStartupMessage(username);
-                        await Flush(async);
-                        timeout.Check();
-
-                        await Authenticate(username, timeout, async);
-
-                        // We treat BackendKeyData as optional because some PostgreSQL-like database
-                        // don't send it (CockroachDB, CrateDB)
-                        var msg = await ReadMessage(async);
-                        if (msg.Code == BackendMessageCode.BackendKeyData)
-                        {
-                            var keyDataMsg = (BackendKeyDataMessage)msg;
-                            BackendProcessId = keyDataMsg.BackendProcessId;
-                            _backendSecretKey = keyDataMsg.BackendSecretKey;
-                            msg = await ReadMessage(async);
-                        }
-                        if (msg.Code != BackendMessageCode.ReadyForQuery)
-                            throw new NpgsqlException($"Received backend message {msg.Code} while expecting ReadyForQuery. Please file a bug.");
-
-                        State = ConnectorState.Ready;
-
-                        await LoadDatabaseInfo(forceReload: false, timeout, async);
-                        UpdateServerPrimaryStatus();
-
-                        if (IsAppropriateFor(Settings.TargetServerType) == false)
-                        {
-                            throw new NpgsqlException($"Connected Server was of type {ConnectedServerType} however we wanted {Settings.TargetServerType} and is not appropriate for this connection");
-                        }
-
-                        if (Settings.Pooling && !Settings.Multiplexing && !Settings.NoResetOnClose && DatabaseInfo.SupportsDiscard)
-                        {
-                            _sendResetOnClose = true;
-                            GenerateResetMessage();
-                        }
-
-                        Log.Trace($"Opened connection to {Host}:{Port} as {ConnectedServerType}");
-
-                        if (Settings.Multiplexing)
->>>>>>> 1a53cbae
                         {
                             // Start an infinite async loop, which processes incoming multiplexing traffic.
                             // It is intentionally not awaited and will run as long as the connector is alive.
@@ -578,7 +534,6 @@
                             throw;
                         SoftCleanup();
                     }
-<<<<<<< HEAD
                 }
 
                 if (_isKeepAliveEnabled)
@@ -591,8 +546,6 @@
                         var keepAlive = Settings.KeepAlive * 1000;
                         _keepAliveTimer!.Change(keepAlive, keepAlive);
                     }
-=======
->>>>>>> 1a53cbae
                 }
             }
             catch (Exception e)
@@ -629,12 +582,8 @@
             return ConnectedServerType == requestedServerType;
         }
 
-<<<<<<< HEAD
         internal async ValueTask LoadDatabaseInfo(bool forceReload, NpgsqlTimeout timeout, bool async,
             CancellationToken cancellationToken = default)
-=======
-        internal async Task LoadDatabaseInfo(bool forceReload, NpgsqlTimeout timeout, bool async)
->>>>>>> 1a53cbae
         {
             // Super hacky stuff...
 
