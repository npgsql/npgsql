using System;
using System.Data;
using System.Diagnostics;
using System.IO;
using System.Linq;
using System.Net;
using System.Net.Security;
using System.Runtime.InteropServices;
using System.Text;
using System.Threading;
using System.Threading.Tasks;
using Npgsql.Tests.Support;
using NUnit.Framework;
using static Npgsql.Tests.TestUtil;
using static Npgsql.Util.Statics;

namespace Npgsql.Tests
{
    public class ConnectionTests : MultiplexingTestBase
    {
        [Test, Description("Makes sure the connection goes through the proper state lifecycle")]
        //[Timeout(5000)]
        public async Task BasicLifecycle()
        {
            using var conn = new NpgsqlConnection(ConnectionString);

            bool eventOpen = false, eventClosed = false;
            conn.StateChange += (s, e) =>
            {
                if (e.OriginalState == ConnectionState.Closed && e.CurrentState == ConnectionState.Open)
                    eventOpen = true;
                if (e.OriginalState == ConnectionState.Open && e.CurrentState == ConnectionState.Closed)
                    eventClosed = true;
            };

            Assert.That(conn.State, Is.EqualTo(ConnectionState.Closed));
            Assert.That(conn.FullState, Is.EqualTo(ConnectionState.Closed));

            conn.Open();
            Assert.That(conn.State, Is.EqualTo(ConnectionState.Open));
            Assert.That(conn.FullState, Is.EqualTo(ConnectionState.Open));
            Assert.That(eventOpen, Is.True);

            using (var cmd = new NpgsqlCommand("SELECT 1", conn))
            using (var reader = await cmd.ExecuteReaderAsync())
            {
                reader.Read();
                Assert.That(conn.FullState, Is.EqualTo(ConnectionState.Open | ConnectionState.Fetching));
                Assert.That(conn.State, Is.EqualTo(ConnectionState.Open));
            }

            Assert.That(conn.FullState, Is.EqualTo(ConnectionState.Open));
            Assert.That(conn.State, Is.EqualTo(ConnectionState.Open));

            conn.Close();
            Assert.That(conn.State, Is.EqualTo(ConnectionState.Closed));
            Assert.That(conn.FullState, Is.EqualTo(ConnectionState.Closed));
            Assert.That(eventClosed, Is.True);
        }

        [Test]
        public async Task BreakWhileOpen()
        {
            if (IsMultiplexing)
                return;

            using var conn = new NpgsqlConnection(ConnectionString);

            conn.Open();

            using (var conn2 = await OpenConnectionAsync())
                conn2.ExecuteNonQuery($"SELECT pg_terminate_backend({conn.ProcessID})");

            // Allow some time for the pg_terminate to kill our connection
            using (var cmd = CreateSleepCommand(conn, 10))
                Assert.That(() => cmd.ExecuteNonQuery(), Throws.Exception
                    .AssignableTo<NpgsqlException>()
                );

            Assert.That(conn.State, Is.EqualTo(ConnectionState.Closed));
            Assert.That(conn.FullState, Is.EqualTo(ConnectionState.Broken));
        }

        #region Connection Errors

#if IGNORE
        [Test]
        [TestCase(true)]
        [TestCase(false)]
        public async Task ConnectionRefused(bool pooled)
        {
            var csb = new NpgsqlConnectionStringBuilder(ConnectionString) { Port = 44444, Pooling = pooled };
            using (var conn = new NpgsqlConnection(csb)) {
                Assert.That(() => conn.Open(), Throws.Exception
                    .TypeOf<SocketException>()
                    // CoreCLR currently has an issue which causes the wrong SocketErrorCode to be set on Linux:
                    // https://github.com/dotnet/corefx/issues/8464
                    .With.Property(nameof(SocketException.SocketErrorCode)).EqualTo(SocketError.ConnectionRefused)
                );
                Assert.That(conn.FullState, Is.EqualTo(ConnectionState.Closed));
            }
        }

        [Test]
        [TestCase(true)]
        [TestCase(false)]
        public async Task ConnectionRefusedAsync(bool pooled)
        {
            var csb = new NpgsqlConnectionStringBuilder(ConnectionString) { Port = 44444, Pooling = pooled };
            using (var conn = new NpgsqlConnection(csb))
            {
                Assert.That(async () => await conn.OpenAsync(), Throws.Exception
                    .TypeOf<SocketException>()
                    .With.Property(nameof(SocketException.SocketErrorCode)).EqualTo(SocketError.ConnectionRefused)
                );
                Assert.That(conn.FullState, Is.EqualTo(ConnectionState.Closed));
            }
        }
#endif

        [Test]
        [Ignore("Fails in a non-determinstic manner and only on the build server... investigate...")]
        public void InvalidUserId()
        {
            var connString = new NpgsqlConnectionStringBuilder(ConnectionString)
            {
                Username = "unknown", Pooling = false
            }.ToString();
            using (var conn = new NpgsqlConnection(connString))
            {
                Assert.That(conn.Open, Throws.Exception
                    .TypeOf<PostgresException>()
                    .With.Property(nameof(PostgresException.SqlState)).EqualTo("28P01")
                );
                Assert.That(conn.FullState, Is.EqualTo(ConnectionState.Closed));
            }
        }

        [Test, Description("Connects with a bad password to ensure the proper error is thrown")]
        public void AuthenticationFailure()
        {
            var builder = new NpgsqlConnectionStringBuilder(ConnectionString)
            {
                Password = "bad"
            };
            using (CreateTempPool(builder, out var connectionString))
            using (var conn = new NpgsqlConnection(connectionString))
            {
                Assert.That(() => conn.OpenAsync(), Throws.Exception
                    .TypeOf<PostgresException>()
                    .With.Property(nameof(PostgresException.SqlState)).StartsWith("28")
                );
                Assert.That(conn.FullState, Is.EqualTo(ConnectionState.Closed));
            }
        }

        #region ProvidePasswordCallback Tests

        [Test, Description("ProvidePasswordCallback is used when password is not supplied in connection string")]
        public async Task ProvidePasswordCallbackDelegateIsUsed()
        {
            using var _ = CreateTempPool(ConnectionString, out var connString);
            var builder = new NpgsqlConnectionStringBuilder(connString);
            var goodPassword = builder.Password;
            var getPasswordDelegateWasCalled = false;
            builder.Password = null;

            Assume.That(goodPassword, Is.Not.Null);

            using (var conn = new NpgsqlConnection(builder.ConnectionString) { ProvidePasswordCallback = ProvidePasswordCallback })
            {
                conn.Open();
                Assert.True(getPasswordDelegateWasCalled, "ProvidePasswordCallback delegate not used");

                // Do this again, since with multiplexing the very first connection attempt is done via
                // the non-multiplexing path, to surface any exceptions.
                NpgsqlConnection.ClearPool(conn);
                conn.Close();
                getPasswordDelegateWasCalled = false;
                conn.Open();
                Assert.That(await conn.ExecuteScalarAsync("SELECT 1"), Is.EqualTo(1));
                Assert.True(getPasswordDelegateWasCalled, "ProvidePasswordCallback delegate not used");
            }

            string ProvidePasswordCallback(string host, int port, string database, string username)
            {
                getPasswordDelegateWasCalled = true;
                return goodPassword!;
            }
        }

        [Test, Description("ProvidePasswordCallback is not used when password is supplied in connection string")]
        public void ProvidePasswordCallbackDelegateIsNotUsed()
        {
            using var _ = CreateTempPool(ConnectionString, out var connString);

            using (var conn = new NpgsqlConnection(connString) { ProvidePasswordCallback = ProvidePasswordCallback })
            {
                conn.Open();

                // Do this again, since with multiplexing the very first connection attempt is done via
                // the non-multiplexing path, to surface any exceptions.
                NpgsqlConnection.ClearPool(conn);
                conn.Close();
                conn.Open();
            }

            string ProvidePasswordCallback(string host, int port, string database, string username)
            {
                throw new Exception("password should come from connection string, not delegate");
            }
        }

        [Test, Description("Exceptions thrown from client application are wrapped when using ProvidePasswordCallback Delegate")]
        public void ProvidePasswordCallbackDelegateExceptionsAreWrapped()
        {
            using var _ = CreateTempPool(ConnectionString, out var connString);
            var builder = new NpgsqlConnectionStringBuilder(connString)
            {
                Password = null
            };

            using (var conn = new NpgsqlConnection(builder.ConnectionString) { ProvidePasswordCallback = ProvidePasswordCallback })
            {
                Assert.That(() => conn.Open(), Throws.Exception
                    .TypeOf<NpgsqlException>()
                    .With.InnerException.Message.EqualTo("inner exception from ProvidePasswordCallback")
                );
            }

            string ProvidePasswordCallback(string host, int port, string database, string username)
            {
                throw new Exception("inner exception from ProvidePasswordCallback");
            }
        }

        [Test, Description("Parameters passed to ProvidePasswordCallback delegate are correct")]
        public void ProvidePasswordCallbackDelegateGetsCorrectArguments()
        {
            using var _ = CreateTempPool(ConnectionString, out var connString);
            var builder = new NpgsqlConnectionStringBuilder(connString);
            var goodPassword = builder.Password;
            builder.Password = null;

            Assume.That(goodPassword, Is.Not.Null);

            string? receivedHost = null;
            int? receivedPort = null;
            string? receivedDatabase = null;
            string? receivedUsername = null;

            using (var conn = new NpgsqlConnection(builder.ConnectionString) { ProvidePasswordCallback = ProvidePasswordCallback })
            {
                conn.Open();
                Assert.AreEqual(builder.Host, receivedHost);
                Assert.AreEqual(builder.Port, receivedPort);
                Assert.AreEqual(builder.Database, receivedDatabase);
                Assert.AreEqual(builder.Username, receivedUsername);
            }

            string ProvidePasswordCallback(string host, int port, string database, string username)
            {
                receivedHost = host;
                receivedPort = port;
                receivedDatabase = database;
                receivedUsername = username;

                return goodPassword!;
            }
        }
        #endregion

        [Test]
        public void BadDatabase()
        {
            var builder = new NpgsqlConnectionStringBuilder(ConnectionString)
            {
                Database = "does_not_exist"
            };
            using (CreateTempPool(builder, out var connectionString))
            using (var conn = new NpgsqlConnection(connectionString))
                Assert.That(() => conn.Open(),
                    Throws.Exception.TypeOf<PostgresException>()
                    .With.Property(nameof(PostgresException.SqlState)).EqualTo("3D000")
                );
        }

        [Test, Description("Tests that mandatory connection string parameters are indeed mandatory")]
        public void MandatoryConnectionStringParams()
        {
            Assert.That(() => new NpgsqlConnection("User ID=npgsql_tests;Password=npgsql_tests;Database=npgsql_tests").Open(), Throws.Exception.TypeOf<ArgumentException>());
        }

        [Test, Description("Reuses the same connection instance for a failed connection, then a successful one")]
        public async Task FailConnectThenSucceed()
        {
            if (IsMultiplexing)
                Assert.Ignore("Multiplexing: fails");

            var dbName = GetUniqueIdentifier(nameof(FailConnectThenSucceed));
            using (var conn1 = await OpenConnectionAsync())
            {
                conn1.ExecuteNonQuery($"DROP DATABASE IF EXISTS \"{dbName}\"");
                try
                {
                    var connString = new NpgsqlConnectionStringBuilder(ConnectionString)
                    {
                        Database = dbName,
                        Pooling = false
                    }.ToString();

                    using (var conn2 = new NpgsqlConnection(connString))
                    {
                        Assert.That(() => conn2.Open(),
                            Throws.Exception.TypeOf<PostgresException>()
                            .With.Property(nameof(PostgresException.SqlState)).EqualTo("3D000") // database doesn't exist
                        );
                        Assert.That(conn2.FullState, Is.EqualTo(ConnectionState.Closed));

                        conn1.ExecuteNonQuery($"CREATE DATABASE \"{dbName}\" TEMPLATE template0");

                        conn2.Open();
                        conn2.Close();
                    }
                }
                finally
                {
                    //conn1.ExecuteNonQuery($"DROP DATABASE IF EXISTS \"{dbName}\"");
                }
            }
        }

        [Test]
        [Timeout(10000)]
        public void  ConnectTimeout()
        {
            var unknownIp = Environment.GetEnvironmentVariable("NPGSQL_UNKNOWN_IP");
            if (unknownIp == null)
                return; // https://github.com/nunit/nunit/issues/3282
            //Assert.Ignore("NPGSQL_UNKNOWN_IP isn't defined and is required for connection timeout tests");

            var csb = new NpgsqlConnectionStringBuilder(ConnectionString) {
                Host = unknownIp,
                Pooling = false,
                Timeout = 2
            };
            using (var conn = new NpgsqlConnection(csb.ToString()))
            {
                var sw = Stopwatch.StartNew();
                Assert.That(() => conn.Open(), Throws.Exception.TypeOf<TimeoutException>());
                Assert.That(sw.Elapsed.TotalMilliseconds, Is.GreaterThanOrEqualTo((csb.Timeout * 1000) - 100),
                    $"Timeout was supposed to happen after {csb.Timeout} seconds, but fired after {sw.Elapsed.TotalSeconds}");
                Assert.That(conn.State, Is.EqualTo(ConnectionState.Closed));
            }
        }

        [Test]
        [Timeout(10000)]
        public void ConnectTimeoutAsync()
        {
            var unknownIp = Environment.GetEnvironmentVariable("NPGSQL_UNKNOWN_IP");
            if (unknownIp == null)
                return; // https://github.com/nunit/nunit/issues/3282
            // Assert.Ignore("NPGSQL_UNKNOWN_IP isn't defined and is required for connection timeout tests");

            var connString = new NpgsqlConnectionStringBuilder(ConnectionString)
            {
                Host = unknownIp,
                Pooling = false,
                Timeout = 2
            }.ToString();
            using (var conn = new NpgsqlConnection(connString))
            {
                Assert.That(async () => await conn.OpenAsync(), Throws.Exception
                    .TypeOf<NpgsqlException>()
                    .With.InnerException.TypeOf<TimeoutException>());
                Assert.That(conn.State, Is.EqualTo(ConnectionState.Closed));
            }
        }

        [Test]
        [Timeout(10000)]
        public void ConnectTimeoutCancel()
        {
            var unknownIp = Environment.GetEnvironmentVariable("NPGSQL_UNKNOWN_IP");
            if (unknownIp == null)
                return; // https://github.com/nunit/nunit/issues/3282
            //Assert.Ignore("NPGSQL_UNKNOWN_IP isn't defined and is required for connection cancellation tests");

            var connString = new NpgsqlConnectionStringBuilder(ConnectionString)
            {
                Host = unknownIp,
                Pooling = false,
                Timeout = 30
            }.ToString();
            using (var conn = new NpgsqlConnection(connString))
            {
                var cts = new CancellationTokenSource(1000);
                Assert.That(async () => await conn.OpenAsync(cts.Token), Throws.Exception.TypeOf<OperationCanceledException>());
                Assert.That(conn.State, Is.EqualTo(ConnectionState.Closed));
            }
        }

        #endregion

        #region Client Encoding

        [Test, IssueLink("https://github.com/npgsql/npgsql/issues/1065")]
        public async Task ClientEncodingIsUTF8ByDefault()
        {
            using (var conn = await OpenConnectionAsync())
                Assert.That(await conn.ExecuteScalarAsync("SHOW client_encoding"), Is.EqualTo("UTF8"));
        }

        [Test, IssueLink("https://github.com/npgsql/npgsql/issues/1065")]
        [NonParallelizable]
        public async Task ClientEncodingEnvVar()
        {
            using (var testConn = await OpenConnectionAsync())
                Assert.That(await testConn.ExecuteScalarAsync("SHOW client_encoding"), Is.Not.EqualTo("SQL_ASCII"));

            // Note that the pool is unaware of the environment variable, so if a connection is
            // returned from the pool it may contain the wrong client_encoding
            using var _ = SetEnvironmentVariable("PGCLIENTENCODING", "SQL_ASCII");
            using var __ = CreateTempPool(ConnectionString, out var connectionString);

            var connString = new NpgsqlConnectionStringBuilder(connectionString);
            using var conn = await OpenConnectionAsync(connString);
            Assert.That(await conn.ExecuteScalarAsync("SHOW client_encoding"), Is.EqualTo("SQL_ASCII"));
        }

        [Test, IssueLink("https://github.com/npgsql/npgsql/issues/1065")]
        public async Task ClientEncodingConnectionParam()
        {
            using (var conn = await OpenConnectionAsync())
                Assert.That(await conn.ExecuteScalarAsync("SHOW client_encoding"), Is.Not.EqualTo("SQL_ASCII"));
            var connString = new NpgsqlConnectionStringBuilder(ConnectionString) { ClientEncoding = "SQL_ASCII" };
            using (var conn = await OpenConnectionAsync(connString))
                Assert.That(await conn.ExecuteScalarAsync("SHOW client_encoding"), Is.EqualTo("SQL_ASCII"));
        }

        #endregion Client Encoding

        #region Timezone

        [Test, IssueLink("https://github.com/npgsql/npgsql/issues/1634")]
        [NonParallelizable]
        public async Task TimezoneEnvVar()
        {
            string newTimezone;
            using (var conn1 = await OpenConnectionAsync())
            {
                newTimezone = (string?)await conn1.ExecuteScalarAsync("SHOW TIMEZONE") == "Africa/Bamako"
                    ? "Africa/Lagos"
                    : "Africa/Bamako";
            }

            // Note that the pool is unaware of the environment variable, so if a connection is
            // returned from the pool it may contain the wrong timezone
            using var _ = SetEnvironmentVariable("PGTZ", newTimezone);
            using var __ = CreateTempPool(ConnectionString, out var connectionString);
            using var conn2 = await OpenConnectionAsync(connectionString);
            Assert.That(await conn2.ExecuteScalarAsync("SHOW TIMEZONE"), Is.EqualTo(newTimezone));
        }

        [Test, IssueLink("https://github.com/npgsql/npgsql/issues/1634")]
        public async Task TimezoneConnectionParam()
        {
            string newTimezone;
            using (var conn = await OpenConnectionAsync())
            {
                newTimezone = (string?)await conn.ExecuteScalarAsync("SHOW TIMEZONE") == "Africa/Bamako"
                    ? "Africa/Lagos"
                    : "Africa/Bamako";
            }

            var _ = CreateTempPool(ConnectionString, out var connString);
            var builder = new NpgsqlConnectionStringBuilder(connString)
            {
                Timezone = newTimezone
            };
            using (var conn = await OpenConnectionAsync(builder.ConnectionString))
                Assert.That(await conn.ExecuteScalarAsync("SHOW TIMEZONE"), Is.EqualTo(newTimezone));
        }

        #endregion Timezone

        [Test]
        public async Task UnixDomainSocket()
        {
            if (RuntimeInformation.IsOSPlatform(OSPlatform.Windows))
            {
                if (Environment.OSVersion.Version.Major < 10 || Environment.OSVersion.Version.Build < 17093)
                    Assert.Ignore("Unix-domain sockets support was introduced in Windows build 17093");

                // On Windows we first need a classic IP connection to make sure we're running against the
                // right backend version
                using var versionConnection = await OpenConnectionAsync();
                MinimumPgVersion(versionConnection, "13.0", "Unix-domain sockets support on Windows was introduced in PostgreSQL 13");
            }

            var port = new NpgsqlConnectionStringBuilder(ConnectionString).Port;
            var candidateDirectories = new[] { "/var/run/postgresql", "/tmp", Environment.GetEnvironmentVariable("TMP") ?? "C:\\" };
            var dir = candidateDirectories.FirstOrDefault(d => File.Exists(Path.Combine(d, $".s.PGSQL.{port}")));
            if (dir == null)
            {
                IgnoreExceptOnBuildServer("No PostgreSQL unix domain socket was found");
                return;
            }

            var csb = new NpgsqlConnectionStringBuilder(ConnectionString)
            {
                Host = dir
            };

            try
            {
                using var conn = await OpenConnectionAsync(csb);
                Assert.That(await conn.ExecuteScalarAsync("SELECT 1"), Is.EqualTo(1));
                Assert.That(conn.DataSource, Is.EqualTo(Path.Combine(csb.Host, $".s.PGSQL.{port}")));
            }
            catch (PostgresException e) when (e.SqlState.StartsWith("28"))
            {
                if (TestUtil.IsOnBuildServer)
                    throw;
                Assert.Ignore("Connection via unix domain socket failed");
            }
        }

        [Test, IssueLink("https://github.com/npgsql/npgsql/issues/903")]
        public void DataSource()
        {
            using (var conn = new NpgsqlConnection(ConnectionString))
                Assert.That(conn.DataSource, Is.EqualTo($"tcp://{conn.Host}:{conn.Port}"));

            var bld = new NpgsqlConnectionStringBuilder(ConnectionString);
            bld.Host = "Otherhost";

            using (var conn = new NpgsqlConnection(bld.ToString()))
                Assert.That(conn.DataSource, Is.EqualTo($"tcp://{conn.Host}:{conn.Port}"));

            bld = new NpgsqlConnectionStringBuilder(ConnectionString);
            bld.Port = 5435;

            using (var conn = new NpgsqlConnection(bld.ToString()))
                Assert.That(conn.DataSource, Is.EqualTo($"tcp://{conn.Host}:{conn.Port}"));
        }


        [Test, IssueLink("https://github.com/npgsql/npgsql/issues/2763")]
        public void DataSourceDefault()
        {
            using (var conn = new NpgsqlConnection())
            {
                Assert.That(conn.DataSource, Is.EqualTo(string.Empty));

                conn.ConnectionString = ConnectionString;
                Assert.That(conn.DataSource, Is.EqualTo($"tcp://{conn.Host}:{conn.Port}"));
            }
        }

        [Test]
        public void SetConnectionString()
        {
            using (var conn = new NpgsqlConnection())
            {
                conn.ConnectionString = ConnectionString;
                conn.Open();
                Assert.That(() => conn.ConnectionString = "", Throws.Exception.TypeOf<InvalidOperationException>());
            }
        }

        [Test]
        public void EmptyCtor()
        {
            var conn = new NpgsqlConnection();
            Assert.That(conn.ConnectionTimeout, Is.EqualTo(NpgsqlConnectionStringBuilder.DefaultTimeout));
            Assert.That(conn.ConnectionString, Is.SameAs(string.Empty));
            Assert.That(() => conn.Open(), Throws.Exception.TypeOf<InvalidOperationException>());
        }

        [Test, IssueLink("https://github.com/npgsql/npgsql/issues/703")]
        public async Task NoDatabaseDefaultsToUsername()
        {
            var csb = new NpgsqlConnectionStringBuilder(ConnectionString) { Database = null };
            using (var conn = new NpgsqlConnection(csb.ToString()))
            {
                Assert.That(conn.Database, Is.EqualTo(csb.Username));
                conn.Open();
                Assert.That(await conn.ExecuteScalarAsync("SELECT current_database()"), Is.EqualTo(csb.Username));
                Assert.That(conn.Database, Is.EqualTo(csb.Username));
            }
        }

        [Test, Description("Breaks a connector while it's in the pool, with a keepalive and without")]
        [TestCase(false, TestName = "BreakConnectorInPoolWithoutKeepAlive")]
        [TestCase(true, TestName = "BreakConnectorInPoolWithKeepAlive")]
        public async Task BreakConnectorInPool(bool keepAlive)
        {
            if (IsMultiplexing)
                Assert.Ignore("Multiplexing, hanging");

            var csb = new NpgsqlConnectionStringBuilder(ConnectionString) { MaxPoolSize = 1 };
            if (keepAlive)
                csb.KeepAlive = 1;
            using (var conn = new NpgsqlConnection(csb.ToString()))
            {
                conn.Open();
                var connectorId = conn.ProcessID;
                conn.Close();

                // Use another connection to kill the connector currently in the pool
                using (var conn2 = await OpenConnectionAsync())
                    conn2.ExecuteNonQuery($"SELECT pg_terminate_backend({connectorId})");

                // Allow some time for the terminate to occur
                Thread.Sleep(2000);

                conn.Open();
                Assert.That(conn.FullState, Is.EqualTo(ConnectionState.Open));
                if (keepAlive)
                {
                    Assert.That(conn.ProcessID, Is.Not.EqualTo(connectorId));
                    Assert.That(await conn.ExecuteScalarAsync("SELECT 1"), Is.EqualTo(1));
                }
                else
                {
                    Assert.That(conn.ProcessID, Is.EqualTo(connectorId));
                    Assert.That(async () => await conn.ExecuteScalarAsync("SELECT 1"), Throws.Exception
                        .AssignableTo<NpgsqlException>());
                }
            }
        }

        #region ChangeDatabase

        [Test]
        public async Task ChangeDatabase()
        {
            using (var conn = await OpenConnectionAsync())
            {
                conn.ChangeDatabase("template1");
                using (var cmd = new NpgsqlCommand("select current_database()", conn))
                    Assert.That(await cmd.ExecuteScalarAsync(), Is.EqualTo("template1"));
            }
        }

        [Test]
        public async Task ChangeDatabaseDoesNotAffectOtherConnections()
        {
            using (var conn1 = new NpgsqlConnection(ConnectionString))
            using (var conn2 = new NpgsqlConnection(ConnectionString))
            {
                // Connection 1 changes database
                conn1.Open();
                conn1.ChangeDatabase("template1");
                Assert.That(await conn1.ExecuteScalarAsync("SELECT current_database()"), Is.EqualTo("template1"));

                // Connection 2's database should not changed
                conn2.Open();
                Assert.That(await conn2.ExecuteScalarAsync("SELECT current_database()"), Is.Not.EqualTo(conn1.Database));
            }
        }

        [Test, IssueLink("https://github.com/npgsql/npgsql/issues/1331")]
        public void ChangeDatabaseConnectionNotOpen()
        {
            using (var conn = new NpgsqlConnection(ConnectionString))
                Assert.That(() => conn.ChangeDatabase("template1"), Throws.Exception
                    .TypeOf<InvalidOperationException>()
                    .With.Message.EqualTo("Connection is not open"));
        }

        #endregion

        [Test, Description("Tests closing a connector while a reader is open")]
        [Timeout(10000)]
        public async Task CloseDuringRead([Values(PooledOrNot.Pooled, PooledOrNot.Unpooled)] PooledOrNot pooled)
        {
            var csb = new NpgsqlConnectionStringBuilder(ConnectionString);
            if (pooled == PooledOrNot.Unpooled)
            {
                if (IsMultiplexing)
                    return; // Multiplexing requires pooling
                csb.Pooling = false;
            }

            using (var conn = await OpenConnectionAsync(csb))
            {
                using (var cmd = new NpgsqlCommand("SELECT 1", conn))
                using (var reader = await cmd.ExecuteReaderAsync())
                {
                    reader.Read();
                    conn.Close();
                    Assert.That(conn.State, Is.EqualTo(ConnectionState.Closed));
                    Assert.That(reader.IsClosed);
                }

                conn.Open();
                Assert.That(conn.FullState, Is.EqualTo(ConnectionState.Open));
                Assert.That(await conn.ExecuteScalarAsync("SELECT 1"), Is.EqualTo(1));
            }
        }

        [Test]
        public async Task SearchPath()
        {
            using (var conn = await OpenConnectionAsync(new NpgsqlConnectionStringBuilder(ConnectionString) { SearchPath = "foo" }))
                Assert.That(await conn.ExecuteScalarAsync("SHOW search_path"), Contains.Substring("foo"));
        }

        [Test]
        public async Task SetOptions()
        {
            using var _ = CreateTempPool(new NpgsqlConnectionStringBuilder(ConnectionString)
            {
                Options = "-c default_transaction_isolation=serializable -c default_transaction_deferrable=on -c foo.bar=My\\ Famous\\\\Thing"
            }, out var connectionString);

            using var conn = await OpenConnectionAsync(connectionString);

            Assert.That(await conn.ExecuteScalarAsync("SHOW default_transaction_isolation"), Is.EqualTo("serializable"));
            Assert.That(await conn.ExecuteScalarAsync("SHOW default_transaction_deferrable"), Is.EqualTo("on"));
            Assert.That(await conn.ExecuteScalarAsync("SHOW foo.bar"), Is.EqualTo("My Famous\\Thing"));
        }

        [Test]
        public async Task ConnectorNotInitializedException1000581()
        {
            var command = new NpgsqlCommand();
            command.CommandText = @"SELECT 123";

            for (var i = 0; i < 2; i++)
            {
                using (var connection = new NpgsqlConnection(ConnectionString))
                {
                    connection.Open();
                    command.Connection = connection;
                    var tx = connection.BeginTransaction();
                    await command.ExecuteScalarAsync();
                    await tx.CommitAsync();
                }
            }
        }

        [Test]
        [Ignore("")]
        public void NpgsqlErrorRepro1()
        {
            throw new NotImplementedException();
#if WHAT_TO_DO_WITH_THIS
            using (var connection = new NpgsqlConnection(ConnectionString))
            {
                connection.Open();
                using (var transaction = connection.BeginTransaction())
                {
                    var largeObjectMgr = new LargeObjectManager(connection);
                    try
                    {
                        var largeObject = largeObjectMgr.Open(-1, LargeObjectManager.READWRITE);
                        transaction.Commit();
                    }
                    catch
                    {
                        // ignore the LO failure
                    }
                } // *1* sometimes it throws "System.NotSupportedException: This stream does not support seek operations"

                using (var command = connection.CreateCommand())
                {
                    command.CommandText = "SELECT * FROM pg_database";
                    using (var reader = command.ExecuteReader())
                    {
                        Assert.IsTrue(reader.Read()); // *2* this fails if the initial connection is used
                    }
                }
            } // *3* sometimes it throws "System.NotSupportedException: This stream does not support seek operations"
#endif
        }

        [Test]
        public void Bug1011001()
        {
            //[#1011001] Bug in NpgsqlConnectionStringBuilder affects on cache and connection pool

            var csb1 = new NpgsqlConnectionStringBuilder(@"Server=server;Port=5432;User Id=user;Password=passwor;Database=database;");
            var cs1 = csb1.ToString();
            var csb2 = new NpgsqlConnectionStringBuilder(cs1);
            var cs2 = csb2.ToString();
            Assert.IsTrue(cs1 == cs2);
        }

        [Test]
        public void NpgsqlErrorRepro2()
        {
#if WHAT_TO_DO_WITH_THIS
            var connection = new NpgsqlConnection(ConnectionString);
            connection.Open();
            var transaction = connection.BeginTransaction();
            var largeObjectMgr = new LargeObjectManager(connection);
            try
            {
                var largeObject = largeObjectMgr.Open(-1, LargeObjectManager.READWRITE);
                transaction.Commit();
            }
            catch
            {
                // ignore the LO failure
                try
                {
                    transaction.Dispose();
                }
                catch
                {
                    // ignore dispose failure
                }
                try
                {
                    connection.Dispose();
                }
                catch
                {
                    // ignore dispose failure
                }
            }

            using (connection = new NpgsqlConnection(ConnectionString))
            {
                connection.Open();
                using (var command = connection.CreateCommand())
                {
                    command.CommandText = "SELECT * FROM pg_database";
                    using (var reader = command.ExecuteReader())
                    {
                        Assert.IsTrue(reader.Read());
                        // *1* this fails if the connection for the pool happens to be the bad one from above
                        Assert.IsTrue(!String.IsNullOrEmpty((string)reader["datname"]));
                    }
                }
            }
#endif
        }

        [Test, IssueLink("https://github.com/npgsql/npgsql/pull/164")]
        public void voidConnectionStateWhenDisposed()
        {
            var c = new NpgsqlConnection();
            c.Dispose();
            Assert.AreEqual(ConnectionState.Closed, c.State);
        }

        [Test]
        public void ChangeApplicationNameWithConnectionStringBuilder()
        {
            // Test for issue #165 on github.
            var builder = new NpgsqlConnectionStringBuilder();
            builder.ApplicationName = "test";
        }

        [Test, Description("Makes sure notices are probably received and emitted as events")]
        public async Task Notice()
        {
            await using (var conn = await OpenConnectionAsync(new NpgsqlConnectionStringBuilder(ConnectionString)
            {
                // Make sure messages are in English
                Options = "-c lc_messages=en_US.UTF-8"
            }))
            await using (GetTempFunctionName(conn, out var function))
            {
                await conn.ExecuteNonQueryAsync($@"
CREATE OR REPLACE FUNCTION {function}() RETURNS VOID AS
'BEGIN RAISE NOTICE ''testnotice''; END;'
LANGUAGE 'plpgsql'");

                var mre = new ManualResetEvent(false);
                PostgresNotice? notice = null;
                NoticeEventHandler action = (sender, args) =>
                {
                    notice = args.Notice;
                    mre.Set();
                };
                conn.Notice += action;
                try
                {
                    // See docs for CreateSleepCommand
                    await conn.ExecuteNonQueryAsync($"SELECT {function}()::TEXT");
                    mre.WaitOne(5000);
                    Assert.That(notice, Is.Not.Null, "No notice was emitted");
                    Assert.That(notice!.MessageText, Is.EqualTo("testnotice"));
                    Assert.That(notice.Severity, Is.EqualTo("NOTICE"));
                }
                finally
                {
                    conn.Notice -= action;
                }
            }
        }

        [Test, Description("Makes sure that concurrent use of the connection throws an exception")]
        public async Task ConcurrentUse()
        {
            if (IsMultiplexing)
                Assert.Ignore("Multiplexing: fails");
            using (var conn = await OpenConnectionAsync())
            {
                using (var cmd = new NpgsqlCommand("SELECT 1", conn))
                using (await cmd.ExecuteReaderAsync())
                    Assert.That(async () => await conn.ExecuteScalarAsync("SELECT 2"),
                        Throws.Exception.TypeOf<NpgsqlOperationInProgressException>()
                            .With.Property(nameof(NpgsqlOperationInProgressException.CommandInProgress)).SameAs(cmd));

                await conn.ExecuteNonQueryAsync("CREATE TEMP TABLE foo (bar INT)");
                using (conn.BeginBinaryImport("COPY foo (bar) FROM STDIN BINARY"))
                {
                    Assert.That(async () => await conn.ExecuteScalarAsync("SELECT 2"),
                        Throws.Exception.TypeOf<NpgsqlOperationInProgressException>()
                            .With.Message.Contains("Copy"));
                }
            }
        }

        [Test]
        [IssueLink("https://github.com/npgsql/npgsql/issues/783")]
        public void PersistSecurityInfoIsOn([Values(true, false)] bool pooling)
        {
            if (IsMultiplexing && !pooling)
                return;

            var connString = new NpgsqlConnectionStringBuilder(ConnectionString)
            {
                PersistSecurityInfo = true,
                Pooling = pooling
            }.ToString();
            using (var conn = new NpgsqlConnection(connString))
            {
                var passwd = new NpgsqlConnectionStringBuilder(conn.ConnectionString).Password;
                Assert.That(passwd, Is.Not.Null);
                conn.Open();
                Assert.That(new NpgsqlConnectionStringBuilder(conn.ConnectionString).Password, Is.EqualTo(passwd));
            }
        }

        [Test]
        [IssueLink("https://github.com/npgsql/npgsql/issues/783")]
        public void NoPasswordWithoutPersistSecurityInfo([Values(true, false)] bool pooling)
        {
            if (IsMultiplexing && !pooling)
                return;

            var connString = new NpgsqlConnectionStringBuilder(ConnectionString)
            {
                Pooling = pooling
            }.ToString();
            using (var conn = new NpgsqlConnection(connString))
            {
                var csb = new NpgsqlConnectionStringBuilder(conn.ConnectionString);
                Assert.That(csb.PersistSecurityInfo, Is.False);
                Assert.That(csb.Password, Is.Not.Null);
                conn.Open();
                Assert.That(new NpgsqlConnectionStringBuilder(conn.ConnectionString).Password, Is.Null);
            }
        }

        [Test, IssueLink("https://github.com/npgsql/npgsql/issues/2725")]
        public void CloneWithAndPersistSecurityInfo()
        {
            var builder = new NpgsqlConnectionStringBuilder(ConnectionString)
            {
                PersistSecurityInfo = true
            };
            using var _ = CreateTempPool(builder, out var connStringWithPersist);

            using var connWithPersist = new NpgsqlConnection(connStringWithPersist);

            // First un-persist, should work
            builder.PersistSecurityInfo = false;
            var connStringWithoutPersist = builder.ToString();
            using var clonedWithoutPersist = connWithPersist.CloneWith(connStringWithoutPersist);
            clonedWithoutPersist.Open();

            Assert.That(clonedWithoutPersist.ConnectionString, Does.Not.Contain("Password="));

            // Then attempt to re-persist, should not work
            using var clonedConn = clonedWithoutPersist.CloneWith(connStringWithPersist);
            clonedConn.Open();

            Assert.That(clonedConn.ConnectionString, Does.Not.Contain("Password="));
        }

        [Test]
        [IssueLink("https://github.com/npgsql/npgsql/issues/743")]
        [IssueLink("https://github.com/npgsql/npgsql/issues/783")]
        public void Clone()
        {
            using (CreateTempPool(ConnectionString, out var connectionString))
            using (var conn = new NpgsqlConnection(connectionString))
            {
                ProvideClientCertificatesCallback callback1 = certificates => { };
                conn.ProvideClientCertificatesCallback = callback1;
                RemoteCertificateValidationCallback callback2 = (sender, certificate, chain, errors) => true;
                conn.UserCertificateValidationCallback = callback2;

                conn.Open();
                Assert.That(async () => await conn.ExecuteScalarAsync("SELECT 1"), Is.EqualTo(1));

                using (var conn2 = (NpgsqlConnection)((ICloneable)conn).Clone())
                {
                    Assert.That(conn2.ConnectionString, Is.EqualTo(conn.ConnectionString));
                    Assert.That(conn2.ProvideClientCertificatesCallback, Is.SameAs(callback1));
                    Assert.That(conn2.UserCertificateValidationCallback, Is.SameAs(callback2));
                    conn2.Open();
                    Assert.That(async () => await conn2.ExecuteScalarAsync("SELECT 1"), Is.EqualTo(1));
                }
            }
        }

        [Test, IssueLink("https://github.com/npgsql/npgsql/issues/824")]
        public async Task ReloadTypes()
        {
            if (IsMultiplexing)
                return;

            using (CreateTempPool(ConnectionString, out var connectionString))
            using (var conn = await OpenConnectionAsync(connectionString))
            using (var conn2 = await OpenConnectionAsync(connectionString))
            {
                Assert.That(await conn.ExecuteScalarAsync("SELECT EXISTS (SELECT * FROM pg_type WHERE typname='reload_types_enum')"),
                    Is.False);
                await conn.ExecuteNonQueryAsync("CREATE TYPE pg_temp.reload_types_enum AS ENUM ('First', 'Second')");
                Assert.That(() => conn.TypeMapper.MapEnum<ReloadTypesEnum>(), Throws.Exception.TypeOf<ArgumentException>());
                conn.ReloadTypes();
                conn.TypeMapper.MapEnum<ReloadTypesEnum>();

                // Make sure conn2 picks up the new type after a pooled close
                var connId = conn2.ProcessID;
                conn2.Close();
                conn2.Open();
                Assert.That(conn2.ProcessID, Is.EqualTo(connId), "Didn't get the same connector back");
                conn2.TypeMapper.MapEnum<ReloadTypesEnum>();
            }
        }
        enum ReloadTypesEnum { First, Second };

        [Test]
        public async Task DatabaseInfoIsShared()
        {
            if (IsMultiplexing)
                return;
            using (var conn1 = await OpenConnectionAsync())
            using (var conn2 = await OpenConnectionAsync())
                Assert.That(conn1.Connector!.DatabaseInfo, Is.SameAs(conn2.Connector!.DatabaseInfo));
        }

        [Test, IssueLink("https://github.com/npgsql/npgsql/issues/736")]
        public async Task ManyOpenClose()
        {
            // The connector's _sentRfqPrependedMessages is a byte, too many open/closes made it overflow
            for (var i = 0; i < 255; i++)
            {
                using (var conn = new NpgsqlConnection(ConnectionString))
                {
                    conn.Open();
                }
            }
            using (var conn = new NpgsqlConnection(ConnectionString))
            {
                conn.Open();
            }
            using (var conn = new NpgsqlConnection(ConnectionString))
            {
                conn.Open();
                Assert.That(await conn.ExecuteScalarAsync("SELECT 1"), Is.EqualTo(1));
            }
        }

        [Test, IssueLink("https://github.com/npgsql/npgsql/issues/736")]
        public async Task ManyOpenCloseWithTransaction()
        {
            // The connector's _sentRfqPrependedMessages is a byte, too many open/closes made it overflow
            for (var i = 0; i < 255; i++)
            {
                using (var conn = await OpenConnectionAsync())
                    conn.BeginTransaction();
            }
            using (var conn = await OpenConnectionAsync())
                Assert.That(await conn.ExecuteScalarAsync("SELECT 1"), Is.EqualTo(1));
        }

        [Test]
        [IssueLink("https://github.com/npgsql/npgsql/issues/927")]
        [IssueLink("https://github.com/npgsql/npgsql/issues/736")]
        [Ignore("Fails when running the entire test suite but not on its own...")]
        public async Task RollbackOnClose()
        {
            // Npgsql 3.0.0 to 3.0.4 prepended a rollback for the next time the connector is used, as an optimization.
            // This caused some issues (#927) and was removed.

            // Clear connections in pool as we're going to need to reopen the same connection
            var dummyConn = new NpgsqlConnection(ConnectionString);
            NpgsqlConnection.ClearPool(dummyConn);

            int processId;
            using (var conn = await OpenConnectionAsync())
            {
                processId = conn.Connector!.BackendProcessId;
                conn.BeginTransaction();
                await conn.ExecuteNonQueryAsync("SELECT 1");
                Assert.That(conn.Connector.TransactionStatus, Is.EqualTo(TransactionStatus.InTransactionBlock));
            }
            using (var conn = await OpenConnectionAsync())
            {
                Assert.That(conn.Connector!.BackendProcessId, Is.EqualTo(processId));
                Assert.That(conn.Connector.TransactionStatus, Is.EqualTo(TransactionStatus.Idle));
            }
        }

        [Test, Description("Tests an exception happening when sending the Terminate message while closing a ready connector")]
        [IssueLink("https://github.com/npgsql/npgsql/issues/777")]
        [Ignore("Flaky")]
        public async Task ExceptionDuringClose()
        {
            var csb = new NpgsqlConnectionStringBuilder(ConnectionString) { Pooling = false };
            using (var conn = await OpenConnectionAsync(csb))
            {
                var connectorId = conn.ProcessID;

                using (var conn2 = await OpenConnectionAsync())
                    conn2.ExecuteNonQuery($"SELECT pg_terminate_backend({connectorId})");

                conn.Close();
            }
        }

        [Test, IssueLink("https://github.com/npgsql/npgsql/issues/1180")]
        public void PoolByPassword()
        {
            using var _ = CreateTempPool(ConnectionString, out var connectionString);
            using (var goodConn = new NpgsqlConnection(connectionString))
                goodConn.Open();

            var badConnectionString = new NpgsqlConnectionStringBuilder(connectionString)
            {
                Password = "badpasswd"
            }.ConnectionString;
            using (var conn = new NpgsqlConnection(badConnectionString))
                Assert.That(conn.Open, Throws.Exception.TypeOf<PostgresException>());
        }

        [Test, Description("Some pseudo-PG database don't support pg_type loading, we have a minimal DatabaseInfo for this")]
        public async Task NoTypeLoading()
        {
            var builder = new NpgsqlConnectionStringBuilder(ConnectionString)
            {
                ServerCompatibilityMode = ServerCompatibilityMode.NoTypeLoading
            };

            using var _ = CreateTempPool(builder, out var connectionString);
            using var conn = await OpenConnectionAsync(connectionString);
            // Arrays should not be supported in this mode
            Assert.That(async () => await conn.ExecuteScalarAsync("SELECT '{1,2,3}'::INTEGER[]"),
                Throws.Exception.TypeOf<NotSupportedException>());
            // Test that some basic types do work
            Assert.That(await conn.ExecuteScalarAsync("SELECT 8"), Is.EqualTo(8));
            Assert.That(await conn.ExecuteScalarAsync("SELECT 'foo'"), Is.EqualTo("foo"));
            Assert.That(await conn.ExecuteScalarAsync("SELECT TRUE"), Is.EqualTo(true));
            Assert.That(await conn.ExecuteScalarAsync("SELECT INET '192.168.1.1'"), Is.EqualTo(IPAddress.Parse("192.168.1.1")));
        }

        [Test, IssueLink("https://github.com/npgsql/npgsql/issues/1158")]
        public async Task TableNamedRecord()
        {
            if (IsMultiplexing)
                Assert.Ignore("Multiplexing, ReloadTypes");

            using (var conn = await OpenConnectionAsync())
            {
                await conn.ExecuteNonQueryAsync(@"

DROP TABLE IF EXISTS record;
CREATE TABLE record ()");
                try
                {
                    conn.ReloadTypes();
                    Assert.That(await conn.ExecuteScalarAsync("SELECT COUNT(*) FROM record"), Is.Zero);
                }
                finally
                {
                    await conn.ExecuteNonQueryAsync("DROP TABLE record");
                }
            }
        }

// TODO: Port this test to .NET Core somehow
#if NET461
        [Test, IssueLink("https://github.com/npgsql/npgsql/issues/392")]
        public async Task NonUTF8Encoding()
        {
            using (var adminConn = await OpenConnectionAsync())
            {
                // Create the database with server encoding sql-ascii
                await adminConn.ExecuteNonQueryAsync("DROP DATABASE IF EXISTS sqlascii");
                await adminConn.ExecuteNonQueryAsync("CREATE DATABASE sqlascii ENCODING 'sql_ascii' TEMPLATE template0");
                try
                {
                    // Insert some win1252 data
                    var goodBuilder = new NpgsqlConnectionStringBuilder(ConnectionString)
                    {
                        Database = "sqlascii",
                        Encoding = "windows-1252",
                        ClientEncoding = "sql-ascii",
                    };

                    using var _ = CreateTempPool(goodBuilder, out var goodConnectionString);

                    using (var conn = await OpenConnectionAsync(goodConnectionString))
                    {
                        await conn.ExecuteNonQueryAsync("CREATE TABLE foo (bar TEXT)");
                        await conn.ExecuteNonQueryAsync("INSERT INTO foo (bar) VALUES ('éàç')");
                        Assert.That(await conn.ExecuteScalarAsync("SELECT * FROM foo"), Is.EqualTo("éàç"));
                    }

                    // A normal connection with the default UTF8 encoding and client_encoding should fail
                    var badBuilder = new NpgsqlConnectionStringBuilder(ConnectionString)
                    {
                        Database = "sqlascii",
                    };
                    using var __ = CreateTempPool(badBuilder, out var badConnectionString);
                    using (var conn = await OpenConnectionAsync(badConnectionString))
                    {
                        Assert.That(async () => await conn.ExecuteScalarAsync("SELECT * FROM foo"),
                            Throws.Exception.TypeOf<PostgresException>()
                                .With.Property(nameof(PostgresException.SqlState)).EqualTo("22021")
                                .Or.TypeOf<DecoderFallbackException>()
                        );
                    }
                }
                finally
                {
                    await adminConn.ExecuteNonQueryAsync("DROP DATABASE IF EXISTS sqlascii");
                }
            }
        }
#endif

        [Test]
        public async Task OversizeBuffer()
        {
            if (IsMultiplexing)
                return;

            using (CreateTempPool(ConnectionString, out var connectionString))
            using (var conn = await OpenConnectionAsync(connectionString))
            {
                var csb = new NpgsqlConnectionStringBuilder(connectionString);

                Assert.That(conn.Connector!.ReadBuffer.Size, Is.EqualTo(csb.ReadBufferSize));

                // Read a big row, we should now be using an oversize buffer
                var bigString1 = new string('x', csb.ReadBufferSize + 10);
                using (var cmd = new NpgsqlCommand($"SELECT '{bigString1}'", conn))
                using (var reader = await cmd.ExecuteReaderAsync())
                {
                    reader.Read();
                    Assert.That(reader.GetString(0), Is.EqualTo(bigString1));
                }
                var size1 = conn.Connector.ReadBuffer.Size;
                Assert.That(conn.Connector.ReadBuffer.Size, Is.GreaterThan(csb.ReadBufferSize));

                // Even bigger oversize buffer
                var bigString2 = new string('x', csb.ReadBufferSize + 20);
                using (var cmd = new NpgsqlCommand($"SELECT '{bigString2}'", conn))
                using (var reader = await cmd.ExecuteReaderAsync())
                {
                    reader.Read();
                    Assert.That(reader.GetString(0), Is.EqualTo(bigString2));
                }
                Assert.That(conn.Connector.ReadBuffer.Size, Is.GreaterThan(size1));

                var processId = conn.ProcessID;
                conn.Close();
                conn.Open();
                Assert.That(conn.ProcessID, Is.EqualTo(processId));
                Assert.That(conn.Connector.ReadBuffer.Size, Is.EqualTo(csb.ReadBufferSize));
            }
        }

        [Test, Explicit, Description("Turns on TCP keepalive and sleeps forever, good for wiresharking")]
        public async Task TcpKeepaliveTime()
        {
            var csb = new NpgsqlConnectionStringBuilder(ConnectionString)
            {
                TcpKeepAliveTime = 2
            };
            using (await OpenConnectionAsync(csb))
                Thread.Sleep(Timeout.Infinite);
        }

        [Test, Explicit, Description("Turns on TCP keepalive and sleeps forever, good for wiresharking")]
        public async Task TcpKeepalive()
        {
            var csb = new NpgsqlConnectionStringBuilder(ConnectionString)
            {
                TcpKeepAlive = true
            };
            using (await OpenConnectionAsync(csb))
                Thread.Sleep(Timeout.Infinite);
        }

        [Test]
        public async Task ChangeParameter()
        {
            if (IsMultiplexing)
                return;

            using (var conn = await OpenConnectionAsync())
            {
                await conn.ExecuteNonQueryAsync("SET application_name = 'some_test_value'");
                Assert.That(conn.PostgresParameters["application_name"], Is.EqualTo("some_test_value"));
                await conn.ExecuteNonQueryAsync("SET application_name = 'some_test_value2'");
                Assert.That(conn.PostgresParameters["application_name"], Is.EqualTo("some_test_value2"));
            }
        }

        [Test]
        [NonParallelizable]
        public async Task Connect_UserNameFromEnvironment_Succeeds()
        {
            var builder = new NpgsqlConnectionStringBuilder(ConnectionString) { IntegratedSecurity = false };
            using var _ = SetEnvironmentVariable("PGUSER", builder.Username);
            builder.Username = null;
            using var __ = CreateTempPool(builder.ConnectionString, out var connectionString);
            using var ___ = await OpenConnectionAsync(connectionString);
        }

        [Test]
        [NonParallelizable]
        public async Task Connect_PasswordFromEnvironment_Succeeds()
        {
            var builder = new NpgsqlConnectionStringBuilder(ConnectionString) { IntegratedSecurity = false };
            using var _ = SetEnvironmentVariable("PGPASSWORD", builder.Password);
            builder.Password = null;
            using var __ = CreateTempPool(builder.ConnectionString, out var connectionString);
            using var ___ = await OpenConnectionAsync(connectionString);
        }

        [Test]
        [NonParallelizable]
        public async Task Connect_OptionsFromEnvironment_Succeeds()
        {
            using (SetEnvironmentVariable("PGOPTIONS", "-c default_transaction_isolation=serializable -c default_transaction_deferrable=on -c foo.bar=My\\ Famous\\\\Thing"))
            {
                using var _ = CreateTempPool(ConnectionString, out var connectionString);
                using var conn = await OpenConnectionAsync(connectionString);
                Assert.That(await conn.ExecuteScalarAsync("SHOW default_transaction_isolation"), Is.EqualTo("serializable"));
                Assert.That(await conn.ExecuteScalarAsync("SHOW default_transaction_deferrable"), Is.EqualTo("on"));
                Assert.That(await conn.ExecuteScalarAsync("SHOW foo.bar"), Is.EqualTo("My Famous\\Thing"));
            }
        }

        [Test, IssueLink("https://github.com/npgsql/npgsql/issues/3030")]
        [TestCase(true, TestName = "NoResetOnClose")]
        [TestCase(false, TestName = "NoNoResetOnClose")]
        public async Task NoResetOnClose(bool noResetOnClose)
        {
            var builder = new NpgsqlConnectionStringBuilder(ConnectionString)
            {
                MaxPoolSize = 1,
                NoResetOnClose = noResetOnClose
            };
            using var _ = CreateTempPool(builder, out var connectionString);
            var original = new NpgsqlConnectionStringBuilder(connectionString).ApplicationName;

            using var conn = await OpenConnectionAsync(connectionString);
            await conn.ExecuteNonQueryAsync("SET application_name = 'modified'");
            await conn.CloseAsync();
            await conn.OpenAsync();
            Assert.That(await conn.ExecuteScalarAsync("SHOW application_name"), Is.EqualTo(
                noResetOnClose || IsMultiplexing
                    ? "modified"
                    : original));
        }

        [Test]
        [NonParallelizable]
        public async Task UsePgPassFile()
        {
            using var resetPassword = SetEnvironmentVariable("PGPASSWORD", null);
            var builder = new NpgsqlConnectionStringBuilder(ConnectionString);

            var password = builder.Password;
            var passFile = Path.GetTempFileName();

            builder.Password = password;
            builder.Passfile = passFile;

            using var deletePassFile = Defer(() => File.Delete(passFile));

            File.WriteAllText(passFile, $"*:*:*:{builder.Username}:{password}");

            using var passFileVariable = SetEnvironmentVariable("PGPASSFILE", passFile);
            using var pool = CreateTempPool(builder.ConnectionString, out var connectionString);
            using var conn = await OpenConnectionAsync(connectionString);
        }

        [Test]
        [NonParallelizable]
        public void PasswordSourcePrecendence()
        {
            using var resetPassword = SetEnvironmentVariable("PGPASSWORD", null);
            var builder = new NpgsqlConnectionStringBuilder(ConnectionString);

            var password = builder.Password;
            var passwordBad = password + "_bad";

            var passFile = Path.GetTempFileName();
            var passFileBad = passFile + "_bad";

            using var deletePassFile = Defer(() => File.Delete(passFile));
            using var deletePassFileBad = Defer(() => File.Delete(passFileBad));

            File.WriteAllText(passFile, $"*:*:*:{builder.Username}:{password}");
            File.WriteAllText(passFileBad, $"*:*:*:{builder.Username}:{passwordBad}");

            using (var passFileVariable = SetEnvironmentVariable("PGPASSFILE", passFileBad))
            {
                // Password from the connection string goes first
                using (var passwordVariable = SetEnvironmentVariable("PGPASSWORD", passwordBad))
                    Assert.That(OpenConnection(password, passFileBad), Throws.Nothing);

                // Password from the environment variable goes second
                using (var passwordVariable = SetEnvironmentVariable("PGPASSWORD", password))
                    Assert.That(OpenConnection(password: null, passFileBad), Throws.Nothing);

                // Passfile from the connection string goes third
                Assert.That(OpenConnection(password: null, passFile: passFile), Throws.Nothing);
            }

            // Passfile from the environment variable goes fourth
            using (var passFileVariable = SetEnvironmentVariable("PGPASSFILE", passFile))
                Assert.That(OpenConnection(password: null, passFile: null), Throws.Nothing);

            Func<ValueTask> OpenConnection(string? password, string? passFile) => async () =>
            {
                builder.Password = password;
                builder.Passfile = passFile;
                builder.IntegratedSecurity = false;
                builder.ApplicationName = $"{nameof(PasswordSourcePrecendence)}:{Guid.NewGuid()}";

                using var pool = CreateTempPool(builder.ConnectionString, out var connectionString);
                using var connection = await OpenConnectionAsync(connectionString);
            };
        }

        [Test, Description("Simulates a timeout during the authentication phase")]
        [IssueLink("https://github.com/npgsql/npgsql/issues/3227")]
        [Timeout(10000)]
        public async Task TimeoutDuringAuthentication()
        {
            var builder = new NpgsqlConnectionStringBuilder(ConnectionString) { Timeout = 1 };
            await using var postmasterMock = new PgPostmasterMock(builder.ConnectionString);
            using var _ = CreateTempPool(postmasterMock.ConnectionString, out var connectionString);

            var __ = postmasterMock.AcceptServer();

            // The server will accept a connection from the client, but will not respond to the client's authentication
            // request. This should trigger a timeout
            Assert.That(async () => await OpenConnectionAsync(connectionString),
                Throws.Exception.TypeOf<NpgsqlException>()
                    .With.InnerException.TypeOf<TimeoutException>());
        }

        public ConnectionTests(MultiplexingMode multiplexingMode) : base(multiplexingMode) {}

        #region HostFailover
        [Test]
        public void ConnectionToAPrimaryServerWorks()
        {
            var builder = new NpgsqlConnectionStringBuilder(ConnectionString)
            {
                Pooling = false,
                Multiplexing = false,
                IntegratedSecurity = false,
                TargetServerType = TargetServerType.Primary
            };

            using (TestUtil.SetEnvironmentVariable("PGPASSWORD", builder.Password))
            {
                builder.Password = null;
                using (var connection = OpenConnection(builder)) {
                    var isInrecovery = connection.ExecuteScalar("SELECT pg_is_in_recovery();");
                }
            }
        }

        [Test]
        public void ConnectionToAServerOfTypeAnyWorks()
        {
            var builder = new NpgsqlConnectionStringBuilder(ConnectionString)
            {
                Pooling = false,
                Multiplexing = false,
                IntegratedSecurity = false,
                TargetServerType = TargetServerType.Any
            };

            using (TestUtil.SetEnvironmentVariable("PGPASSWORD", builder.Password))
            {
                builder.Password = null;
                using (var connection = OpenConnection(builder)) {
                    var isInrecovery = connection.ExecuteScalar("SELECT pg_is_in_recovery();");

                }
            }
        }

        [Test]
        public void ConnectionToASecondaryIfThereIsntOneShouldFail()
        {
            //TODO fix this test
            var builder = new NpgsqlConnectionStringBuilder(ConnectionString)
            {
                Pooling = false,
                Multiplexing = false,
                IntegratedSecurity = false,
                TargetServerType = TargetServerType.Secondary
            };

<<<<<<< HEAD
=======
        public ConnectionTests(MultiplexingMode multiplexingMode) : base(multiplexingMode) {}

        #region HostFailover
        [Test]
        public void ConnectionToAPrimaryServerWorks()
        {
            var builder = new NpgsqlConnectionStringBuilder(ConnectionString)
            {
                Pooling = false,
                Multiplexing = false,
                IntegratedSecurity = false,
                TargetServerType = TargetServerType.Primary
            };

            using (TestUtil.SetEnvironmentVariable("PGPASSWORD", builder.Password))
            {
                builder.Password = null;
                using (var connection = OpenConnection(builder)) {
                    var isInrecovery = connection.ExecuteScalar("SELECT pg_is_in_recovery();");
                }
            }
        }

        [Test]
        public void ConnectionToAServerOfTypeAnyWorks()
        {
            var builder = new NpgsqlConnectionStringBuilder(ConnectionString)
            {
                Pooling = false,
                Multiplexing = false,
                IntegratedSecurity = false,
                TargetServerType = TargetServerType.Any
            };

            using (TestUtil.SetEnvironmentVariable("PGPASSWORD", builder.Password))
            {
                builder.Password = null;
                using (var connection = OpenConnection(builder)) {
                    var isInrecovery = connection.ExecuteScalar("SELECT pg_is_in_recovery();");

                }
            }
        }

        [Test]
        public void ConnectionToASecondaryIfThereIsntOneShouldFail()
        {
            //TODO fix this test
            var builder = new NpgsqlConnectionStringBuilder(ConnectionString)
            {
                Pooling = false,
                Multiplexing = false,
                IntegratedSecurity = false,
                TargetServerType = TargetServerType.Secondary
            };

>>>>>>> 1a53cbae
            using (TestUtil.SetEnvironmentVariable("PGPASSWORD", builder.Password))
            {
                builder.Password = null;
                Assert.That(OpenConnection(builder), Throws.Exception.AssignableTo<NpgsqlException>());
            }
        }

        [Test]
        public void FailoverFromANonExistantHostToPrimaryWorksWithinTheTimeout()
        {
            //TODO fix this test
            var unknownIp = Environment.GetEnvironmentVariable("NPGSQL_UNKNOWN_IP");
            if (unknownIp == null)
                Assert.Ignore("NPGSQL_UNKNOWN_IP isn't defined and is required for connection failover tests");

            var builder = new NpgsqlConnectionStringBuilder(ConnectionString)
            {
                Pooling = false,
                Multiplexing = false,
                IntegratedSecurity = false,
                TargetServerType = TargetServerType.Primary
            };

            builder.Host = unknownIp + "," + builder.Host;

            using (TestUtil.SetEnvironmentVariable("PGPASSWORD", builder.Password))
            {
                builder.Password = null;
                using (OpenConnection(builder)) { }
            }
        }

        [Test]
        public void ConnectionToSecondaryWhenThereAreOnlyPrimariesThrows()
        {
            var builder = new NpgsqlConnectionStringBuilder(ConnectionString)
            {
                Pooling = false,
                Multiplexing = false,
                IntegratedSecurity = false,
                TargetServerType = TargetServerType.Secondary
            };

            using (TestUtil.SetEnvironmentVariable("PGPASSWORD", builder.Password))
            {
                builder.Password = null;

                Assert.That(() => { using (OpenConnection(builder)) { } },
                            Throws.Exception.TypeOf<NpgsqlException>()
                                .With.Property(nameof(NpgsqlException.Message)).Matches("Connected Server was of type Primary however we wanted Secondary and is not appropriate for this connection")
                        );
            }
        }

        [Test, Explicit]
        public void ConnectionToSecondaryIgnoresThePrimary()
        {
            //TODO fix this test
            var secondaryHost = Environment.GetEnvironmentVariable("NPGSQL_SECONDARY_HOST");
            if (secondaryHost == null)
                Assert.Ignore("NPGSQL_SECONDARY_HOST isn't defined and is required for connection failover tests");

            var builder = new NpgsqlConnectionStringBuilder(ConnectionString)
            {
                Pooling = false,
                Multiplexing = false,
                IntegratedSecurity = false,
                TargetServerType = TargetServerType.Secondary
            };
            builder.Host = builder.Host + "," + secondaryHost;

            using (TestUtil.SetEnvironmentVariable("PGPASSWORD", builder.Password))
            {
                builder.Password = null;

                using (var conn = OpenConnection(builder))
                {
                    var pgIsInRecovery = (bool)conn.ExecuteScalar("SELECT pg_is_in_recovery();");
                    Assert.That(pgIsInRecovery == true);
                }
            }
        }

        [Test, Explicit]
        public void ConnectionToPrimaryIgnoresTheSecondaryIfTheSecondaryIsFirst()
        {
            var secondaryHost = Environment.GetEnvironmentVariable("NPGSQL_SECONDARY_HOST");
            if (secondaryHost == null)
                Assert.Ignore("NPGSQL_SECONDARY_HOST isn't defined and is required for connection failover tests and must be in recovery");

            var builder = new NpgsqlConnectionStringBuilder(ConnectionString)
            {
                Pooling = false,
                Multiplexing = false,
                IntegratedSecurity = false,
                TargetServerType = TargetServerType.Primary
            };
            builder.Host = secondaryHost + "," + builder.Host;

            using (TestUtil.SetEnvironmentVariable("PGPASSWORD", builder.Password))
            {
                builder.Password = null;

                using (var conn = OpenConnection(builder))
                {
                    var pgIsInRecovery = (bool)conn.ExecuteScalar("SELECT pg_is_in_recovery();");
                    Assert.That(pgIsInRecovery == false);
                }
            }
        }

        [Test, Explicit]
        public void ConnectionWithRepeatedHostsShouldTryAllOfThem()
        {
            var secondaryHost = Environment.GetEnvironmentVariable("NPGSQL_SECONDARY_HOST");
            if (secondaryHost == null)
                Assert.Ignore("NPGSQL_SECONDARY_HOST isn't defined and is required for connection failover tests and must be in recovery");

            var builder = new NpgsqlConnectionStringBuilder(ConnectionString)
            {
                Pooling = false,
                Multiplexing = false,
                IntegratedSecurity = false,
                TargetServerType = TargetServerType.Primary
            };
            builder.Host = secondaryHost + "," + builder.Host + "," + secondaryHost;

            using (TestUtil.SetEnvironmentVariable("PGPASSWORD", builder.Password))
            {
                builder.Password = null;

                using (var conn = OpenConnection(builder))
                {
                    var pgIsInRecovery = (bool)conn.ExecuteScalar("SELECT pg_is_in_recovery();");
                    Assert.That(pgIsInRecovery == false);
                }
            }
        }

        #endregion
    }
}<|MERGE_RESOLUTION|>--- conflicted
+++ resolved
@@ -1525,8 +1525,7 @@
                 TargetServerType = TargetServerType.Secondary
             };
 
-<<<<<<< HEAD
-=======
+
         public ConnectionTests(MultiplexingMode multiplexingMode) : base(multiplexingMode) {}
 
         #region HostFailover
@@ -1583,14 +1582,6 @@
                 TargetServerType = TargetServerType.Secondary
             };
 
->>>>>>> 1a53cbae
-            using (TestUtil.SetEnvironmentVariable("PGPASSWORD", builder.Password))
-            {
-                builder.Password = null;
-                Assert.That(OpenConnection(builder), Throws.Exception.AssignableTo<NpgsqlException>());
-            }
-        }
-
         [Test]
         public void FailoverFromANonExistantHostToPrimaryWorksWithinTheTimeout()
         {
