﻿<Project>
  <ItemGroup>
    <PackageVersion Include="Microsoft.Extensions.Logging.Abstractions" Version="6.0.2" />
    <PackageVersion Include="System.Runtime.CompilerServices.Unsafe" Version="6.0.0" />
    <PackageVersion Include="Microsoft.SourceLink.GitHub" Version="1.1.1" />
    <PackageVersion Include="Microsoft.CodeAnalysis.PublicApiAnalyzers" Version="3.3.3" />

    <PackageVersion Include="System.Text.Json" Version="6.0.6" />
    <PackageVersion Include="System.Threading.Channels" Version="6.0.0" />
    <PackageVersion Include="Microsoft.Bcl.HashCode" Version="1.1.1" />
    <PackageVersion Include="System.Collections.Immutable" Version="6.0.0" />
    <PackageVersion Include="System.Diagnostics.DiagnosticSource" Version="6.0.0" />
    <PackageVersion Include="OpenTelemetry.API" Version="1.3.1" />
    <PackageVersion Include="Microsoft.Extensions.DependencyInjection.Abstractions" Version="6.0.0" />

    <PackageVersion Include="Microsoft.CodeAnalysis.CSharp" Version="4.3.1" />
    <PackageVersion Include="Microsoft.CodeAnalysis.Analyzers" Version="3.3.3" />
    <PackageVersion Include="Scriban.Signed" Version="5.5.0 " />

    <!-- Plugins -->
    <PackageVersion Include="NetTopologySuite" Version="2.5.0" />
    <PackageVersion Include="NetTopologySuite.IO.PostGIS" Version="2.1.0" />
    <PackageVersion Include="NodaTime" Version="3.1.4" />
    <PackageVersion Include="GeoJSON.Net" Version="1.2.19" />
    <PackageVersion Include="Newtonsoft.Json" Version="13.0.1" />

    <!-- Tests -->
    <PackageVersion Include="NUnit" Version="3.13.3" />
    <PackageVersion Include="Microsoft.Extensions.Logging" Version="6.0.0" />
    <PackageVersion Include="Microsoft.Extensions.Logging.Console" Version="6.0.0" />
    <PackageVersion Include="Microsoft.CSharp" Version="4.7.0" />
    <PackageVersion Include="Microsoft.NET.Test.Sdk" Version="17.3.2" />
    <PackageVersion Include="NUnit3TestAdapter" Version="4.2.1" />
    <PackageVersion Include="xunit" Version="2.4.2" />
    <PackageVersion Include="xunit.runner.visualstudio" Version="2.4.5" />
    <PackageVersion Include="GitHubActionsTestLogger" Version="2.0.1" />
    <PackageVersion Include="AdoNet.Specification.Tests" Version="2.0.0-alpha8" />
<<<<<<< HEAD
    <PackageVersion Include="Microsoft.Extensions.DependencyInjection" Version="6.0.0" />
    <PackageVersion Include="OpenTelemetry" Version="1.3.1" />
=======
    <PackageVersion Include="Microsoft.Extensions.DependencyInjection" Version="6.0.1" />
>>>>>>> d1e79109

    <!-- Benchmarks -->
    <PackageVersion Include="BenchmarkDotNet" Version="0.13.2" />
    <PackageVersion Include="Microsoft.Data.SqlClient" Version="5.0.0" />
    <PackageVersion Include="BenchmarkDotNet.Diagnostics.Windows" Version="0.13.2" />
  </ItemGroup>
</Project><|MERGE_RESOLUTION|>--- conflicted
+++ resolved
@@ -35,12 +35,8 @@
     <PackageVersion Include="xunit.runner.visualstudio" Version="2.4.5" />
     <PackageVersion Include="GitHubActionsTestLogger" Version="2.0.1" />
     <PackageVersion Include="AdoNet.Specification.Tests" Version="2.0.0-alpha8" />
-<<<<<<< HEAD
-    <PackageVersion Include="Microsoft.Extensions.DependencyInjection" Version="6.0.0" />
+    <PackageVersion Include="Microsoft.Extensions.DependencyInjection" Version="6.0.1" />
     <PackageVersion Include="OpenTelemetry" Version="1.3.1" />
-=======
-    <PackageVersion Include="Microsoft.Extensions.DependencyInjection" Version="6.0.1" />
->>>>>>> d1e79109
 
     <!-- Benchmarks -->
     <PackageVersion Include="BenchmarkDotNet" Version="0.13.2" />
