#region License
// The PostgreSQL License
//
// Copyright (C) 2018 The Npgsql Development Team
//
// Permission to use, copy, modify, and distribute this software and its
// documentation for any purpose, without fee, and without a written
// agreement is hereby granted, provided that the above copyright notice
// and this paragraph and the following two paragraphs appear in all copies.
//
// IN NO EVENT SHALL THE NPGSQL DEVELOPMENT TEAM BE LIABLE TO ANY PARTY
// FOR DIRECT, INDIRECT, SPECIAL, INCIDENTAL, OR CONSEQUENTIAL DAMAGES,
// INCLUDING LOST PROFITS, ARISING OUT OF THE USE OF THIS SOFTWARE AND ITS
// DOCUMENTATION, EVEN IF THE NPGSQL DEVELOPMENT TEAM HAS BEEN ADVISED OF
// THE POSSIBILITY OF SUCH DAMAGE.
//
// THE NPGSQL DEVELOPMENT TEAM SPECIFICALLY DISCLAIMS ANY WARRANTIES,
// INCLUDING, BUT NOT LIMITED TO, THE IMPLIED WARRANTIES OF MERCHANTABILITY
// AND FITNESS FOR A PARTICULAR PURPOSE. THE SOFTWARE PROVIDED HEREUNDER IS
// ON AN "AS IS" BASIS, AND THE NPGSQL DEVELOPMENT TEAM HAS NO OBLIGATIONS
// TO PROVIDE MAINTENANCE, SUPPORT, UPDATES, ENHANCEMENTS, OR MODIFICATIONS.
#endregion

using System;
using System.Collections.Generic;
using System.Diagnostics;
using System.IO;
using System.Linq;
using System.Net;
using System.Net.Security;
using System.Net.Sockets;
using System.Runtime.CompilerServices;
using System.Runtime.InteropServices;
using System.Security.Authentication;
using System.Security.Cryptography.X509Certificates;
using System.Text;
using System.Threading;
using System.Threading.Tasks;
using JetBrains.Annotations;
using Npgsql.BackendMessages;
using Npgsql.FrontendMessages;
using Npgsql.Logging;
using Npgsql.TypeMapping;
using static Npgsql.Statics;

namespace Npgsql
{
    /// <summary>
    /// Represents a connection to a PostgreSQL backend. Unlike NpgsqlConnection objects, which are
    /// exposed to users, connectors are internal to Npgsql and are recycled by the connection pool.
    /// </summary>
    sealed partial class NpgsqlConnector : IDisposable
    {
        #region Fields and Properties

        /// <summary>
        /// The physical connection socket to the backend.
        /// </summary>
        Socket _socket;

        /// <summary>
        /// The physical connection stream to the backend, without anything on top.
        /// </summary>
        NetworkStream _baseStream;

        /// <summary>
        /// The physical connection stream to the backend, layered with an SSL/TLS stream if in secure mode.
        /// </summary>
        Stream _stream;

        internal NpgsqlConnectionStringBuilder Settings { get; }
        internal string ConnectionString { get; }

        [CanBeNull] ProvideClientCertificatesCallback ProvideClientCertificatesCallback { get; }
        [CanBeNull] RemoteCertificateValidationCallback UserCertificateValidationCallback { get; }

        internal Encoding TextEncoding { get; private set; }

        /// <summary>
        /// Buffer used for reading data.
        /// </summary>
        internal NpgsqlReadBuffer ReadBuffer { get; private set; }

        /// <summary>
        /// If we read a data row that's bigger than <see cref="ReadBuffer"/>, we allocate an oversize buffer.
        /// The original (smaller) buffer is stored here, and restored when the connection is reset.
        /// </summary>
        [CanBeNull]
        NpgsqlReadBuffer _origReadBuffer;

        /// <summary>
        /// Buffer used for writing data.
        /// </summary>
        internal NpgsqlWriteBuffer WriteBuffer { get; private set; }

        /// <summary>
        /// The secret key of the backend for this connector, used for query cancellation.
        /// </summary>
        int _backendSecretKey;

        /// <summary>
        /// The process ID of the backend for this connector.
        /// </summary>
        internal int BackendProcessId { get; private set; }

        /// <summary>
        /// A unique ID identifying this connector, used for logging. Currently mapped to BackendProcessId
        /// </summary>
        internal int Id => BackendProcessId;

        internal NpgsqlDatabaseInfo DatabaseInfo { get; private set; }

        internal ConnectorTypeMapper TypeMapper { get; set; }

        /// <summary>
        /// The current transaction status for this connector.
        /// </summary>
        internal TransactionStatus TransactionStatus { get; set; }

        /// <summary>
        /// The transaction currently in progress, if any.
        /// </summary>
        /// <remarks>
        /// <para>
        /// Note that this doesn't mean a transaction request has actually been sent to the backend - for
        /// efficiency we defer sending the request to the first query after BeginTransaction is called.
        /// See <see cref="TransactionStatus"/> for the actual transaction status.
        /// </para>
        /// <para>
        /// Also, the user can initiate a transaction in SQL (i.e. BEGIN), in which case there will be no
        /// NpgsqlTransaction instance. As a result, never check <see cref="Transaction"/> to know whether
        /// a transaction is in progress, check <see cref="TransactionStatus"/> instead.
        /// </para>
        /// </remarks>
        internal NpgsqlTransaction Transaction { get; set; }

        /// <summary>
        /// The NpgsqlConnection that (currently) owns this connector. Null if the connector isn't
        /// owned (i.e. idle in the pool)
        /// </summary>
        [CanBeNull]
        internal NpgsqlConnection Connection { get; set; }

        /// <summary>
        /// The number of messages that were prepended to the current message chain, but not yet sent.
        /// Note that this only tracks messages which produce a ReadyForQuery message
        /// </summary>
        int _pendingPrependedResponses;

        [CanBeNull]
        internal NpgsqlDataReader CurrentReader;

        internal PreparedStatementManager PreparedStatementManager;

        /// <summary>
        /// If the connector is currently in COPY or REPLICATION mode, holds a reference to the importer/exporter object.
        /// Otherwise null.
        /// </summary>
<<<<<<< HEAD
        internal ICancelable CurrentCancelableOperation;
=======
        [CanBeNull] internal ICancelable CurrentCopyOperation;
>>>>>>> 764439d6

        /// <summary>
        /// Holds all run-time parameters received from the backend (via ParameterStatus messages)
        /// </summary>
        internal readonly Dictionary<string, string> PostgresParameters;

        /// <summary>
        /// The timeout for reading messages that are part of the user's command
        /// (i.e. which aren't internal prepended commands).
        /// </summary>
        internal int UserTimeout { private get; set; }

        int ReceiveTimeout
        {
            set
            {
                // TODO: Socket.ReceiveTimeout doesn't work for async.
                if (value != _currentTimeout)
                    _socket.ReceiveTimeout = _currentTimeout = value;
            }
        }

        /// <summary>
        /// Contains the current value of the socket's ReceiveTimeout, used to determine whether
        /// we need to change it when commands are received.
        /// </summary>
        int _currentTimeout;

        // This is used by NpgsqlCommand, but we place it on the connector because only one instance is needed
        // at any one time (per connection).
        internal SqlQueryParser SqlParser { get; } = new SqlQueryParser();

        /// <summary>
        /// A lock that's taken while a user action is in progress, e.g. a command being executed.
        /// Only used when keepalive is enabled, otherwise null.
        /// </summary>
        [CanBeNull]
        SemaphoreSlim _userLock;

        /// <summary>
        /// A lock that's taken while a cancellation is being delivered; new queries are blocked until the
        /// cancellation is delivered. This reduces the chance that a cancellation meant for a previous
        /// command will accidentally cancel a later one, see #615.
        /// </summary>
        internal object CancelLock { get; }

        readonly int _keepAlive;
        readonly bool _isKeepAliveEnabled;
        readonly Timer _keepAliveTimer;

        /// <summary>
        /// The command currently being executed by the connector, null otherwise.
        /// Used only for concurrent use error reporting purposes.
        /// </summary>
        [CanBeNull]
        NpgsqlCommand _currentCommand;

        /// <summary>
        /// If pooled, the timestamp when this connector was returned to the pool.
        /// </summary>
        internal DateTime ReleaseTimestamp { get; set; } = DateTime.MaxValue;

        internal int ClearCounter { get; set; }

        static readonly NpgsqlLogger Log = NpgsqlLogManager.GetCurrentClassLogger();

        #endregion

        #region Constants

        /// <summary>
        /// The minimum timeout that can be set on internal commands such as COMMIT, ROLLBACK.
        /// </summary>
        internal const int MinimumInternalCommandTimeout = 3;

        #endregion

        #region Reusable Message Objects

        // Frontend
        internal readonly BindMessage     BindMessage     = new BindMessage();
        internal readonly DescribeMessage DescribeMessage = new DescribeMessage();
        internal readonly CloseMessage    CloseMessage    = new CloseMessage();
        // ParseMessage and QueryMessage depend on the encoding, which isn't known until open-time
        internal ParseMessage ParseMessage;
        internal QueryMessage QueryMessage;
        // The reset message depends on the server version, which isn't known until open-time
        [CanBeNull]
        PregeneratedMessage _resetWithoutDeallocateMessage;

        // Backend
        readonly CommandCompleteMessage      _commandCompleteMessage      = new CommandCompleteMessage();
        readonly ReadyForQueryMessage        _readyForQueryMessage        = new ReadyForQueryMessage();
        readonly ParameterDescriptionMessage _parameterDescriptionMessage = new ParameterDescriptionMessage();
        readonly DataRowMessage              _dataRowMessage              = new DataRowMessage();

        // Since COPY is rarely used, allocate these lazily
<<<<<<< HEAD
        CopyInResponseMessage   _copyInResponseMessage;
        CopyOutResponseMessage  _copyOutResponseMessage;
        CopyDataMessage         _copyDataMessage;
        CopyBothResponseMessage _copyBothResponseMessage;
=======
        CopyInResponseMessage _copyInResponseMessage;
        CopyOutResponseMessage _copyOutResponseMessage;
        CopyDataMessage        _copyDataMessage;
>>>>>>> 764439d6

        #endregion

        internal NpgsqlDefaultDataReader DefaultDataReader { get; }
        internal NpgsqlSequentialDataReader SequentialDataReader { get; }

        #region Constructors

        internal NpgsqlConnector(NpgsqlConnection connection)
            : this(connection.Settings, connection.OriginalConnectionString)
        {
            Connection = connection;
            Connection.Connector = this;
            ProvideClientCertificatesCallback = Connection.ProvideClientCertificatesCallback;
            UserCertificateValidationCallback = Connection.UserCertificateValidationCallback;
        }

        NpgsqlConnector(NpgsqlConnector connector)
            : this(connector.Settings, connector.ConnectionString)
        {
            ProvideClientCertificatesCallback = connector.ProvideClientCertificatesCallback;
            UserCertificateValidationCallback = connector.UserCertificateValidationCallback;
        }

        /// <summary>
        /// Creates a new connector with the given connection string.
        /// </summary>
        /// <param name="settings">The parsed connection string.</param>
        /// <param name="connectionString">The connection string.</param>
        NpgsqlConnector(NpgsqlConnectionStringBuilder settings, string connectionString)
        {
            State = ConnectorState.Closed;
            TransactionStatus = TransactionStatus.Idle;
            Settings = settings;
            ConnectionString = connectionString;
            PostgresParameters = new Dictionary<string, string>();

            CancelLock = new object();

            _isKeepAliveEnabled = Settings.KeepAlive > 0;
            if (_isKeepAliveEnabled)
            {
                _keepAlive = Settings.KeepAlive * 1000;
                _userLock = new SemaphoreSlim(1, 1);
                _keepAliveTimer = new Timer(PerformKeepAlive, null, Timeout.Infinite, Timeout.Infinite);
            }

            DefaultDataReader = new NpgsqlDefaultDataReader(this);
            SequentialDataReader = new NpgsqlSequentialDataReader(this);

            // TODO: Not just for automatic preparation anymore...
            PreparedStatementManager = new PreparedStatementManager(this);
        }

        #endregion

        #region Configuration settings

        string Host => Settings.Host;
        int Port => Settings.Port;
        string KerberosServiceName => Settings.KerberosServiceName;
        SslMode SslMode => Settings.SslMode;
        int ConnectionTimeout => Settings.Timeout;
        bool IntegratedSecurity => Settings.IntegratedSecurity;
        internal bool ConvertInfinityDateTime => Settings.ConvertInfinityDateTime;

        int InternalCommandTimeout
        {
            get
            {
                var internalTimeout = Settings.InternalCommandTimeout;
                if (internalTimeout == -1)
                    return Math.Max(Settings.CommandTimeout, MinimumInternalCommandTimeout) * 1000;

                Debug.Assert(internalTimeout == 0 || internalTimeout >= MinimumInternalCommandTimeout);
                return internalTimeout * 1000;
            }
        }

        #endregion Configuration settings

        #region State management

        int _state;

        /// <summary>
        /// Gets the current state of the connector
        /// </summary>
        internal ConnectorState State
        {
            get => (ConnectorState)_state;
            set
            {
                var newState = (int)value;
                if (newState == _state)
                    return;
                Interlocked.Exchange(ref _state, newState);
            }
        }

        /// <summary>
        /// Returns whether the connector is open, regardless of any task it is currently performing
        /// </summary>
        bool IsConnected
        {
            get
            {
                switch (State)
                {
                    case ConnectorState.Ready:
                    case ConnectorState.Executing:
                    case ConnectorState.Fetching:
                    case ConnectorState.Waiting:
                    case ConnectorState.Copy:
                    case ConnectorState.Replication:
                        return true;
                    case ConnectorState.Closed:
                    case ConnectorState.Connecting:
                    case ConnectorState.Broken:
                        return false;
                    default:
                        throw new ArgumentOutOfRangeException("Unknown state: " + State);
                }
            }
        }

        internal bool IsReady => State == ConnectorState.Ready;
        internal bool IsClosed => State == ConnectorState.Closed;
        internal bool IsBroken => State == ConnectorState.Broken;

        bool _isConnecting;

        #endregion

        #region Open

        /// <summary>
        /// Opens the physical connection to the server.
        /// </summary>
        /// <remarks>Usually called by the RequestConnector
        /// Method of the connection pool manager.</remarks>
        internal async Task Open(NpgsqlTimeout timeout, bool async, CancellationToken cancellationToken)
        {
            Debug.Assert(Connection != null && Connection.Connector == this);
            Debug.Assert(State == ConnectorState.Closed);

            if (string.IsNullOrWhiteSpace(Host))
                throw new ArgumentException("Host can't be null");

            _isConnecting = true;
            State = ConnectorState.Connecting;

            try {
                await RawOpen(timeout, async, cancellationToken);
                var username = GetUsername();
                if (Settings.Database == null)
                    Settings.Database = username;
                WriteStartupMessage(username);
                await WriteBuffer.Flush(async);
                timeout.Check();

                await Authenticate(username, timeout, async);

                // We treat BackendKeyData as optional because some PostgreSQL-like database
                // don't send it (CockroachDB, CrateDB)
                var msg = await ReadMessage(async);
                if (msg.Code == BackendMessageCode.BackendKeyData)
                {
                    var keyDataMsg = (BackendKeyDataMessage)msg;
                    BackendProcessId = keyDataMsg.BackendProcessId;
                    _backendSecretKey = keyDataMsg.BackendSecretKey;
                    msg = await ReadMessage(async);
                }
                if (msg.Code != BackendMessageCode.ReadyForQuery)
                    throw new NpgsqlException($"Received backend message {msg.Code} while expecting ReadyForQuery. Please file a bug.");

                State = ConnectorState.Ready;

                await LoadDatabaseInfo(timeout, async);

                if (Settings.Pooling && DatabaseInfo.SupportsDiscard)
                    GenerateResetMessage();
                Counters.NumberOfNonPooledConnections.Increment();
                Counters.HardConnectsPerSecond.Increment();
                Log.Trace($"Opened connection to {Host}:{Port}");

                // If an exception occurs during open, Break() below shouldn't close the connection, which would also
                // update pool state. Instead we let the exception propagate and get handled by the calling pool code.
                // We use an extra state flag because the connector's State varies during the type loading query
                // above (Executing, Fetching...). Note also that Break() gets called from ReadMessageLong().
                _isConnecting = false;
            }
            catch
            {
                Break();
                throw;
            }
        }

        internal async Task LoadDatabaseInfo(NpgsqlTimeout timeout, bool async)
        {
            // The type loading below will need to send queries to the database, and that depends on a type mapper
            // being set up (even if its empty)
            TypeMapper = new ConnectorTypeMapper(this);

            if (!NpgsqlDatabaseInfo.Cache.TryGetValue(ConnectionString, out var database))
                NpgsqlDatabaseInfo.Cache[ConnectionString] = database = await NpgsqlDatabaseInfo.Load(Connection, timeout, async);

            DatabaseInfo = database;
            TypeMapper.Bind(DatabaseInfo);
        }

        void WriteStartupMessage(string username)
        {
            var startupMessage = new StartupMessage
            {
                ["user"] = username,
                ["client_encoding"] =
                    Settings.ClientEncoding ??
                    Environment.GetEnvironmentVariable("PGCLIENTENCODING") ??
                    "UTF8"
            };

            Debug.Assert(Settings.Database != null);
            startupMessage["database"] = Settings.Database;
            if (!string.IsNullOrEmpty(Settings.ApplicationName))
                startupMessage["application_name"] = Settings.ApplicationName;
            if (!string.IsNullOrEmpty(Settings.SearchPath))
                startupMessage["search_path"] = Settings.SearchPath;

            // SSL renegotiation support has been dropped in recent versions of PostgreSQL
            // (OpenSSL implementations were buggy etc.), but disable them for older unpatched
            // versions which turns it on by default.
            // Amazon Redshift doesn't recognize the ssl_renegotiation_limit parameter and bombs
            // (https://forums.aws.amazon.com/thread.jspa?messageID=721898&#721898)
            if (IsSecure && !IsRedshift)
                startupMessage["ssl_renegotiation_limit"] = "0";
            switch (Settings.ReplicationMode)
            {
            case ReplicationMode.Logical:
                startupMessage["replication"] = "database";
                break;
            case ReplicationMode.None:
                break;
            default:
                throw new NotSupportedException($"The specified replication mode \"{Settings.ReplicationMode}\" not supported.");
            }

            var timezone = Settings.Timezone ?? Environment.GetEnvironmentVariable("PGTZ");
            if (timezone != null)
                startupMessage["TimeZone"] = timezone;

            // Should really never happen, just in case
            if (startupMessage.Length > WriteBuffer.Size)
                throw new Exception("Startup message bigger than buffer");

            startupMessage.WriteFully(WriteBuffer);
        }

        string GetUsername()
        {
            var username = Settings.Username;
            if (!string.IsNullOrEmpty(username))
                return Settings.Username;

#if NET452
            if (PGUtil.IsWindows && Type.GetType("Mono.Runtime") == null)
            {
                username = WindowsUsernameProvider.GetUsername(Settings.IncludeRealm);
                if (!string.IsNullOrEmpty(username))
                    return username;
            }
#endif

            if (!PGUtil.IsWindows)
            {
                username = KerberosUsernameProvider.GetUsername(Settings.IncludeRealm);
                if (!string.IsNullOrEmpty(username))
                    return username;
            }

            username = Environment.UserName;
            if (!string.IsNullOrEmpty(username))
                return username;

            username = Environment.GetEnvironmentVariable("USERNAME") ?? Environment.GetEnvironmentVariable("USER");
            if (!string.IsNullOrEmpty(username))
                return username;

            if (username == null)
                throw new NpgsqlException("No username could be found, please specify one explicitly");

            return username;
        }

        async Task RawOpen(NpgsqlTimeout timeout, bool async, CancellationToken cancellationToken)
        {
            try
            {
                if (async)
                    await ConnectAsync(timeout, cancellationToken);
                else
                    Connect(timeout);

                Debug.Assert(_socket != null);
                _baseStream = new NetworkStream(_socket, true);
                _stream = _baseStream;

                TextEncoding = Settings.Encoding == "UTF8"
                    ? PGUtil.UTF8Encoding
                    : Encoding.GetEncoding(Settings.Encoding, EncoderFallback.ExceptionFallback, DecoderFallback.ExceptionFallback);
                ReadBuffer = new NpgsqlReadBuffer(this, _stream, Settings.ReadBufferSize, TextEncoding);
                WriteBuffer = new NpgsqlWriteBuffer(this, _stream, Settings.WriteBufferSize, TextEncoding);
                ParseMessage = new ParseMessage(TextEncoding);
                QueryMessage = new QueryMessage(TextEncoding);

                if (SslMode == SslMode.Require || SslMode == SslMode.Prefer)
                {
                    SSLRequestMessage.Instance.WriteFully(WriteBuffer);
                    await WriteBuffer.Flush(async);

                    await ReadBuffer.Ensure(1, async);
                    var response = (char)ReadBuffer.ReadByte();
                    timeout.Check();

                    switch (response)
                    {
                    default:
                        throw new NpgsqlException($"Received unknown response {response} for SSLRequest (expecting S or N)");
                    case 'N':
                        if (SslMode == SslMode.Require)
                        {
                            throw new NpgsqlException("SSL connection requested. No SSL enabled connection from this host is configured.");
                        }
                        break;
                    case 'S':
                        var clientCertificates = new X509CertificateCollection();
                        ProvideClientCertificatesCallback?.Invoke(clientCertificates);

                        RemoteCertificateValidationCallback certificateValidationCallback;
                        if (Settings.TrustServerCertificate)
                            certificateValidationCallback = (sender, certificate, chain, errors) => true;
                        else if (UserCertificateValidationCallback != null)
                            certificateValidationCallback = UserCertificateValidationCallback;
                        else
                            certificateValidationCallback = DefaultUserCertificateValidationCallback;

                        var sslStream = new SslStream(_stream, false, certificateValidationCallback);
                        if (async)
                            await sslStream.AuthenticateAsClientAsync(Host, clientCertificates, SslProtocols.Tls | SslProtocols.Tls11 | SslProtocols.Tls12, Settings.CheckCertificateRevocation);
                        else
                            sslStream.AuthenticateAsClient(Host, clientCertificates, SslProtocols.Tls | SslProtocols.Tls11 | SslProtocols.Tls12, Settings.CheckCertificateRevocation);
                        _stream = sslStream;
                        timeout.Check();
                        ReadBuffer.Clear();  // Reset to empty after reading single SSL char
                        ReadBuffer.Underlying = _stream;
                        WriteBuffer.Underlying = _stream;
                        IsSecure = true;
                        Log.Trace("SSL negotiation successful");
                        break;
                    }
                }

                if (!IsSecure)
                {
                    WriteBuffer.AwaitableSocket = new AwaitableSocket(new SocketAsyncEventArgs(), _socket);
                    ReadBuffer.AwaitableSocket = new AwaitableSocket(new SocketAsyncEventArgs(), _socket);
                }

                Log.Trace($"Socket connected to {Host}:{Port}");
            }
            catch
            {
                try { _stream?.Dispose(); } catch {
                    // ignored
                }
                _stream = null;
                try { _baseStream?.Dispose(); }
                catch
                {
                    // ignored
                }
                _baseStream = null;
                try { _socket?.Dispose(); }
                catch
                {
                    // ignored
                }
                _socket = null;
                throw;
            }
        }

        void Connect(NpgsqlTimeout timeout)
        {
            EndPoint[] endpoints;
            if (!string.IsNullOrEmpty(Host) && Host[0] == '/')
            {
                endpoints = new EndPoint[] { new UnixEndPoint(Path.Combine(Host, $".s.PGSQL.{Port}")) };
            }
            else
            {
                // Note that there aren't any timeoutable DNS methods, and we want to use sync-only
                // methods (not to rely on any TP threads etc.)
                endpoints = Dns.GetHostAddresses(Host).Select(a => new IPEndPoint(a, Port)).ToArray();
                timeout.Check();
            }

            // Give each endpoint an equal share of the remaining time
            var perEndpointTimeout = -1;  // Default to infinity
            if (timeout.IsSet)
            {
                var timeoutTicks = timeout.TimeLeft.Ticks;
                if (timeoutTicks <= 0)
                    throw new TimeoutException();
                perEndpointTimeout = (int)(timeoutTicks / endpoints.Length / 10);
            }

            for (var i = 0; i < endpoints.Length; i++)
            {
                var endpoint = endpoints[i];
                Log.Trace($"Attempting to connect to {endpoint}");
                var protocolType = endpoint.AddressFamily == AddressFamily.InterNetwork ? ProtocolType.Tcp : ProtocolType.IP;
                var socket = new Socket(endpoint.AddressFamily, SocketType.Stream, protocolType)
                {
                    Blocking = false
                };

                try
                {
                    try
                    {
                        socket.Connect(endpoint);
                    }
                    catch (SocketException e)
                    {
                        if (e.SocketErrorCode != SocketError.WouldBlock)
                            throw;
                    }
                    var write = new List<Socket> { socket };
                    var error = new List<Socket> { socket };
                    Socket.Select(null, write, error, perEndpointTimeout);
                    var errorCode = (int) socket.GetSocketOption(SocketOptionLevel.Socket, SocketOptionName.Error);
                    if (errorCode != 0)
                        throw new SocketException(errorCode);
                    if (!write.Any())
                    {
                        Log.Trace($"Timeout after {new TimeSpan(perEndpointTimeout * 10).TotalSeconds} seconds when connecting to {endpoint}");
                        try { socket.Dispose(); }
                        catch
                        {
                            // ignored
                        }
                        if (i == endpoints.Length - 1)
                            throw new TimeoutException();
                        continue;
                    }
                    socket.Blocking = true;
                    SetSocketOptions(socket);
                    _socket = socket;
                    return;
                }
                catch (TimeoutException) { throw; }
                catch
                {
                    try { socket.Dispose(); }
                    catch
                    {
                        // ignored
                    }

                    Log.Trace("Failed to connect to {endpoint}");

                    if (i == endpoints.Length - 1)
                        throw;
                }
            }
        }

        async Task ConnectAsync(NpgsqlTimeout timeout, CancellationToken cancellationToken)
        {
            EndPoint[] endpoints;
            if (!string.IsNullOrEmpty(Host) && Host[0] == '/')
            {
                endpoints = new EndPoint[] { new UnixEndPoint(Path.Combine(Host, $".s.PGSQL.{Port}")) };
            }
            else
            {
                // Note that there aren't any timeoutable or cancellable DNS methods
                endpoints = (await Dns.GetHostAddressesAsync(Host).WithCancellation(cancellationToken))
                    .Select(a => new IPEndPoint(a, Port)).ToArray();
            }

            // Give each IP an equal share of the remaining time
            var perIpTimespan = default(TimeSpan);
            var perIpTimeout = timeout;
            if (timeout.IsSet)
            {
                var timeoutTicks = timeout.TimeLeft.Ticks;
                if (timeoutTicks <= 0)
                    throw new TimeoutException();
                perIpTimespan = new TimeSpan(timeoutTicks / endpoints.Length);
                perIpTimeout = new NpgsqlTimeout(perIpTimespan);
            }

            for (var i = 0; i < endpoints.Length; i++)
            {
                var endpoint = endpoints[i];
                Log.Trace($"Attempting to connect to {endpoint}");
                var protocolType = endpoint.AddressFamily == AddressFamily.InterNetwork ? ProtocolType.Tcp : ProtocolType.IP;
                var socket = new Socket(endpoint.AddressFamily, SocketType.Stream, protocolType);
                var connectTask = Task.Factory.FromAsync(socket.BeginConnect, socket.EndConnect, endpoint, null);
                try
                {
                    try
                    {
                        await connectTask.WithCancellationAndTimeout(perIpTimeout, cancellationToken);
                    }
                    catch (OperationCanceledException)
                    {
#pragma warning disable 4014
                        // ReSharper disable once MethodSupportsCancellation
                        // ReSharper disable once AccessToDisposedClosure
                        connectTask.ContinueWith(t => socket.Dispose());
#pragma warning restore 4014

                        if (timeout.HasExpired)
                        {
                            Log.Trace($"Timeout after {perIpTimespan.TotalSeconds} seconds when connecting to {endpoint}");
                            if (i == endpoints.Length - 1)
                            {
                                throw new TimeoutException();
                            }
                            continue;
                        }

                        // We're here if an actual cancellation was requested (not a timeout)
                        throw;
                    }

                    SetSocketOptions(socket);
                    _socket = socket;
                    return;
                }
                catch (TimeoutException) { throw; }
                catch (OperationCanceledException) { throw; }
                catch
                {
                    try { socket.Dispose(); }
                    catch
                    {
                        // ignored
                    }

                    Log.Trace($"Failed to connect to {endpoint}");

                    if (i == endpoints.Length - 1)
                    {
                        throw;
                    }
                }
            }
        }

        void SetSocketOptions(Socket socket)
        {
            if (socket.AddressFamily == AddressFamily.InterNetwork)
                socket.NoDelay = true;
            if (Settings.SocketReceiveBufferSize > 0)
                socket.ReceiveBufferSize = Settings.SocketReceiveBufferSize;
            if (Settings.SocketSendBufferSize > 0)
                socket.SendBufferSize = Settings.SocketSendBufferSize;

            if (Settings.TcpKeepAlive)
                socket.SetSocketOption(SocketOptionLevel.Socket, SocketOptionName.KeepAlive, true);
            if (Settings.TcpKeepAliveInterval > 0 && Settings.TcpKeepAliveTime == 0)
                throw new ArgumentException("If TcpKeepAliveInterval is defined, TcpKeepAliveTime must be defined as well");
            if (Settings.TcpKeepAliveTime > 0)
            {
                if (!PGUtil.IsWindows)
                    throw new PlatformNotSupportedException(
                        "Npgsql management of TCP keepalive is supported only on Windows. " +
                        "TCP keepalives can still be used on other systems but are enabled via the TcpKeepAlive option or configured globally for the machine, see the relevant docs.");

                var time = Settings.TcpKeepAliveTime;
                var interval = Settings.TcpKeepAliveInterval > 0
                    ? Settings.TcpKeepAliveInterval
                    : Settings.TcpKeepAliveTime;

                // For the following see https://msdn.microsoft.com/en-us/library/dd877220.aspx
                var uintSize = Marshal.SizeOf(typeof(uint));
                var inOptionValues = new byte[uintSize * 3];
                BitConverter.GetBytes((uint)1).CopyTo(inOptionValues, 0);
                BitConverter.GetBytes((uint)time).CopyTo(inOptionValues, uintSize);
                BitConverter.GetBytes((uint)interval).CopyTo(inOptionValues, uintSize * 2);
                var result = socket.IOControl(IOControlCode.KeepAliveValues, inOptionValues, null);
                if (result != 0)
                    throw new NpgsqlException($"Got non-zero value when trying to set TCP keepalive: {result}");
            }
        }

        #endregion

        #region Frontend message processing

        /// <summary>
        /// Prepends a message to be sent at the beginning of the next message chain.
        /// </summary>
        internal void PrependInternalMessage(FrontendMessage msg)
        {
            _pendingPrependedResponses += msg.ResponseMessageCount;

            var t = msg.Write(WriteBuffer, false);
            Debug.Assert(t.IsCompleted, $"Could not fully write message of type {msg.GetType().Name} into the buffer");
        }

        internal void SendQuery(string query) => SendMessage(QueryMessage.Populate(query));

        internal void SendMessage(FrontendMessage message)
        {
            message.Write(WriteBuffer, false).Wait();
            WriteBuffer.Flush();
        }

        #endregion

        #region Backend message processing

        internal IBackendMessage ReadMessage(DataRowLoadingMode dataRowLoadingMode=DataRowLoadingMode.NonSequential)
            => ReadMessage(false, dataRowLoadingMode).GetAwaiter().GetResult();

        [ItemCanBeNull]
        internal ValueTask<IBackendMessage> ReadMessage(
            bool async,
            DataRowLoadingMode dataRowLoadingMode = DataRowLoadingMode.NonSequential,
            bool readingNotifications = false)
        {
            if (_pendingPrependedResponses > 0 ||
                dataRowLoadingMode != DataRowLoadingMode.NonSequential ||
                readingNotifications ||
                ReadBuffer.ReadBytesLeft < 5)
            {
                return ReadMessageLong(dataRowLoadingMode, readingNotifications);
            }

            var messageCode = (BackendMessageCode)ReadBuffer.ReadByte();
            switch (messageCode)
            {
            case BackendMessageCode.NoticeResponse:
            case BackendMessageCode.NotificationResponse:
            case BackendMessageCode.ParameterStatus:
            case BackendMessageCode.ErrorResponse:
                ReadBuffer.ReadPosition--;
                return ReadMessageLong(dataRowLoadingMode, readingNotifications);
            }

            PGUtil.ValidateBackendMessageCode(messageCode);
            var len = ReadBuffer.ReadInt32() - 4; // Transmitted length includes itself
            if (len > ReadBuffer.ReadBytesLeft)
            {
                ReadBuffer.ReadPosition -= 5;
                return ReadMessageLong(dataRowLoadingMode, readingNotifications);
            }

            return new ValueTask<IBackendMessage>(ParseServerMessage(ReadBuffer, messageCode, len, false));

            async ValueTask<IBackendMessage> ReadMessageLong(
                DataRowLoadingMode dataRowLoadingMode2,
                bool readingNotifications2,
                bool isReadingPrependedMessage = false)
            {
                // First read the responses of any prepended messages.
                if (_pendingPrependedResponses > 0 && !isReadingPrependedMessage)
                {
                    try
                    {
                        // TODO: There could be room for optimization here, rather than the async call(s)
                        ReceiveTimeout = InternalCommandTimeout;
                        for (; _pendingPrependedResponses > 0; _pendingPrependedResponses--)
                            await ReadMessageLong(DataRowLoadingMode.Skip, false, true);
                    }
                    catch (PostgresException)
                    {
                        Break();
                        throw;
                    }
                }

                try
                {
                    ReceiveTimeout = UserTimeout;
                    PostgresException error = null;

                    while (true)
                    {
                        await ReadBuffer.Ensure(5, async, readingNotifications2);
                        messageCode = (BackendMessageCode)ReadBuffer.ReadByte();
                        PGUtil.ValidateBackendMessageCode(messageCode);
                        len = ReadBuffer.ReadInt32() - 4; // Transmitted length includes itself

                        if ((messageCode == BackendMessageCode.DataRow &&
                             dataRowLoadingMode2 != DataRowLoadingMode.NonSequential) ||
                            messageCode == BackendMessageCode.CopyData)
                        {
                            if (dataRowLoadingMode2 == DataRowLoadingMode.Skip)
                            {
                                await ReadBuffer.Skip(len, async);
                                continue;
                            }
                        }
                        else if (len > ReadBuffer.ReadBytesLeft)
                        {
                            if (len > ReadBuffer.Size)
                            {
                                if (_origReadBuffer == null)
                                    _origReadBuffer = ReadBuffer;
                                ReadBuffer = ReadBuffer.AllocateOversize(len);
                            }

                            await ReadBuffer.Ensure(len, async);
                        }

                        var msg = ParseServerMessage(ReadBuffer, messageCode, len, isReadingPrependedMessage);

                        switch (messageCode)
                        {
                        case BackendMessageCode.ErrorResponse:
                            Debug.Assert(msg == null);

                            // An ErrorResponse is (almost) always followed by a ReadyForQuery. Save the error
                            // and throw it as an exception when the ReadyForQuery is received (next).
                            error = new PostgresException(ReadBuffer);

                            if (State == ConnectorState.Connecting)
                            {
                                // During the startup/authentication phase, an ErrorResponse isn't followed by
                                // an RFQ. Instead, the server closes the connection immediately
                                throw error;
                            }

                            continue;

                        case BackendMessageCode.ReadyForQuery:
                            if (error != null)
                                throw error;
                            break;

                        // Asynchronous messages which can come anytime, they have already been handled
                        // in ParseServerMessage. Read the next message.
                        case BackendMessageCode.NoticeResponse:
                        case BackendMessageCode.NotificationResponse:
                        case BackendMessageCode.ParameterStatus:
                            Debug.Assert(msg == null);
                            if (!readingNotifications2)
                                continue;
                            return null;
                        }

                        Debug.Assert(msg != null, "Message is null for code: " + messageCode);
                        return msg;
                    }
                }
                catch (PostgresException)
                {
                    if (CurrentReader != null)
                    {
                        // The reader cleanup will call EndUserAction
                        await CurrentReader.Cleanup(async);
                    }
                    else
                    {
                        EndUserAction();
                    }
                    throw;
                }
            }
        }

        [CanBeNull]
        internal IBackendMessage ParseServerMessage(NpgsqlReadBuffer buf, BackendMessageCode code, int len, bool isPrependedMessage)
        {
            switch (code)
            {
                case BackendMessageCode.RowDescription:
                    // TODO: Recycle
                    var rowDescriptionMessage = new RowDescriptionMessage();
                    return rowDescriptionMessage.Load(buf, TypeMapper);
                case BackendMessageCode.DataRow:
                    return _dataRowMessage.Load(len);
                case BackendMessageCode.CompletedResponse:
                    return _commandCompleteMessage.Load(buf, len);
                case BackendMessageCode.ReadyForQuery:
                    var rfq = _readyForQueryMessage.Load(buf);
                    if (!isPrependedMessage) {
                        // Transaction status on prepended messages shouldn't be processed, because there may be prepended messages
                        // before the begin transaction message. In this case, they will contain transaction status Idle, which will
                        // clear our Pending transaction status. Only process transaction status on RFQ's from user-provided, non
                        // prepended messages.
                        ProcessNewTransactionStatus(rfq.TransactionStatusIndicator);
                    }
                    return rfq;
                case BackendMessageCode.EmptyQueryResponse:
                    return EmptyQueryMessage.Instance;
                case BackendMessageCode.ParseComplete:
                    return ParseCompleteMessage.Instance;
                case BackendMessageCode.ParameterDescription:
                    return _parameterDescriptionMessage.Load(buf);
                case BackendMessageCode.BindComplete:
                    return BindCompleteMessage.Instance;
                case BackendMessageCode.NoData:
                    return NoDataMessage.Instance;
                case BackendMessageCode.CloseComplete:
                    return CloseCompletedMessage.Instance;
                case BackendMessageCode.ParameterStatus:
                    HandleParameterStatus(buf.ReadNullTerminatedString(), buf.ReadNullTerminatedString());
                    return null;
                case BackendMessageCode.NoticeResponse:
                    var notice = new PostgresNotice(buf);
                    Log.Debug($"Received notice: {notice.MessageText}", Id);
                    Connection?.OnNotice(notice);
                    return null;
                case BackendMessageCode.NotificationResponse:
                    Connection?.OnNotification(new NpgsqlNotificationEventArgs(buf));
                    return null;

                case BackendMessageCode.AuthenticationRequest:
                    var authType = (AuthenticationRequestType)buf.ReadInt32();
                    switch (authType)
                    {
                        case AuthenticationRequestType.AuthenticationOk:
                            return AuthenticationOkMessage.Instance;
                        case AuthenticationRequestType.AuthenticationCleartextPassword:
                            return AuthenticationCleartextPasswordMessage.Instance;
                        case AuthenticationRequestType.AuthenticationMD5Password:
                            return AuthenticationMD5PasswordMessage.Load(buf);
                        case AuthenticationRequestType.AuthenticationGSS:
                            return AuthenticationGSSMessage.Instance;
                        case AuthenticationRequestType.AuthenticationSSPI:
                            return AuthenticationSSPIMessage.Instance;
                        case AuthenticationRequestType.AuthenticationGSSContinue:
                            return AuthenticationGSSContinueMessage.Load(buf, len);
                        case AuthenticationRequestType.AuthenticationSASL:
                            return new AuthenticationSASLMessage(buf);
                        case AuthenticationRequestType.AuthenticationSASLContinue:
                            return new AuthenticationSASLContinueMessage(buf, len - 4);
                        case AuthenticationRequestType.AuthenticationSASLFinal:
                            return new AuthenticationSASLFinalMessage(buf, len - 4);
                        default:
                            throw new NotSupportedException($"Authentication method not supported (Received: {authType})");
                    }

                case BackendMessageCode.BackendKeyData:
                    return new BackendKeyDataMessage(buf);

                case BackendMessageCode.CopyInResponse:
                    if (_copyInResponseMessage == null) {
                        _copyInResponseMessage = new CopyInResponseMessage();
                    }
                    return _copyInResponseMessage.Load(ReadBuffer);

                case BackendMessageCode.CopyOutResponse:
                    if (_copyOutResponseMessage == null) {
                        _copyOutResponseMessage = new CopyOutResponseMessage();
                    }
                    return _copyOutResponseMessage.Load(ReadBuffer);

                case BackendMessageCode.CopyBothResponse:
                    if (_copyBothResponseMessage == null){
                        _copyBothResponseMessage=new CopyBothResponseMessage();
                    }
                    return _copyBothResponseMessage.Load(ReadBuffer);

                case BackendMessageCode.CopyData:
                    if (_copyDataMessage == null) {
                        _copyDataMessage = new CopyDataMessage();
                    }
                    return _copyDataMessage.Load(len);

                case BackendMessageCode.CopyDone:
                    return CopyDoneMessage.Instance;

                case BackendMessageCode.WalData:
                case BackendMessageCode.PrimaryKeepAlive:
                    throw new InvalidOperationException($"Internal Npgsql bug: unexpected replication message {code}. It may indicate an error in the replication stream reader. Please file a bug.");

                case BackendMessageCode.PortalSuspended:
                    throw new NpgsqlException("Unimplemented message: " + code);
                case BackendMessageCode.ErrorResponse:
                    return null;
                case BackendMessageCode.FunctionCallResponse:
                    // We don't use the obsolete function call protocol
                    throw new NpgsqlException("Unexpected backend message: " + code);
                default:
                    throw new InvalidOperationException($"Internal Npgsql bug: unexpected value {code} of enum {nameof(BackendMessageCode)}. Please file a bug.");
            }
        }

        /// <summary>
        /// Reads backend messages and discards them, stopping only after a message of the given type has
        /// been seen. Only a sync I/O version of this method exists - in async flows we inline the loop
        /// rather than calling an additional async method, in order to avoid the overhead.
        /// </summary>
        [MethodImpl(MethodImplOptions.AggressiveInlining)]
        internal IBackendMessage SkipUntil(BackendMessageCode stopAt)
        {
            Debug.Assert(stopAt != BackendMessageCode.DataRow, "Shouldn't be used for rows, doesn't know about sequential");

            while (true)
            {
                var msg = ReadMessage(false, DataRowLoadingMode.Skip).GetAwaiter().GetResult();
                Debug.Assert(!(msg is DataRowMessage));
                if (msg.Code == stopAt)
                    return msg;
            }
        }

        #endregion Backend message processing

        #region Transactions

        internal Task Rollback(bool async)
        {
            Log.Debug("Rolling back transaction", Id);
            using (StartUserAction())
                return ExecuteInternalCommand(PregeneratedMessage.RollbackTransaction, async);
        }

        internal bool InTransaction
        {
            get
            {
                switch (TransactionStatus)
                {
                case TransactionStatus.Idle:
                    return false;
                case TransactionStatus.Pending:
                case TransactionStatus.InTransactionBlock:
                case TransactionStatus.InFailedTransactionBlock:
                    return true;
                default:
                    throw new InvalidOperationException($"Internal Npgsql bug: unexpected value {TransactionStatus} of enum {nameof(TransactionStatus)}. Please file a bug.");
                }
            }
        }
        /// <summary>
        /// Handles a new transaction indicator received on a ReadyForQuery message
        /// </summary>
        void ProcessNewTransactionStatus(TransactionStatus newStatus)
        {
            if (newStatus == TransactionStatus) { return; }

            switch (newStatus) {
            case TransactionStatus.Idle:
                ClearTransaction();
                break;
            case TransactionStatus.InTransactionBlock:
            case TransactionStatus.InFailedTransactionBlock:
                break;
            case TransactionStatus.Pending:
                throw new Exception("Invalid TransactionStatus (should be frontend-only)");
            default:
                throw new InvalidOperationException($"Internal Npgsql bug: unexpected value {newStatus} of enum {nameof(TransactionStatus)}. Please file a bug.");
            }
            TransactionStatus = newStatus;
        }

        void ClearTransaction()
        {
            if (TransactionStatus == TransactionStatus.Idle) { return; }
            // We may not have an NpgsqlTransaction for the transaction (i.e. user executed BEGIN)
            if (Transaction != null)
            {
                Transaction.Clear();
                Transaction = null;
            }
            TransactionStatus = TransactionStatus.Idle;
        }

        #endregion

        #region SSL

        /// <summary>
        /// Returns whether SSL is being used for the connection
        /// </summary>
        internal bool IsSecure { get; private set; }

#pragma warning disable CA1801 // Review unused parameters
        static bool DefaultUserCertificateValidationCallback(object sender, X509Certificate certificate, X509Chain chain, SslPolicyErrors sslPolicyErrors)
            => sslPolicyErrors == SslPolicyErrors.None;
#pragma warning restore CA1801 // Review unused parameters

        #endregion SSL

        #region Cancel

        /// <summary>
        /// Creates another connector and sends a cancel request through it for this connector.
        /// </summary>
        internal void CancelRequest()
        {
            if (BackendProcessId == 0)
                throw new NpgsqlException("Cancellation not supported on this database (no BackendKeyData was received during connection)");
            Log.Debug("Sending cancellation...", Id);
            lock (CancelLock)
            {
                try
                {
                    var cancelConnector = new NpgsqlConnector(this);
                    cancelConnector.DoCancelRequest(BackendProcessId, _backendSecretKey);
                }
                catch (Exception e)
                {
                    var socketException = e.InnerException as SocketException;
                    if (socketException == null || socketException.SocketErrorCode != SocketError.ConnectionReset)
                        Log.Debug("Exception caught while attempting to cancel command", e, Id);
                }
            }
        }

        void DoCancelRequest(int backendProcessId, int backendSecretKey)
        {
            Debug.Assert(State == ConnectorState.Closed);

            try
            {
                RawOpen(new NpgsqlTimeout(TimeSpan.FromSeconds(ConnectionTimeout)), false, CancellationToken.None)
                    .GetAwaiter().GetResult();
                SendMessage(new CancelRequestMessage(backendProcessId, backendSecretKey));

                Debug.Assert(ReadBuffer.ReadPosition == 0);

                // Now wait for the server to close the connection, better chance of the cancellation
                // actually being delivered before we continue with the user's logic.
                var count = _stream.Read(ReadBuffer.Buffer, 0, 1);
                if (count != -1)
                    Log.Error("Received response after sending cancel request, shouldn't happen! First byte: " + ReadBuffer.Buffer[0]);
            }
            finally
            {
                lock (this)
                    Cleanup();
            }
        }

        #endregion Cancel

        #region Close / Reset

        /// <summary>
        /// Closes ongoing operations, i.e. an open reader exists or a COPY operation still in progress, as
        /// part of a connection close.
        /// Does nothing if the thread has been aborted - the connector will be closed immediately.
        /// </summary>
        internal void CloseOngoingOperations()
        {
            CurrentReader?.Close(true, false);
            var currentCopyOperation = CurrentCopyOperation;
            if (currentCopyOperation != null)
            {
                // TODO: There's probably a race condition as the COPY operation may finish on its own during the next few lines

                // Note: we only want to cancel import operations, since in these cases cancel is safe.
                // Export cancellations go through the PostgreSQL "asynchronous" cancel mechanism and are
                // therefore vulnerable to the race condition in #615.
                if (currentCopyOperation is NpgsqlBinaryImporter ||
                    currentCopyOperation is NpgsqlCopyTextWriter ||
                    (currentCopyOperation is NpgsqlRawCopyStream && ((NpgsqlRawCopyStream)currentCopyOperation).CanWrite))
                {
                    try
                    {
                        currentCopyOperation.Cancel();
                    }
                    catch (Exception e)
                    {
                        Log.Warn("Error while cancelling COPY on connector close", e, Id);
                    }
                }

                try
                {
                    currentCopyOperation.Dispose();
                }
                catch (Exception e)
                {
                    Log.Warn("Error while disposing cancelled COPY on connector close", e, Id);
                }
            }
        }

        internal void Close()
        {
            lock (this)
            {
                Log.Trace("Closing connector", Id);

                if (IsReady)
                {
                    try
                    {
                        SendMessage(TerminateMessage.Instance);
                    }
                    catch (Exception e)
                    {
                        Log.Error("Exception while closing connector", e, Id);
                        Debug.Assert(IsBroken);
                    }
                }

                switch (State)
                {
                case ConnectorState.Broken:
                case ConnectorState.Closed:
                    return;
                }

                State = ConnectorState.Closed;
                Counters.NumberOfNonPooledConnections.Decrement();
                Counters.HardDisconnectsPerSecond.Increment();
                Cleanup();
            }
        }

        public void Dispose() => Close();

        /// <summary>
        /// Called when an unexpected message has been received during an action. Breaks the
        /// connector and returns the appropriate message.
        /// </summary>
        internal Exception UnexpectedMessageReceived(BackendMessageCode received)
        {
            Break();
            return new Exception($"Received unexpected backend message {received}. Please file a bug.");
        }

        /// <summary>
        /// Called when a connector becomes completely unusable, e.g. when an unexpected I/O exception is raised or when
        /// we lose protocol sync.
        /// Note that fatal errors during the Open phase do *not* pass through here.
        /// </summary>
        internal void Break()
        {
            Debug.Assert(!IsClosed);

            lock (this)
            {
                if (State == ConnectorState.Broken)
                    return;

                Log.Error("Breaking connector", Id);
                State = ConnectorState.Broken;
                var conn = Connection;
                Cleanup();

                // We have no connection if we're broken by a keepalive occuring while the connector is in the pool
                // When we break, we normally need to call into NpgsqlConnection to reset its state.
                // The exception to this is when we're connecting, in which case the exception bubbles up and
                // try/catch above takes care of everything.
                if (conn != null && !_isConnecting)
                {
                    // Note that the connection's full state is usually calculated from the connector's, but in
                    // states closed/broken the connector is null. We therefore need a way to distinguish between
                    // Closed and Broken on the connection.
                     conn.Close(true);
                }
            }
        }

        /// <summary>
        /// Closes the socket and cleans up client-side resources associated with this connector.
        /// </summary>
        void Cleanup()
        {
            Debug.Assert(Monitor.IsEntered(this));

            Log.Trace("Cleaning up connector", Id);
            try
            {
                _stream?.Dispose();
            }
            catch
            {
                // ignored
            }

            if (CurrentReader != null)
            {
                CurrentReader.Command.State = CommandState.Idle;
                try
                {
                    CurrentReader.Close();
                }
                catch
                {
                    // ignored
                }
                CurrentReader = null;
            }

            ClearTransaction();
            _stream = null;
            _baseStream = null;
            ReadBuffer?.AwaitableSocket?.Dispose();
            ReadBuffer = null;
            WriteBuffer?.AwaitableSocket?.Dispose();
            WriteBuffer = null;
            Connection = null;
            PostgresParameters.Clear();
            _currentCommand = null;

            if (_isKeepAliveEnabled)
            {
                _userLock.Dispose();
                _userLock = null;
                _keepAliveTimer.Change(Timeout.Infinite, Timeout.Infinite);
                _keepAliveTimer.Dispose();
            }
        }

        void GenerateResetMessage()
        {
            var sb = new StringBuilder("SET SESSION AUTHORIZATION DEFAULT;RESET ALL;");
            var responseMessages = 2;
            if (DatabaseInfo.SupportsCloseAll)
            {
                sb.Append("CLOSE ALL;");
                responseMessages++;
            }
            if (DatabaseInfo.SupportsUnlisten)
            {
                sb.Append("UNLISTEN *;");
                responseMessages++;
            }
            if (DatabaseInfo.SupportsAdvisoryLocks)
            {
                sb.Append("SELECT pg_advisory_unlock_all();");
                responseMessages += 2;
            }
            if (DatabaseInfo.SupportsDiscardSequences)
            {
                sb.Append("DISCARD SEQUENCES;");
                responseMessages++;
            }
            if (DatabaseInfo.SupportsDiscardTemp)
            {
                sb.Append("DISCARD TEMP");
                responseMessages++;
            }

            responseMessages++;  // One ReadyForQuery at the end

            _resetWithoutDeallocateMessage = PregeneratedMessage.Generate(WriteBuffer, QueryMessage, sb.ToString(), responseMessages);
        }

        /// <summary>
        /// Called when a pooled connection is closed, and its connector is returned to the pool.
        /// Resets the connector back to its initial state, releasing server-side sources
        /// (e.g. prepared statements), resetting parameters to their defaults, and resetting client-side
        /// state
        /// </summary>
        /// <remarks>
        /// It's important that this method be idempotent, since some race conditions in the pool
        /// can cause it to be called twice (and also the user may close the connection right after
        /// allocating it, without doing anything).
        /// </remarks>
        internal void Reset()
        {
            Debug.Assert(State == ConnectorState.Ready);

            Connection = null;

            switch (State)
            {
            case ConnectorState.Ready:
                break;
            case ConnectorState.Closed:
            case ConnectorState.Broken:
                return;
            case ConnectorState.Connecting:
            case ConnectorState.Executing:
            case ConnectorState.Fetching:
            case ConnectorState.Copy:
            case ConnectorState.Waiting:
            case ConnectorState.Replication:
                throw new InvalidOperationException("Reset() called on connector with state " + State);
            default:
                throw new InvalidOperationException($"Internal Npgsql bug: unexpected value {State} of enum {nameof(ConnectorState)}. Please file a bug.");
            }

            // Our buffer may contain unsent prepended messages (such as BeginTransaction), clear it out completely
            WriteBuffer.Clear();
            _pendingPrependedResponses = 0;

            // We may have allocated an oversize read buffer, switch back to the original one
            if (_origReadBuffer != null)
            {
                ReadBuffer = _origReadBuffer;
                _origReadBuffer = null;
            }

            // Must rollback transaction before sending DISCARD ALL
            switch (TransactionStatus)
            {
            case TransactionStatus.Idle:
                break;
            case TransactionStatus.Pending:
                // BeginTransaction() was called, but was left in the write buffer and not yet sent to server.
                // Just clear the transaction state.
                ClearTransaction();
                break;
            case TransactionStatus.InTransactionBlock:
            case TransactionStatus.InFailedTransactionBlock:
                Rollback(false);
                break;
            default:
                throw new InvalidOperationException($"Internal Npgsql bug: unexpected value {TransactionStatus} of enum {nameof(TransactionStatus)}. Please file a bug.");
            }

            if (!Settings.NoResetOnClose && DatabaseInfo.SupportsDiscard)
            {
                if (PreparedStatementManager.NumPrepared > 0)
                {
                    // We have prepared statements, so we can't reset the connection state with DISCARD ALL
                    // Note: the send buffer has been cleared above, and we assume all this will fit in it.
                    Debug.Assert(_resetWithoutDeallocateMessage != null);
                    PrependInternalMessage(_resetWithoutDeallocateMessage);
                }
                else
                {
                    // There are no prepared statements.
                    // We simply send DISCARD ALL which is more efficient than sending the above messages separately
                    PrependInternalMessage(PregeneratedMessage.DiscardAll);
                }
            }
        }

        internal void UnprepareAll()
        {
            ExecuteInternalCommand("DEALLOCATE ALL");
            PreparedStatementManager.ClearAll();
        }

        #endregion Close / Reset

        #region Locking

        internal UserAction StartUserAction(NpgsqlCommand command)
            => StartUserAction(ConnectorState.Executing, command);

        internal UserAction StartUserAction(ConnectorState newState=ConnectorState.Executing, NpgsqlCommand command=null)
        {
            // If keepalive is enabled, we must protect state transitions with a SemaphoreSlim
            // (which itself must be protected by a lock, since its dispose isn't threadsafe).
            // This will make the keepalive abort safely if a user query is in progress, and make
            // the user query wait if a keepalive is in progress.

            // If keepalive isn't enabled, we don't use the semaphore and rely only on the connector's
            // state (updated via Interlocked.Exchange) to detect concurrent use, on a best-effort basis.
            if (!_isKeepAliveEnabled)
                return DoStartUserAction();

            lock (this)
            {
                if (!_userLock.Wait(0))
                {
                    var currentCommand = _currentCommand;
                    throw currentCommand == null
                        ? new NpgsqlOperationInProgressException(State)
                        : new NpgsqlOperationInProgressException(currentCommand);
                }

                try
                {
                    // Disable keepalive, it will be restarted at the end of the user action
                    _keepAliveTimer.Change(Timeout.Infinite, Timeout.Infinite);

                    // We now have both locks and are sure nothing else is running.
                    // Check that the connector is ready.
                    return DoStartUserAction();
                }
                catch
                {
                    _userLock.Release();
                    throw;
                }
            }

            UserAction DoStartUserAction()
            {
                switch (State)
                {
                case ConnectorState.Ready:
                    break;
                case ConnectorState.Closed:
                case ConnectorState.Broken:
                    throw new InvalidOperationException("Connection is not open");
                case ConnectorState.Executing:
                case ConnectorState.Fetching:
                case ConnectorState.Waiting:
                case ConnectorState.Connecting:
                case ConnectorState.Copy:
                    var currentCommand = _currentCommand;
                    throw currentCommand == null
                        ? new NpgsqlOperationInProgressException(State)
                        : new NpgsqlOperationInProgressException(currentCommand);
                default:
                    throw new ArgumentOutOfRangeException(nameof(State), State, "Invalid connector state: " + State);
                }

                Debug.Assert(IsReady);
                Log.Trace("Start user action", Id);
                State = newState;
                _currentCommand = command;
                return new UserAction(this);
            }
        }

        internal void EndUserAction()
        {
            Debug.Assert(CurrentReader == null);

            if (_isKeepAliveEnabled)
            {
                lock (this)
                {
                    if (IsReady || !IsConnected)
                        return;

                    var keepAlive = Settings.KeepAlive * 1000;
                    _keepAliveTimer.Change(keepAlive, keepAlive);

                    Log.Trace("End user action", Id);
                    _currentCommand = null;
                    _userLock.Release();
                    State = ConnectorState.Ready;
                }
            }
            else
            {
                if (IsReady || !IsConnected)
                    return;

                Log.Trace("End user action", Id);
                _currentCommand = null;
                State = ConnectorState.Ready;
            }
        }

        /// <summary>
        /// An IDisposable wrapper around <see cref="EndUserAction"/>.
        /// </summary>
        internal readonly struct UserAction : IDisposable
        {
            readonly NpgsqlConnector _connector;

            internal UserAction(NpgsqlConnector connector)
            {
                _connector = connector;
            }

            public void Dispose() => _connector.EndUserAction();
        }

        #endregion

        #region Keepalive

#pragma warning disable CA1801 // Review unused parameters
        void PerformKeepAlive(object state)
        {
            Debug.Assert(_isKeepAliveEnabled);

            // SemaphoreSlim.Dispose() isn't threadsafe - it may be in progress so we shouldn't try to wait on it;
            // we need a standard lock to protect it.
            if (!Monitor.TryEnter(this))
                return;

            try
            {
                // There may already be a user action, or the connector may be closed etc.
                if (!IsReady)
                    return;

                Log.Trace("Performed keepalive", Id);
                SendMessage(PregeneratedMessage.KeepAlive);
                SkipUntil(BackendMessageCode.ReadyForQuery);
            }
            catch (Exception e)
            {
                Log.Error("Keepalive failure", e, Id);
                try
                {
                    Break();
                }
                catch (Exception e2)
                {
                    Log.Error("Further exception while breaking connector on keepalive failure", e2, Id);
                }
            }
            finally
            {
                Monitor.Exit(this);
            }
        }
#pragma warning restore CA1801 // Review unused parameters

        #endregion

        #region Wait

        public bool Wait(int timeout)
        {
            if ((timeout == 0 || timeout == -1) && IsSecure)
                throw new NotSupportedException("Wait() with timeout isn't supported when SSL is used, see https://github.com/npgsql/npgsql/issues/1501");

            using (StartUserAction(ConnectorState.Waiting))
            {
                // We may have prepended messages in the connection's write buffer - these need to be flushed now.
                WriteBuffer.Flush();

                var keepaliveMs = Settings.KeepAlive * 1000;
                while (true)
                {
                    var timeoutForKeepalive = _isKeepAliveEnabled && (timeout == 0 || timeout == -1 || keepaliveMs < timeout);
                    UserTimeout = timeoutForKeepalive ? keepaliveMs : timeout;
                    try
                    {
                        var msg = ReadMessage(false, DataRowLoadingMode.NonSequential, true).Result;
                        if (msg != null)
                        {
                            Break();
                            throw new NpgsqlException($"Received unexpected message of type {msg.Code} while waiting");
                        }
                        return true;
                    }
                    catch (TimeoutException)
                    {
                        if (!timeoutForKeepalive)  // We really timed out
                            return false;
                    }

                    // Time for a keepalive
                    var keepaliveTime = Stopwatch.StartNew();
                    SendMessage(PregeneratedMessage.KeepAlive);

                    var receivedNotification = false;
                    var expectedMessageCode = BackendMessageCode.RowDescription;

                    while (true)
                    {
                        var msg = ReadMessage(false, DataRowLoadingMode.NonSequential, true).Result;
                        if (msg == null)
                        {
                            receivedNotification = true;
                            continue;
                        }

                        if (msg.Code != expectedMessageCode)
                            throw new NpgsqlException($"Received unexpected message of type {msg.Code} while expecting {expectedMessageCode} as part of keepalive");

                        switch (msg.Code)
                        {
                        case BackendMessageCode.RowDescription:
                            expectedMessageCode = BackendMessageCode.DataRow;
                            continue;
                        case BackendMessageCode.DataRow:
                            // DataRow is usually consumed by a reader, here we have to skip it manually.
                            ReadBuffer.Skip(((DataRowMessage)msg).Length);
                            expectedMessageCode = BackendMessageCode.CompletedResponse;
                            continue;
                        case BackendMessageCode.CompletedResponse:
                            expectedMessageCode = BackendMessageCode.ReadyForQuery;
                            continue;
                        case BackendMessageCode.ReadyForQuery:
                            break;
                        }
                        Log.Trace("Performed keepalive", Id);

                        if (receivedNotification)
                            return true; // Notification was received during the keepalive
                        break;
                    }

                    if (timeout > 0)
                        timeout -= (keepaliveMs + (int)keepaliveTime.ElapsedMilliseconds);
                }
            }
        }

        public Task WaitAsync(CancellationToken cancellationToken)
        {
            using (NoSynchronizationContextScope.Enter())
                return DoWaitAsync(cancellationToken);
        }

        async Task DoWaitAsync(CancellationToken cancellationToken)
        {
            var keepaliveSent = false;
            var keepaliveLock = new SemaphoreSlim(1, 1);

            TimerCallback performKeepaliveMethod = state =>
            {
                if (!keepaliveLock.Wait(0))
                    return;
                try
                {
                    if (keepaliveSent)
                        return;
                    keepaliveSent = true;
                    SendMessage(PregeneratedMessage.KeepAlive);
                }
                finally
                {
                    keepaliveLock.Release();
                }
            };

            using (StartUserAction(ConnectorState.Waiting))
            using (cancellationToken.Register(() => performKeepaliveMethod(null)))
            {
                // We may have prepended messages in the connection's write buffer - these need to be flushed now.
                WriteBuffer.Flush();

                Timer keepaliveTimer = null;
                if (_isKeepAliveEnabled)
                    keepaliveTimer = new Timer(performKeepaliveMethod, null, Settings.KeepAlive*1000, Timeout.Infinite);
                try
                {
                    while (true)
                    {
                        cancellationToken.ThrowIfCancellationRequested();
                        var msg = await ReadMessage(true, DataRowLoadingMode.NonSequential, true);
                        if (!keepaliveSent)
                        {
                            if (msg != null)
                            {
                                Break();
                                throw new NpgsqlException($"Received unexpected message of type {msg.Code} while waiting");
                            }
                            return;
                        }

                        // A keepalive was sent. Consume the response (RowDescription, CommandComplete,
                        // ReadyForQuery) while also keeping track if an async message was received in between.
                        keepaliveLock.Wait();
                        try
                        {
                            var receivedNotification = false;
                            var expectedMessageCode = BackendMessageCode.RowDescription;

                            while (true)
                            {
                                while (msg == null)
                                {
                                    receivedNotification = true;
                                    msg = await ReadMessage(true, DataRowLoadingMode.NonSequential, true);
                                }

                                if (msg.Code != expectedMessageCode)
                                    throw new NpgsqlException($"Received unexpected message of type {msg.Code} while expecting {expectedMessageCode} as part of keepalive");

                                var finishedKeepalive = false;
                                switch (msg.Code)
                                {
                                case BackendMessageCode.RowDescription:
                                    expectedMessageCode = BackendMessageCode.DataRow;
                                    break;
                                case BackendMessageCode.DataRow:
                                    // DataRow is usually consumed by a reader, here we have to skip it manually.
                                    await ReadBuffer.Skip(((DataRowMessage)msg).Length, true);
                                    expectedMessageCode = BackendMessageCode.CompletedResponse;
                                    break;
                                case BackendMessageCode.CompletedResponse:
                                    expectedMessageCode = BackendMessageCode.ReadyForQuery;
                                    break;
                                case BackendMessageCode.ReadyForQuery:
                                    finishedKeepalive = true;
                                    break;
                                }

                                if (!finishedKeepalive)
                                {
                                    msg = await ReadMessage(true, DataRowLoadingMode.NonSequential, true);
                                    continue;
                                }

                                Log.Trace("Performed keepalive", Id);

                                if (receivedNotification)
                                    return; // Notification was received during the keepalive

                                cancellationToken.ThrowIfCancellationRequested();
                                // Keepalive completed without notification, set up the next one and continue waiting
                                keepaliveTimer.Change(Settings.KeepAlive*1000, Timeout.Infinite);
                                keepaliveSent = false;
                                break;
                            }
                        }
                        finally
                        {
                            keepaliveLock.Release();
                        }
                    }
                }
                finally
                {
                    keepaliveTimer?.Dispose();
                }
            }
        }

        #endregion

        #region Supported features and PostgreSQL settings

        internal bool UseConformantStrings { get; private set; }

        /// <summary>
        /// The connection's timezone as reported by PostgreSQL, in the IANA/Olson database format.
        /// </summary>
        internal string Timezone { get; private set; }

        bool IsRedshift => Settings.ServerCompatibilityMode == ServerCompatibilityMode.Redshift;

        #endregion Supported features and PostgreSQL settings

        #region Execute internal command

        internal void ExecuteInternalCommand(string query)
            => ExecuteInternalCommand(QueryMessage.Populate(query), false).Wait();

        internal async Task ExecuteInternalCommand(FrontendMessage message, bool async)
        {
            Debug.Assert(message is QueryMessage || message is PregeneratedMessage);
            Debug.Assert(State != ConnectorState.Ready, "Forgot to start a user action...");

            Log.Trace($"Executing internal command: {message}", Id);

            await message.Write(WriteBuffer, async);
            await WriteBuffer.Flush(async);
            Expect<CommandCompleteMessage>(await ReadMessage(async));
            Expect<ReadyForQueryMessage>(await ReadMessage(async));
        }

        #endregion

        #region Misc

        void HandleParameterStatus(string name, string value)
        {
            PostgresParameters[name] = value;

            switch (name)
            {
            case "standard_conforming_strings":
                UseConformantStrings = (value == "on");
                return;

            case "TimeZone":
                Timezone = value;
                return;
            }
        }

        /// <summary>
        /// Check if there is at least one byte either in the ReadBuffer or in the underlying stream.
        /// This method does not perform reading.
        /// </summary>
        /// <returns></returns>
        internal bool CanReadMore()
        {
            if (ReadBuffer.ReadBytesLeft > 0)
                return true;

            if (_stream is Tls.TlsClientStream tlsStream)
            {
                if (!tlsStream.HasBufferedReadData(false))
                    return _baseStream.DataAvailable;
                return true;
            }

            if (ReferenceEquals(_stream, _baseStream))
            {
                return _baseStream.DataAvailable;
            }

            throw new NotSupportedException($"Unexpected type of the underlying stream: {_stream.GetType()}.");
        }

        #endregion Misc
    }

    #region Enums

    /// <summary>
    /// Expresses the exact state of a connector.
    /// </summary>
    internal enum ConnectorState
    {
        /// <summary>
        /// The connector has either not yet been opened or has been closed.
        /// </summary>
        Closed,

        /// <summary>
        /// The connector is currently connecting to a Postgresql server.
        /// </summary>
        Connecting,

        /// <summary>
        /// The connector is connected and may be used to send a new query.
        /// </summary>
        Ready,

        /// <summary>
        /// The connector is waiting for a response to a query which has been sent to the server.
        /// </summary>
        Executing,

        /// <summary>
        /// The connector is currently fetching and processing query results.
        /// </summary>
        Fetching,

        /// <summary>
        /// The connector is currently waiting for asynchronous notifications to arrive.
        /// </summary>
        Waiting,

        /// <summary>
        /// The connection was broken because an unexpected error occurred which left it in an unknown state.
        /// This state isn't implemented yet.
        /// </summary>
        Broken,

        /// <summary>
        /// The connector is engaged in a COPY operation.
        /// </summary>
        Copy,

        /// <summary>
        /// The connector is either fetching or waiting for a replication message.
        /// </summary>
        Replication,
    }

#pragma warning disable CA1717
    enum TransactionStatus : byte
#pragma warning restore CA1717
    {
        /// <summary>
        /// Currently not in a transaction block
        /// </summary>
        Idle = (byte)'I',

        /// <summary>
        /// Currently in a transaction block
        /// </summary>
        InTransactionBlock = (byte)'T',

        /// <summary>
        /// Currently in a failed transaction block (queries will be rejected until block is ended)
        /// </summary>
        InFailedTransactionBlock = (byte)'E',

        /// <summary>
        /// A new transaction has been requested but not yet transmitted to the backend. It will be transmitted
        /// prepended to the next query.
        /// This is a client-side state option only, and is never transmitted from the backend.
        /// </summary>
        Pending = byte.MaxValue,
    }

    /// <summary>
    /// Specifies how to load/parse DataRow messages as they're received from the backend.
    /// </summary>
    internal enum DataRowLoadingMode
    {
        /// <summary>
        /// Load DataRows in non-sequential mode
        /// </summary>
        NonSequential,

        /// <summary>
        /// Load DataRows in sequential mode
        /// </summary>
        Sequential,

        /// <summary>
        /// Skip DataRow messages altogether
        /// </summary>
        Skip
    }

    #endregion
}<|MERGE_RESOLUTION|>--- conflicted
+++ resolved
@@ -156,11 +156,7 @@
         /// If the connector is currently in COPY or REPLICATION mode, holds a reference to the importer/exporter object.
         /// Otherwise null.
         /// </summary>
-<<<<<<< HEAD
-        internal ICancelable CurrentCancelableOperation;
-=======
-        [CanBeNull] internal ICancelable CurrentCopyOperation;
->>>>>>> 764439d6
+        [CanBeNull] internal ICancelable CurrentCancelableOperation;
 
         /// <summary>
         /// Holds all run-time parameters received from the backend (via ParameterStatus messages)
@@ -258,16 +254,10 @@
         readonly DataRowMessage              _dataRowMessage              = new DataRowMessage();
 
         // Since COPY is rarely used, allocate these lazily
-<<<<<<< HEAD
         CopyInResponseMessage   _copyInResponseMessage;
         CopyOutResponseMessage  _copyOutResponseMessage;
         CopyDataMessage         _copyDataMessage;
         CopyBothResponseMessage _copyBothResponseMessage;
-=======
-        CopyInResponseMessage _copyInResponseMessage;
-        CopyOutResponseMessage _copyOutResponseMessage;
-        CopyDataMessage        _copyDataMessage;
->>>>>>> 764439d6
 
         #endregion
 
